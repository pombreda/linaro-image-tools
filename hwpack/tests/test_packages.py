import os
from StringIO import StringIO

from testtools import TestCase

from hwpack.packages import (
    FetchedPackage,
<<<<<<< HEAD
    get_packages_file,
    PackageFetcher,
    )
from hwpack.testing import (
    AptSource,
=======
    PackageFetcher,
    )
from hwpack.testing import (
    AptSourceFixture,
>>>>>>> a769f839
    DummyFetchedPackage,
    TestCaseWithFixtures,
    )


<<<<<<< HEAD
class GetPackagesFileTests(TestCase):

    def test_single_stanza(self):
        package = DummyFetchedPackage("foo", "1.1")
        self.assertEqual("""Package: foo
Version: 1.1
Filename: %(filename)s
Size: %(size)d
Architecture: all
MD5sum: %(md5)s

""" % {
            'filename': package.filename,
            'size': package.size,
            'md5': package.md5,
            }, get_packages_file([package]))

    def test_two_stanzas(self):
        package1 = DummyFetchedPackage("foo", "1.1")
        package2 = DummyFetchedPackage("bar", "1.2")
        self.assertEqual(
            get_packages_file([package1]) + get_packages_file([package2]),
            get_packages_file([package1, package2]))


=======
>>>>>>> a769f839
class FetchedPackageTests(TestCase):

    def test_attributes(self):
        package = FetchedPackage(
            "foo", "1.1", "foo_1.1.deb", StringIO("xxxx"), 4, "aaaa")
        self.assertEqual("foo", package.name)
        self.assertEqual("1.1", package.version)
        self.assertEqual("foo_1.1.deb", package.filename)
        self.assertEqual("xxxx", package.content.read())
        self.assertEqual(4, package.size)
        self.assertEqual("aaaa", package.md5)

    def test_equal(self):
        package1 = FetchedPackage(
            "foo", "1.1", "foo_1.1.deb", StringIO("xxxx"), 4, "aaaa")
        package2 = FetchedPackage(
            "foo", "1.1", "foo_1.1.deb", StringIO("xxxx"), 4, "aaaa")
        self.assertEqual(package1, package2)

    def test_not_equal_different_name(self):
        package1 = FetchedPackage(
            "foo", "1.1", "foo_1.1.deb", StringIO("xxxx"), 4, "aaaa")
        package2 = FetchedPackage(
            "bar", "1.1", "foo_1.1.deb", StringIO("xxxx"), 4, "aaaa")
        self.assertNotEqual(package1, package2)

    def test_not_equal_different_version(self):
        package1 = FetchedPackage(
            "foo", "1.1", "foo_1.1.deb", StringIO("xxxx"), 4, "aaaa")
        package2 = FetchedPackage(
            "foo", "1.2", "foo_1.1.deb", StringIO("xxxx"), 4, "aaaa")
        self.assertNotEqual(package1, package2)

    def test_not_equal_different_filename(self):
        package1 = FetchedPackage(
            "foo", "1.1", "foo_1.1.deb", StringIO("xxxx"), 4, "aaaa")
        package2 = FetchedPackage(
            "foo", "1.1", "afoo_1.1.deb", StringIO("xxxx"), 4, "aaaa")
        self.assertNotEqual(package1, package2)

    def test_not_equal_different_content(self):
        package1 = FetchedPackage(
            "foo", "1.1", "foo_1.1.deb", StringIO("xxxx"), 4, "aaaa")
        package2 = FetchedPackage(
            "foo", "1.1", "foo_1.1.deb", StringIO("yyyy"), 4, "aaaa")
        self.assertNotEqual(package1, package2)

    def test_not_equal_different_size(self):
        package1 = FetchedPackage(
            "foo", "1.1", "foo_1.1.deb", StringIO("xxxx"), 4, "aaaa")
        package2 = FetchedPackage(
            "foo", "1.1", "foo_1.1.deb", StringIO("xxxx"), 5, "aaaa")
        self.assertNotEqual(package1, package2)

    def test_not_equal_different_md5(self):
        package1 = FetchedPackage(
            "foo", "1.1", "foo_1.1.deb", StringIO("xxxx"), 4, "aaaa")
        package2 = FetchedPackage(
            "foo", "1.1", "foo_1.1.deb", StringIO("xxxx"), 4, "bbbb")
        self.assertNotEqual(package1, package2)

    def test_equal_hash_equal(self):
        package1 = FetchedPackage(
            "foo", "1.1", "foo_1.1.deb", StringIO("xxxx"), 4, "aaaa")
        package2 = FetchedPackage(
            "foo", "1.1", "foo_1.1.deb", StringIO("xxxx"), 4, "aaaa")
        self.assertEqual(hash(package1), hash(package2))


class PackageFetcherTests(TestCaseWithFixtures):

    def test_cleanup_removes_tempdir(self):
        fetcher = PackageFetcher([])
        fetcher.prepare()
        tempdir = fetcher.tempdir
        fetcher.cleanup()
        self.assertFalse(os.path.exists(tempdir))

    def test_cleanup_ignores_missing_tempdir(self):
        fetcher = PackageFetcher([])
        fetcher.prepare()
        tempdir = fetcher.tempdir
        fetcher.cleanup()
        # Check that there is no problem removing it again
        fetcher.cleanup()

    def test_cleanup_before_prepare(self):
        fetcher = PackageFetcher([])
        # Check that there is no problem cleaning up before we start
        fetcher.cleanup()

    def test_prepare_creates_tempdir(self):
        fetcher = PackageFetcher([])
        self.addCleanup(fetcher.cleanup)
        fetcher.prepare()
        self.assertTrue(os.path.isdir(fetcher.tempdir))

    def test_prepare_creates_var_lib_dpkg_status_file(self):
        fetcher = PackageFetcher([])
        self.addCleanup(fetcher.cleanup)
        fetcher.prepare()
        self.assertEqual(
            '',
            open(os.path.join(
                fetcher.tempdir, "var", "lib", "dpkg", "status")).read())

    def test_prepare_creates_var_cache_apt_archives_partial_dir(self):
        fetcher = PackageFetcher([])
        self.addCleanup(fetcher.cleanup)
        fetcher.prepare()
        self.assertTrue(
            os.path.isdir(os.path.join(
                fetcher.tempdir, "var", "cache", "apt", "archives",
                "partial")))

    def test_prepare_creates_var_lib_apt_lists_partial_dir(self):
        fetcher = PackageFetcher([])
        self.addCleanup(fetcher.cleanup)
        fetcher.prepare()
        self.assertTrue(
            os.path.isdir(os.path.join(
                fetcher.tempdir, "var", "lib", "apt", "lists", "partial")))

    def test_prepare_creates_etc_apt_sources_list_file(self):
        source1 = self.useFixture(AptSourceFixture([]))
        source2 = self.useFixture(AptSourceFixture([]))
        fetcher = PackageFetcher(
            [source1.sources_entry, source2.sources_entry])
        self.addCleanup(fetcher.cleanup)
        fetcher.prepare()
        self.assertEqual(
            "deb %s\ndeb %s\n" % (
                source1.sources_entry, source2.sources_entry),
            open(os.path.join(
                fetcher.tempdir, "etc", "apt", "sources.list")).read())

    def get_fetcher(self, sources):
        fetcher = PackageFetcher([s.sources_entry for s in sources])
        self.addCleanup(fetcher.cleanup)
        fetcher.prepare()
        return fetcher

    def test_fetch_packages_not_found_because_no_sources(self):
        fetcher = self.get_fetcher([])
        self.assertRaises(KeyError, fetcher.fetch_packages, ["nothere"])

    def test_fetch_packages_not_found_because_not_in_sources(self):
        available_package = DummyFetchedPackage("foo", "1.0")
<<<<<<< HEAD
        source = self.useFixture(AptSource([available_package]))
=======
        source = self.useFixture(AptSourceFixture([available_package]))
>>>>>>> a769f839
        fetcher = self.get_fetcher([source])
        self.assertRaises(KeyError, fetcher.fetch_packages, ["nothere"])

    def test_fetch_packages_not_found_one_of_two_missing(self):
        available_package = DummyFetchedPackage("foo", "1.0")
<<<<<<< HEAD
        source = self.useFixture(AptSource([available_package]))
=======
        source = self.useFixture(AptSourceFixture([available_package]))
>>>>>>> a769f839
        fetcher = self.get_fetcher([source])
        self.assertRaises(
            KeyError, fetcher.fetch_packages, ["foo", "nothere"])

    def test_fetch_packges_fetches_no_packages(self):
        available_package = DummyFetchedPackage("foo", "1.0")
<<<<<<< HEAD
        source = self.useFixture(AptSource([available_package]))
=======
        source = self.useFixture(AptSourceFixture([available_package]))
>>>>>>> a769f839
        fetcher = self.get_fetcher([source])
        self.assertEqual(0, len(fetcher.fetch_packages([])))

    def test_fetch_packges_fetches_single_package(self):
        available_package = DummyFetchedPackage("foo", "1.0")
<<<<<<< HEAD
        source = self.useFixture(AptSource([available_package]))
=======
        source = self.useFixture(AptSourceFixture([available_package]))
>>>>>>> a769f839
        fetcher = self.get_fetcher([source])
        self.assertEqual(1, len(fetcher.fetch_packages(["foo"])))

    def test_fetch_packges_fetches_correct_packge(self):
        available_package = DummyFetchedPackage("foo", "1.0")
<<<<<<< HEAD
        source = self.useFixture(AptSource([available_package]))
=======
        source = self.useFixture(AptSourceFixture([available_package]))
>>>>>>> a769f839
        fetcher = self.get_fetcher([source])
        self.assertEqual(
            available_package, fetcher.fetch_packages(["foo"])[0])

    def test_fetch_packges_fetches_multiple_packages(self):
        available_packages = [
            DummyFetchedPackage("bar", "1.0"),
            DummyFetchedPackage("foo", "1.0"),
        ]
<<<<<<< HEAD
        source = self.useFixture(AptSource(available_packages))
=======
        source = self.useFixture(AptSourceFixture(available_packages))
>>>>>>> a769f839
        fetcher = self.get_fetcher([source])
        self.assertEqual(2, len(fetcher.fetch_packages(["foo", "bar"])))

    def test_fetch_packges_fetches_multiple_packages_correctly(self):
        available_packages = [
            DummyFetchedPackage("foo", "1.0"),
            DummyFetchedPackage("bar", "1.0"),
        ]
<<<<<<< HEAD
        source = self.useFixture(AptSource(available_packages))
=======
        source = self.useFixture(AptSourceFixture(available_packages))
>>>>>>> a769f839
        fetcher = self.get_fetcher([source])
        fetched = fetcher.fetch_packages(["foo", "bar"])
        self.assertEqual(available_packages[0], fetched[0])
        self.assertEqual(available_packages[1], fetched[1])

    def test_fetch_packages_fetches_newest(self):
        available_packages = [
            DummyFetchedPackage("bar", "1.0"),
            DummyFetchedPackage("bar", "1.1"),
        ]
<<<<<<< HEAD
        source = self.useFixture(AptSource(available_packages))
=======
        source = self.useFixture(AptSourceFixture(available_packages))
>>>>>>> a769f839
        fetcher = self.get_fetcher([source])
        fetched = fetcher.fetch_packages(["bar"])
        self.assertEqual(available_packages[1], fetched[0])

    def test_fetch_packages_fetches_newest_from_multiple_sources(self):
        old_source_packages = [DummyFetchedPackage("bar", "1.0")]
        new_source_packages = [DummyFetchedPackage("bar", "1.1")]
<<<<<<< HEAD
        old_source = self.useFixture(AptSource(old_source_packages))
        new_source = self.useFixture(AptSource(new_source_packages))
=======
        old_source = self.useFixture(AptSourceFixture(old_source_packages))
        new_source = self.useFixture(AptSourceFixture(new_source_packages))
>>>>>>> a769f839
        fetcher = self.get_fetcher([old_source, new_source])
        fetched = fetcher.fetch_packages(["bar"])
        self.assertEqual(new_source_packages[0], fetched[0])<|MERGE_RESOLUTION|>--- conflicted
+++ resolved
@@ -5,24 +5,16 @@
 
 from hwpack.packages import (
     FetchedPackage,
-<<<<<<< HEAD
     get_packages_file,
     PackageFetcher,
     )
 from hwpack.testing import (
-    AptSource,
-=======
-    PackageFetcher,
-    )
-from hwpack.testing import (
     AptSourceFixture,
->>>>>>> a769f839
     DummyFetchedPackage,
     TestCaseWithFixtures,
     )
 
 
-<<<<<<< HEAD
 class GetPackagesFileTests(TestCase):
 
     def test_single_stanza(self):
@@ -48,8 +40,6 @@
             get_packages_file([package1, package2]))
 
 
-=======
->>>>>>> a769f839
 class FetchedPackageTests(TestCase):
 
     def test_attributes(self):
@@ -198,52 +188,32 @@
 
     def test_fetch_packages_not_found_because_not_in_sources(self):
         available_package = DummyFetchedPackage("foo", "1.0")
-<<<<<<< HEAD
-        source = self.useFixture(AptSource([available_package]))
-=======
-        source = self.useFixture(AptSourceFixture([available_package]))
->>>>>>> a769f839
+        source = self.useFixture(AptSourceFixture([available_package]))
         fetcher = self.get_fetcher([source])
         self.assertRaises(KeyError, fetcher.fetch_packages, ["nothere"])
 
     def test_fetch_packages_not_found_one_of_two_missing(self):
         available_package = DummyFetchedPackage("foo", "1.0")
-<<<<<<< HEAD
-        source = self.useFixture(AptSource([available_package]))
-=======
-        source = self.useFixture(AptSourceFixture([available_package]))
->>>>>>> a769f839
+        source = self.useFixture(AptSourceFixture([available_package]))
         fetcher = self.get_fetcher([source])
         self.assertRaises(
             KeyError, fetcher.fetch_packages, ["foo", "nothere"])
 
     def test_fetch_packges_fetches_no_packages(self):
         available_package = DummyFetchedPackage("foo", "1.0")
-<<<<<<< HEAD
-        source = self.useFixture(AptSource([available_package]))
-=======
-        source = self.useFixture(AptSourceFixture([available_package]))
->>>>>>> a769f839
+        source = self.useFixture(AptSourceFixture([available_package]))
         fetcher = self.get_fetcher([source])
         self.assertEqual(0, len(fetcher.fetch_packages([])))
 
     def test_fetch_packges_fetches_single_package(self):
         available_package = DummyFetchedPackage("foo", "1.0")
-<<<<<<< HEAD
-        source = self.useFixture(AptSource([available_package]))
-=======
-        source = self.useFixture(AptSourceFixture([available_package]))
->>>>>>> a769f839
+        source = self.useFixture(AptSourceFixture([available_package]))
         fetcher = self.get_fetcher([source])
         self.assertEqual(1, len(fetcher.fetch_packages(["foo"])))
 
-    def test_fetch_packges_fetches_correct_packge(self):
-        available_package = DummyFetchedPackage("foo", "1.0")
-<<<<<<< HEAD
-        source = self.useFixture(AptSource([available_package]))
-=======
-        source = self.useFixture(AptSourceFixture([available_package]))
->>>>>>> a769f839
+    def test_fetch_packges_fetches_correct_package(self):
+        available_package = DummyFetchedPackage("foo", "1.0")
+        source = self.useFixture(AptSourceFixture([available_package]))
         fetcher = self.get_fetcher([source])
         self.assertEqual(
             available_package, fetcher.fetch_packages(["foo"])[0])
@@ -253,11 +223,7 @@
             DummyFetchedPackage("bar", "1.0"),
             DummyFetchedPackage("foo", "1.0"),
         ]
-<<<<<<< HEAD
-        source = self.useFixture(AptSource(available_packages))
-=======
         source = self.useFixture(AptSourceFixture(available_packages))
->>>>>>> a769f839
         fetcher = self.get_fetcher([source])
         self.assertEqual(2, len(fetcher.fetch_packages(["foo", "bar"])))
 
@@ -266,11 +232,7 @@
             DummyFetchedPackage("foo", "1.0"),
             DummyFetchedPackage("bar", "1.0"),
         ]
-<<<<<<< HEAD
-        source = self.useFixture(AptSource(available_packages))
-=======
         source = self.useFixture(AptSourceFixture(available_packages))
->>>>>>> a769f839
         fetcher = self.get_fetcher([source])
         fetched = fetcher.fetch_packages(["foo", "bar"])
         self.assertEqual(available_packages[0], fetched[0])
@@ -281,11 +243,7 @@
             DummyFetchedPackage("bar", "1.0"),
             DummyFetchedPackage("bar", "1.1"),
         ]
-<<<<<<< HEAD
-        source = self.useFixture(AptSource(available_packages))
-=======
         source = self.useFixture(AptSourceFixture(available_packages))
->>>>>>> a769f839
         fetcher = self.get_fetcher([source])
         fetched = fetcher.fetch_packages(["bar"])
         self.assertEqual(available_packages[1], fetched[0])
@@ -293,13 +251,8 @@
     def test_fetch_packages_fetches_newest_from_multiple_sources(self):
         old_source_packages = [DummyFetchedPackage("bar", "1.0")]
         new_source_packages = [DummyFetchedPackage("bar", "1.1")]
-<<<<<<< HEAD
-        old_source = self.useFixture(AptSource(old_source_packages))
-        new_source = self.useFixture(AptSource(new_source_packages))
-=======
         old_source = self.useFixture(AptSourceFixture(old_source_packages))
         new_source = self.useFixture(AptSourceFixture(new_source_packages))
->>>>>>> a769f839
         fetcher = self.get_fetcher([old_source, new_source])
         fetched = fetcher.fetch_packages(["bar"])
         self.assertEqual(new_source_packages[0], fetched[0])