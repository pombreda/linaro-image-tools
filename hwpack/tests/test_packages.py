--- conflicted
+++ resolved
@@ -305,69 +305,19 @@
             recommends="bar")
         self.assertEqual(package1, package2)
 
-<<<<<<< HEAD
-    def test_equal_hash_equal(self):
-        package1 = FetchedPackage(
-            "foo", "1.1", "foo_1.1.deb", 4, "aaaa", "armel")
-        package2 = FetchedPackage(
-            "foo", "1.1", "foo_1.1.deb", 4, "aaaa", "armel")
-        self.assertEqual(hash(package1), hash(package2))
-
-    def test_equal_hash_equal_with_depends(self):
-        package1 = FetchedPackage(
-            "foo", "1.1", "foo_1.1.deb", 4, "aaaa", "armel",
-            depends="bar")
-        package2 = FetchedPackage(
-            "foo", "1.1", "foo_1.1.deb", 4, "aaaa", "armel",
-            depends="bar")
-        self.assertEqual(hash(package1), hash(package2))
-
-    def test_equal_hash_equal_with_pre_depends(self):
-        package1 = FetchedPackage(
-            "foo", "1.1", "foo_1.1.deb", 4, "aaaa", "armel",
-            pre_depends="bar")
-        package2 = FetchedPackage(
-            "foo", "1.1", "foo_1.1.deb", 4, "aaaa", "armel",
-            pre_depends="bar")
-        self.assertEqual(hash(package1), hash(package2))
-
-    def test_equal_hash_equal_with_conflicts(self):
-        package1 = FetchedPackage(
-            "foo", "1.1", "foo_1.1.deb", 4, "aaaa", "armel",
-            conflicts="bar")
-        package2 = FetchedPackage(
-            "foo", "1.1", "foo_1.1.deb", 4, "aaaa", "armel",
-            conflicts="bar")
-        self.assertEqual(hash(package1), hash(package2))
-
-    def test_equal_hash_equal_with_recommends(self):
-        package1 = FetchedPackage(
-            "foo", "1.1", "foo_1.1.deb", 4, "aaaa", "armel",
-            recommends="bar")
-        package2 = FetchedPackage(
-            "foo", "1.1", "foo_1.1.deb", 4, "aaaa", "armel",
-            recommends="bar")
-        self.assertEqual(hash(package1), hash(package2))
-
-    def test_set_content(self):
-        package = FetchedPackage(
-            "foo", "1.1", "foo_1.1.deb", 4, "aaaa", "armel")
-        package.set_content(StringIO("xxxx"))
-        self.assertEqual("xxxx", package.content.read())
-
     def test_not_equal_different_contents(self):
         package1 = FetchedPackage(
             "foo", "1.1", "foo_1.1.deb", 4, "aaaa", "armel")
-        package1.set_content(StringIO("xxxx"))
-        package2 = FetchedPackage(
-            "foo", "1.1", "foo_1.1.deb", 4, "aaaa", "armel")
-        package2.set_content(StringIO("yyyy"))
+        package1.content = StringIO("xxxx")
+        package2 = FetchedPackage(
+            "foo", "1.1", "foo_1.1.deb", 4, "aaaa", "armel")
+        package2.content = StringIO("yyyy")
         self.assertNotEqual(package1, package2)
 
     def test_not_equal_different_contents_one_unknown(self):
         package1 = FetchedPackage(
             "foo", "1.1", "foo_1.1.deb", 4, "aaaa", "armel")
-        package1.set_content(StringIO("xxxx"))
+        package1.content = StringIO("xxxx")
         package2 = FetchedPackage(
             "foo", "1.1", "foo_1.1.deb", 4, "aaaa", "armel")
         self.assertNotEqual(package1, package2)
@@ -375,14 +325,12 @@
     def test_equal_same_contents(self):
         package1 = FetchedPackage(
             "foo", "1.1", "foo_1.1.deb", 4, "aaaa", "armel")
-        package1.set_content(StringIO("xxxx"))
-        package2 = FetchedPackage(
-            "foo", "1.1", "foo_1.1.deb", 4, "aaaa", "armel")
-        package2.set_content(StringIO("xxxx"))
+        package1.content = StringIO("xxxx")
+        package2 = FetchedPackage(
+            "foo", "1.1", "foo_1.1.deb", 4, "aaaa", "armel")
+        package2.content = StringIO("xxxx")
         self.assertEqual(package1, package2)
 
-=======
->>>>>>> cfc871e2
     def test_from_apt(self):
         target_package = DummyFetchedPackage("foo", "1.0")
         source = self.useFixture(AptSourceFixture([target_package]))
