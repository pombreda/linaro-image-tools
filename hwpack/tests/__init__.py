import unittest

def test_suite():
    module_names = ['hwpack.tests.test_config',
<<<<<<< HEAD
                    'hwpack.tests.test_hwpack',
=======
                    'hwpack.tests.test_better_tarfile',
>>>>>>> 3f2f1c5f
                   ]
    loader = unittest.TestLoader()
    suite = loader.loadTestsFromNames(module_names)
    return suite<|MERGE_RESOLUTION|>--- conflicted
+++ resolved
@@ -2,11 +2,8 @@
 
 def test_suite():
     module_names = ['hwpack.tests.test_config',
-<<<<<<< HEAD
+                    'hwpack.tests.test_better_tarfile',
                     'hwpack.tests.test_hwpack',
-=======
-                    'hwpack.tests.test_better_tarfile',
->>>>>>> 3f2f1c5f
                    ]
     loader = unittest.TestLoader()
     suite = loader.loadTestsFromNames(module_names)
