--- conflicted
+++ resolved
@@ -52,18 +52,7 @@
     See FetchedPackage for the instance variables.
     """
 
-<<<<<<< HEAD
     def __init__(self, name, version, architecture="all"):
-=======
-    def __init__(self, name, version):
-        """Create a DummyFetchedPackage.
-
-        :param name: the name of the package.
-        :type name: str
-        :param version: the version of the package.
-        :type version: str
-        """
->>>>>>> c1294b30
         self.name = name
         self.version = version
         self.architecture = architecture
