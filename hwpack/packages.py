--- conflicted
+++ resolved
@@ -158,12 +158,6 @@
 
     @classmethod
     def from_apt(cls, pkg, filename, content):
-<<<<<<< HEAD
-        depends = stringify_relationship(pkg, "Depends")
-        pre_depends = stringify_relationship(pkg, "PreDepends")
-        conflicts = stringify_relationship(pkg, "Conflicts")
-        recommends = stringify_relationship(pkg, "Recommends")
-=======
         """Create a FetchedPackage from a python-apt Version (package).
 
         This is an alternative constructor for FetchedPackages that
@@ -178,21 +172,10 @@
         :param content: the content of the package.
         :type content: file-like object
         """
-        depends = None
-        pkg_dependencies = pkg.get_dependencies("Depends")
-        if pkg_dependencies:
-            depends_list = []
-            for or_dep in pkg_dependencies:
-                or_list = []
-                for or_alternative in or_dep.or_dependencies:
-                    suffix = ""
-                    if or_alternative.relation:
-                        suffix = " (%s %s)" % (
-                            or_alternative.relation, or_alternative.version)
-                    or_list.append("%s%s" % (or_alternative.name, suffix))
-                depends_list.append(" | ".join(or_list))
-            depends = ", ".join(depends_list)
->>>>>>> 8cd83b66
+        depends = stringify_relationship(pkg, "Depends")
+        pre_depends = stringify_relationship(pkg, "PreDepends")
+        conflicts = stringify_relationship(pkg, "Conflicts")
+        recommends = stringify_relationship(pkg, "Recommends")
         return cls(
             pkg.package.name, pkg.version, filename, content, pkg.size,
             pkg.md5, pkg.architecture, depends=depends,
