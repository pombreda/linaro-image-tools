--- conflicted
+++ resolved
@@ -1,8 +1,5 @@
-<<<<<<< HEAD
 import hashlib
-=======
 import logging
->>>>>>> ad107781
 import os
 import re
 import shutil
