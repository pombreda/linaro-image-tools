--- conflicted
+++ resolved
@@ -83,12 +83,24 @@
         super(MockDoRunFixture, self).__init__(cmd_runner, 'do_run', mock)
 
 
-<<<<<<< HEAD
+class ChangeCurrentWorkingDirFixture(object):
+
+    def __init__(self, dir):
+        self.dir = dir
+        self.orig_cwd = os.getcwd()
+
+    def setUp(self):
+        os.chdir(self.dir)
+
+    def tearDown(self):
+        os.chdir(self.orig_cwd)
+
+
 class MockCallableWithPositionalArgs(object):
     """A callable mock which just stores the positional args given to it.
 
     Every time an instance of this is "called", it will append a tuple
-    containing the positional arguments given to it to self.calls. 
+    containing the positional arguments given to it to self.calls.
     """
     calls = None
     return_value = None
@@ -105,17 +117,4 @@
         mock = MockCallableWithPositionalArgs()
         mock.return_value = ('', '')
         super(MockRunSfdiskCommandsFixture, self).__init__(
-            create_partitions, 'run_sfdisk_commands', mock)
-=======
-class ChangeCurrentWorkingDirFixture(object):
-
-    def __init__(self, dir):
-        self.dir = dir
-        self.orig_cwd = os.getcwd()
-
-    def setUp(self):
-        os.chdir(self.dir)
-
-    def tearDown(self):
-        os.chdir(self.orig_cwd)
->>>>>>> 13267f9e
+            create_partitions, 'run_sfdisk_commands', mock)