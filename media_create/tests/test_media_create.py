from contextlib import contextmanager
import os
import random
import string
import subprocess
import sys
import time

from testtools import TestCase

from hwpack.testing import TestCaseWithFixtures

from media_create import check_device
from media_create import cmd_runner
from media_create import ensure_command
from media_create import populate_boot
from media_create import partitions
from media_create import rootfs
from media_create.boot_cmd import create_boot_cmd
from media_create.partitions import (
    calculate_partition_size_and_offset,
    convert_size_to_bytes,
    create_partitions,
    get_boot_and_root_loopback_devices,
    get_boot_and_root_partitions_for_media,
    Media,
    run_sfdisk_commands,
    setup_partitions,
    )
from media_create.populate_boot import (
    make_boot_script,
    make_uImage,
    make_uInitrd,
    _get_file_matching,
    _run_mkimage,
    )
from media_create.remove_binary_dir import remove_binary_dir
from media_create.rootfs import (
    create_flash_kernel_config,
    has_space_left_for_swap,
    move_contents,
    populate_rootfs,
    write_data_to_protected_file,
    )
from media_create.unpack_binary_tarball import unpack_binary_tarball

from media_create.tests.fixtures import (
    ChangeCurrentWorkingDirFixture,
    CreateTempDirFixture,
    CreateTarballFixture,
    MockCmdRunnerPopenFixture,
    MockSomethingFixture,
    MockRunSfdiskCommandsFixture,
    )


class TestEnsureCommand(TestCase):

    apt_get_called = False

    def test_command_already_present(self):
        with self.mock_apt_get_install():
            ensure_command.ensure_command('apt-get', 'apt')
        self.assertFalse(self.apt_get_called)

    def test_command_not_present(self):
        with self.mock_apt_get_install():
            ensure_command.ensure_command('apt-get-two-o', 'apt-2')
        self.assertTrue(self.apt_get_called)

    @contextmanager
    def mock_apt_get_install(self):
        def mock_apt_get_install(cmd, pkg):
            self.apt_get_called = True
        orig_func = ensure_command.apt_get_install
        ensure_command.apt_get_install = mock_apt_get_install
        yield
        ensure_command.apt_get_install = orig_func


class TestCreateBootCMD(TestCase):

    expected_boot_cmd = (
        "setenv bootcmd 'fatload mmc mmc_option kernel_addr uImage; "
        "fatload mmc mmc_option initrd_addr uInitrd; bootm kernel_addr "
        "initrd_addr'\nsetenv bootargs 'serial_opts splash_opts  "
        "root=UUID=root_uuid boot_args'\nboot")

    def test_create_boot_cmd(self):
        cmd = create_boot_cmd(
            is_live=False, is_lowmem=False, mmc_option='mmc_option',
            root_uuid='root_uuid', kernel_addr="kernel_addr",
            initrd_addr="initrd_addr", serial_opts="serial_opts",
            boot_args_options="boot_args", splash_opts="splash_opts")
        self.assertEqual(self.expected_boot_cmd, cmd)

    def test_create_boot_cmd_as_script(self):
        args = "%s -m media_create.boot_cmd " % sys.executable
        args += ("0 0 mmc_option root_uuid kernel_addr initrd_addr "
                 "serial_opts boot_args splash_opts")
        process = subprocess.Popen(
            args, shell=True, stdout=subprocess.PIPE, stderr=subprocess.PIPE)
        stdout, stderr = process.communicate()
        self.assertEqual(self.expected_boot_cmd, stdout)


class TestRemoveBinaryDir(TestCaseWithFixtures):

    def setUp(self):
        super(TestRemoveBinaryDir, self).setUp()
        self.temp_dir_fixture = CreateTempDirFixture()
        self.useFixture(self.temp_dir_fixture)

    def test_remove_binary_dir(self):
        rc = remove_binary_dir(
            binary_dir=self.temp_dir_fixture.get_temp_dir(),
            as_root=False)
        self.assertEqual(rc, 0)
        self.assertFalse(os.path.exists(
            self.temp_dir_fixture.get_temp_dir()))


class TestUnpackBinaryTarball(TestCaseWithFixtures):

    def setUp(self):
        super(TestUnpackBinaryTarball, self).setUp()

        self.tar_dir_fixture = CreateTempDirFixture()
        self.useFixture(self.tar_dir_fixture)

        self.tarball_fixture = CreateTarballFixture(
            self.tar_dir_fixture.get_temp_dir())
        self.useFixture(self.tarball_fixture)

        self.unpack_dir_fixture = CreateTempDirFixture()
        self.useFixture(self.unpack_dir_fixture)

        self.useFixture(ChangeCurrentWorkingDirFixture(
            self.unpack_dir_fixture.get_temp_dir()))

    def test_unpack_binary_tarball(self):
        rc = unpack_binary_tarball(self.tarball_fixture.get_tarball(),
            as_root=False)
        self.assertEqual(rc, 0)


class TestCmdRunner(TestCaseWithFixtures):

    def test_run(self):
        fixture = MockCmdRunnerPopenFixture()
        self.useFixture(fixture)
        proc = cmd_runner.run(['foo', 'bar', 'baz'])
        self.assertEqual(0, proc.returncode)
        self.assertEqual([['foo', 'bar', 'baz']], fixture.mock.calls)

    def test_run_as_root(self):
        fixture = MockCmdRunnerPopenFixture()
        self.useFixture(fixture)
        cmd_runner.run(['foo', 'bar'], as_root=True)
        self.assertEqual([['sudo', 'foo', 'bar']], fixture.mock.calls)

    def test_run_succeeds_on_zero_return_code(self):
        proc = cmd_runner.run(['true'])
        # Need to wait() here as we're using the real Popen.
        proc.wait()
        self.assertEqual(0, proc.returncode)

    def test_run_raises_exception_on_non_zero_return_code(self):
        def run_and_wait():
            proc = cmd_runner.run(['false'])
            proc.wait()
        self.assertRaises(
            cmd_runner.SubcommandNonZeroReturnValue, run_and_wait)

    def test_run_must_be_given_list_as_args(self):
        self.assertRaises(AssertionError, cmd_runner.run, 'true')

    def test_Popen(self):
        proc = cmd_runner.Popen('true')
        returncode = proc.wait()
        self.assertEqual(0, returncode)


class TestPopulateBoot(TestCaseWithFixtures):

    def _mock_get_file_matching(self):
        self.useFixture(MockSomethingFixture(
            populate_boot, '_get_file_matching',
            lambda regex: regex))

    def _mock_Popen(self):
        fixture = MockCmdRunnerPopenFixture()
        self.useFixture(fixture)
        return fixture

    def test_make_uImage(self):
        self._mock_get_file_matching()
        fixture = self._mock_Popen()
        make_uImage('load_addr', 'parts_dir', 'sub_arch', 'boot_disk')
        expected = [
            'sudo', 'mkimage', '-A', 'arm', '-O', 'linux', '-T', 'kernel',
            '-C', 'none', '-a', 'load_addr', '-e', 'load_addr', '-n', 'Linux',
            '-d', 'parts_dir/vmlinuz-*-sub_arch', 'boot_disk/uImage']
        self.assertEqual([expected], fixture.mock.calls)

    def test_make_uInitrd(self):
        self._mock_get_file_matching()
        fixture = self._mock_Popen()
        make_uInitrd('parts_dir', 'sub_arch', 'boot_disk')
        expected = [
            'sudo', 'mkimage', '-A', 'arm', '-O', 'linux', '-T', 'ramdisk',
            '-C', 'none', '-a', '0', '-e', '0', '-n', 'initramfs',
            '-d', 'parts_dir/initrd.img-*-sub_arch', 'boot_disk/uInitrd']
        self.assertEqual([expected], fixture.mock.calls)

    def test_make_boot_script(self):
        self._mock_get_file_matching()
        fixture = self._mock_Popen()
        make_boot_script('boot_script', 'tmp_dir')
        expected = [
            'sudo', 'mkimage', '-A', 'arm', '-O', 'linux', '-T', 'script',
            '-C', 'none', '-a', '0', '-e', '0', '-n', 'boot script',
            '-d', 'tmp_dir/boot.cmd', 'boot_script']
        self.assertEqual([expected], fixture.mock.calls)

    def test_get_file_matching(self):
        prefix = ''.join(
            random.choice(string.ascii_lowercase) for x in range(5))
        file1 = self.createTempFileAsFixture(prefix)
        directory = os.path.dirname(file1)
        self.assertEqual(
            file1, _get_file_matching('%s/%s*' % (directory, prefix)))

    def test_get_file_matching_too_many_files_found(self):
        prefix = ''.join(
            random.choice(string.ascii_lowercase) for x in range(5))
        file1 = self.createTempFileAsFixture(prefix)
        file2 = self.createTempFileAsFixture(prefix)
        directory = os.path.dirname(file1)
        self.assertRaises(
            ValueError, _get_file_matching, '%s/%s*' % (directory, prefix))

    def test_get_file_matching_no_files_found(self):
        self.assertRaises(
            ValueError, _get_file_matching, '/foo/bar/baz/*non-existent')

    def test_run_mkimage(self):
        # Create a fake boot script.
        filename = self.createTempFileAsFixture()
        f = open(filename, 'w')
        f.write("setenv bootcmd 'fatload mmc 0:1 0x80000000 uImage;\nboot")
        f.close()

        img = self.createTempFileAsFixture()
        # Use that fake boot script to create a boot loader using mkimage.
        # Send stdout to /dev/null as mkimage will print to stdout and we
        # don't want that.
        retval = _run_mkimage(
            'script', '0', '0', 'boot script', filename, img,
            stdout=open('/dev/null', 'w'), as_root=False)

        self.assertEqual(0, retval)


class TestCreatePartitions(TestCaseWithFixtures):

    media = Media('/dev/xdz')

    def setUp(self):
        super(TestCreatePartitions, self).setUp()
        # Stub time.sleep() as create_partitions() use that.
        self.orig_sleep = time.sleep
        time.sleep = lambda s: None

    def tearDown(self):
        super(TestCreatePartitions, self).tearDown()
        time.sleep = self.orig_sleep

    def test_create_partitions_for_mx51evk(self):
        # For this board we create a one cylinder partition at the beginning.
        popen_fixture = self.useFixture(MockCmdRunnerPopenFixture())
        sfdisk_fixture = self.useFixture(MockRunSfdiskCommandsFixture())

        create_partitions('mx51evk', self.media, 32, 255, 63, '')

        self.assertEqual(
            [['sudo', 'parted', '-s', self.media.path, 'mklabel', 'msdos'],
             ['sync']],
            popen_fixture.mock.calls)
        self.assertEqual(
            [(',1,0xDA', 255, 63, '', self.media.path),
             (',9,0x0C,*\n,,,-', 255, 63, '', self.media.path)],
            sfdisk_fixture.mock.calls)

    def test_create_partitions_for_beagle(self):
        popen_fixture = self.useFixture(MockCmdRunnerPopenFixture())
        sfdisk_fixture = self.useFixture(MockRunSfdiskCommandsFixture())

        create_partitions('beagle', self.media, 32, 255, 63, '')

        self.assertEqual(
            [['sudo', 'parted', '-s', self.media.path, 'mklabel', 'msdos'],
             ['sync']],
            popen_fixture.mock.calls)
        self.assertEqual(
            [(',9,0x0C,*\n,,,-', 255, 63, '', self.media.path)],
            sfdisk_fixture.mock.calls)

    def test_create_partitions_with_img_file(self):
        popen_fixture = self.useFixture(MockCmdRunnerPopenFixture())
        sfdisk_fixture = self.useFixture(MockRunSfdiskCommandsFixture())

        tempfile = self.createTempFileAsFixture()
        create_partitions('beagle', Media(tempfile), 32, 255, 63, '')

        # Unlike the test for partitioning of a regular block device, in this
        # case parted was not called as there's no existing partition table
        # for us to overwrite on the image file.
        self.assertEqual([['sync']], popen_fixture.mock.calls)

        self.assertEqual(
            [(',9,0x0C,*\n,,,-', 255, 63, '', tempfile)],
            sfdisk_fixture.mock.calls)

    def test_run_sfdisk_commands(self):
        tempfile = self.createTempFileAsFixture()
        proc = cmd_runner.run(
            ['qemu-img', 'create', '-f', 'raw', tempfile, '10M'],
            stdout=subprocess.PIPE)
        proc.communicate()
        stdout, stderr = run_sfdisk_commands(
            ',1,0xDA', 5, 63, '', tempfile, as_root=False,
            stderr=subprocess.PIPE)
        self.assertIn('Successfully wrote the new partition table', stdout)

    def test_run_sfdisk_commands_raises_on_non_zero_returncode(self):
        tempfile = self.createTempFileAsFixture()
        self.assertRaises(
            cmd_runner.SubcommandNonZeroReturnValue,
            run_sfdisk_commands,
            ',1,0xDA', 5, 63, '', tempfile, as_root=False,
            stderr=subprocess.PIPE)


class TestPartitionSetup(TestCaseWithFixtures):

    def setUp(self):
        super(TestPartitionSetup, self).setUp()
        # Stub time.sleep() as create_partitions() use that.
        self.orig_sleep = time.sleep
        time.sleep = lambda s: None

    def tearDown(self):
        super(TestPartitionSetup, self).tearDown()
        time.sleep = self.orig_sleep

    def test_convert_size_in_kbytes_to_bytes(self):
        self.assertEqual(512 * 1024, convert_size_to_bytes('512K'))

    def test_convert_size_in_mbytes_to_bytes(self):
        self.assertEqual(100 * 1024**2, convert_size_to_bytes('100M'))

    def test_convert_size_in_gbytes_to_bytes(self):
        self.assertEqual(12 * 1024**3, convert_size_to_bytes('12G'))

    def test_convert_size_in_kbytes_to_bytes_rounds_to_256k_multiple(self):
        # See comment in convert_size_to_bytes as to why we need to do this.
        self.assertEqual(
            3891 * (1024 * 256), convert_size_to_bytes('1000537K'))

    def test_calculate_partition_size_and_offset(self):
        tempfile = self._create_qemu_img_with_partitions(',1,0x0C,*\n,,,-')
        vfat_size, vfat_offset, linux_size, linux_offset = (
            calculate_partition_size_and_offset(tempfile))
        self.assertEqual(
            [129024L, 32256L, 10321920L, 161280L],
            [vfat_size, vfat_offset, linux_size, linux_offset])

    def test_get_boot_and_root_partitions_for_media_with_2_partitions(self):
        self.useFixture(MockSomethingFixture(
            partitions, '_get_partition_count', lambda media: 2))
        tempfile = self._create_qemu_img_with_partitions(',1,0x0C,*\n,,,-')
        media = Media(tempfile)
        # Pretend the image file is a block device, or else
        # get_boot_and_root_partitions_for_media will choke.
        media.is_block_device = True
        self.assertEqual(
            ("%s%d" % (tempfile, 1), "%s%d" % (tempfile, 2)),
            get_boot_and_root_partitions_for_media(media))

    def test_get_boot_and_root_partitions_for_media_with_3_partitions(self):
        self.useFixture(MockSomethingFixture(
            partitions, '_get_partition_count', lambda media: 3))
        tempfile = self._create_qemu_img_with_partitions(
            ',1,0xDA\n,1,0x0C,*\n,,,-')
        media = Media(tempfile)
        # Pretend the image file is a block device, or else
        # get_boot_and_root_partitions_for_media will choke.
        media.is_block_device = True
        self.assertEqual(
            ("%s%d" % (tempfile, 2), "%s%d" % (tempfile, 3)),
            get_boot_and_root_partitions_for_media(media))

    def _create_qemu_img_with_partitions(self, sfdisk_commands):
        tempfile = self.createTempFileAsFixture()
        proc = cmd_runner.run(
            ['qemu-img', 'create', '-f', 'raw', tempfile, '10M'],
            stdout=subprocess.PIPE)
        proc.communicate()
        stdout, stderr = run_sfdisk_commands(
            sfdisk_commands, 5, 63, '', tempfile, as_root=False,
            # Throw away stderr as sfdisk complains a lot when operating on a
            # qemu image.
            stderr=subprocess.PIPE)
        self.assertIn('Successfully wrote the new partition table', stdout)
        return tempfile

    def test_get_boot_and_root_loopback_devices(self):
        tempfile = self._create_qemu_img_with_partitions(',1,0x0C,*\n,,,-')
        popen_fixture = self.useFixture(MockCmdRunnerPopenFixture())
        # We can't test the return value of get_boot_and_root_loopback_devices
        # because it'd require running losetup as root, so we just make sure
        # it calls losetup correctly.
        get_boot_and_root_loopback_devices(tempfile)
        self.assertEqual(
            [['sudo', 'losetup', '-f', '--show', tempfile, '--offset',
              '32256', '--sizelimit', '129024'],
             ['sudo', 'losetup', '-f', '--show', tempfile, '--offset',
              '161280', '--sizelimit', '10321920']],
            popen_fixture.mock.calls)

    def test_setup_partitions_for_image_file(self):
        # In practice we could pass an empty image file to setup_partitions,
        # but here we mock Popen() and thanks to that the image is not setup
        # (via qemu-img) inside setup_partitions.  That's why we pass an
        # already setup image file.
        tempfile = self._create_qemu_img_with_partitions(',1,0x0C,*\n,,,-')
        popen_fixture = self.useFixture(MockCmdRunnerPopenFixture())
        self.useFixture(MockSomethingFixture(
            sys, 'stdout', open('/dev/null', 'w')))
        uuid = '2e82008e-1af3-4699-8521-3bf5bac1e67a'
        bootfs, rootfs = setup_partitions(
            'beagle', Media(tempfile), 32, '2G', 'boot', 'root', 'ext3',
            uuid, 'yes', 'format-bootfs', 'format-rootfs')
        self.assertEqual(
             # This is the call that would create the image file.
            [['qemu-img', 'create', '-f', 'raw', tempfile, '2G'],
             # This call would partition the image file.
             ['sudo', 'sfdisk', '-D', '-H', '255', '-S', '63', '-C', '261',
              tempfile],
             # Make sure changes are written to disk.
             ['sync'],
             # Register boot/root loopback devices so that we can just copy
             # their contents over and have it written to the image file.
             ['sudo', 'losetup', '-f', '--show', tempfile, '--offset',
              '32256', '--sizelimit', '129024'],
             ['sudo', 'losetup', '-f', '--show', tempfile, '--offset',
              '161280', '--sizelimit', '10321920'],
             ['sudo', 'mkfs.vfat', '-F', '32', bootfs, '-n', 'boot'],
             ['sudo', 'mkfs.ext3', '-U', uuid, rootfs, '-L', 'root']],
            popen_fixture.mock.calls)

    def test_setup_partitions_for_block_device(self):
        self.useFixture(MockSomethingFixture(
            sys, 'stdout', open('/dev/null', 'w')))
        self.useFixture(MockSomethingFixture(
            partitions, '_get_partition_count', lambda media: 2))
        tempfile = self._create_qemu_img_with_partitions(',1,0x0C,*\n,,,-')
        media = Media(tempfile)
        # Pretend our tempfile is a block device.
        media.is_block_device = True
        popen_fixture = self.useFixture(MockCmdRunnerPopenFixture())
        uuid = '2e82008e-1af3-4699-8521-3bf5bac1e67a'
        bootfs, rootfs = setup_partitions(
            'beagle', media, 32, '2G', 'boot', 'root', 'ext3',
            uuid, 'yes', 'format-bootfs', 'format-rootfs')
        self.assertEqual(
            [['sudo', 'parted', '-s', tempfile, 'mklabel', 'msdos'],
             ['sudo', 'sfdisk', '-D', '-H', '255', '-S', '63', tempfile],
<<<<<<< HEAD
             ['sync'],
             ['sudo', 'mkfs.vfat', '-F', '32', bootfs, '-n', 'boot'],
             ['sudo', 'mkfs.ext3', '-U', uuid, rootfs, '-L', 'root']],
            popen_fixture.mock.calls)


class TestPopulateRootFS(TestCaseWithFixtures):

    lines_added_to_fstab = None
    create_flash_kernel_config_called = False

    def test_populate_rootfs(self):
        def fake_append_to_fstab(disk, additions):
            self.lines_added_to_fstab = additions

        def fake_create_flash_kernel_config(disk, partition_offset):
            self.create_flash_kernel_config_called = True

        # Mock stdout, cmd_runner.Popen(), append_to_fstab and
        # create_flash_kernel_config.
        self.useFixture(MockSomethingFixture(
            sys, 'stdout', open('/dev/null', 'w')))
        self.useFixture(MockSomethingFixture(
            rootfs, 'append_to_fstab', fake_append_to_fstab))
        self.useFixture(MockSomethingFixture(
            rootfs, 'create_flash_kernel_config',
            fake_create_flash_kernel_config))
        popen_fixture = self.useFixture(MockCmdRunnerPopenFixture())
        # Store a dummy rootdisk and contents_dir in a tempdir.
        tempdir = self.useFixture(CreateTempDirFixture()).tempdir
        root_disk = os.path.join(tempdir, 'rootdisk')
        contents_dir = os.path.join(tempdir, 'contents')
        contents_bin = os.path.join(contents_dir, 'bin')
        contents_etc = os.path.join(contents_dir, 'etc')
        os.makedirs(contents_bin)
        os.makedirs(contents_etc)

        populate_rootfs(
            contents_dir, root_disk, partition='/dev/rootfs',
            rootfs_type='ext3', rootfs_uuid='uuid', should_create_swap=True,
            swap_size=100, partition_offset=0)

        self.assertEqual(
            ['UUID=uuid / ext3  errors=remount-ro 0 1 ',
             '/SWAP.swap  none  swap  sw  0 0'],
            self.lines_added_to_fstab)
        self.assertEqual(True, self.create_flash_kernel_config_called)
        swap_file = os.path.join(root_disk, 'SWAP.swap')
        expected = [
            ['sudo', 'mount', '/dev/rootfs', root_disk],
            ['sudo', 'mv', contents_bin, contents_etc, root_disk],
            ['sudo', 'dd', 'if=/dev/zero', 'of=%s' % swap_file, 'bs=1M',
             'count=100'],
            ['sudo', 'mkswap', swap_file],
            ['sync'],
            ['sudo', 'umount', root_disk]]
        self.assertEqual(expected, popen_fixture.mock.calls)

    def test_create_flash_kernel_config(self):
        fixture = self.useFixture(MockCmdRunnerPopenFixture())
        tempdir = self.useFixture(CreateTempDirFixture()).tempdir

        create_flash_kernel_config(tempdir, boot_partition_number=1)

        calls = fixture.mock.calls
        self.assertEqual(1, len(calls), calls)
        call = calls[0]
        # The call writes to a tmpfile and then moves it to the,
        # /etc/flash-kernel.conf, so the tmpfile is the next to last in the
        # list of arguments stored.
        tmpfile = call[-2]
        self.assertEqual(
            ['sudo', 'mv', '-f', tmpfile,
             '%s/etc/flash-kernel.conf' % tempdir],
            call)
        self.assertEqual('UBOOT_PART=/dev/mmcblk0p1', open(tmpfile).read())

    def test_move_contents(self):
        tempdir = self.useFixture(CreateTempDirFixture()).tempdir
        popen_fixture = self.useFixture(MockCmdRunnerPopenFixture())
        file1 = self.createTempFileAsFixture(dir=tempdir)

        move_contents(tempdir, '/tmp/')

        self.assertEqual([['sudo', 'mv', file1, '/tmp/']],
                         popen_fixture.mock.calls)

    def test_has_space_left_for_swap(self):
        statvfs = os.statvfs('/')
        space_left = statvfs.f_bavail * statvfs.f_bsize
        swap_size_in_megs = space_left / (1024**2)
        self.assertTrue(
            has_space_left_for_swap('/', swap_size_in_megs))

    def test_has_no_space_left_for_swap(self):
        statvfs = os.statvfs('/')
        space_left = statvfs.f_bavail * statvfs.f_bsize
        swap_size_in_megs = (space_left / (1024**2)) + 1
        self.assertFalse(
            has_space_left_for_swap('/', swap_size_in_megs))

    def test_write_data_to_protected_file(self):
        fixture = self.useFixture(MockCmdRunnerPopenFixture())
        data = 'foo'
        path = '/etc/nonexistant'

        write_data_to_protected_file(path, data)

        calls = fixture.mock.calls
        self.assertEqual(1, len(calls), calls)
        call = calls[0]
        # The call moves tmpfile to the given path, so tmpfile is the next to
        # last in the list of arguments stored.
        tmpfile = call[-2]
        self.assertEqual(['sudo', 'mv', '-f', tmpfile, path], call)
        self.assertEqual(data, open(tmpfile).read())
=======
             ['sync']],
            popen_fixture.mock.calls)


class TestCheckDevice(TestCaseWithFixtures):

    def _mock_does_device_exist_true(self):
        self.useFixture(MockSomethingFixture(
            check_device, '_does_device_exist', lambda device: True))

    def _mock_does_device_exist_false(self):
        self.useFixture(MockSomethingFixture(
            check_device, '_does_device_exist', lambda device: False))

    def _mock_print_devices(self):
        self.useFixture(MockSomethingFixture(
            check_device, '_print_devices', lambda: None))

    def _mock_select_device(self):
        self.useFixture(MockSomethingFixture(
            check_device, '_select_device', lambda device: True))

    def _mock_deselect_device(self):
        self.useFixture(MockSomethingFixture(
            check_device, '_select_device', lambda device: False))

    def _mock_sys_stdout(self):
        self.useFixture(MockSomethingFixture(
            sys, 'stdout', open(os.devnull, 'w')))

    def setUp(self):
        super(TestCheckDevice, self).setUp()
        self._mock_sys_stdout()
        self._mock_print_devices()

    def test_check_device_and_select(self):
        self._mock_does_device_exist_true()
        self._mock_select_device()
        self.assertTrue(check_device.check_device(None))

    def test_check_device_and_deselect(self):
        self._mock_does_device_exist_true()
        self._mock_deselect_device()
        self.assertFalse(check_device.check_device(None))

    def test_check_device_not_found(self):
        self._mock_does_device_exist_false()
        self.assertFalse(check_device.check_device(None))
>>>>>>> 9eb7cda2
<|MERGE_RESOLUTION|>--- conflicted
+++ resolved
@@ -477,7 +477,6 @@
         self.assertEqual(
             [['sudo', 'parted', '-s', tempfile, 'mklabel', 'msdos'],
              ['sudo', 'sfdisk', '-D', '-H', '255', '-S', '63', tempfile],
-<<<<<<< HEAD
              ['sync'],
              ['sudo', 'mkfs.vfat', '-F', '32', bootfs, '-n', 'boot'],
              ['sudo', 'mkfs.ext3', '-U', uuid, rootfs, '-L', 'root']],
@@ -594,9 +593,6 @@
         tmpfile = call[-2]
         self.assertEqual(['sudo', 'mv', '-f', tmpfile, path], call)
         self.assertEqual(data, open(tmpfile).read())
-=======
-             ['sync']],
-            popen_fixture.mock.calls)
 
 
 class TestCheckDevice(TestCaseWithFixtures):
@@ -642,5 +638,4 @@
 
     def test_check_device_not_found(self):
         self._mock_does_device_exist_false()
-        self.assertFalse(check_device.check_device(None))
->>>>>>> 9eb7cda2
+        self.assertFalse(check_device.check_device(None))