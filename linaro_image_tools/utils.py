# Copyright (C) 2010, 2011 Linaro
#
# Author: Guilherme Salgado <guilherme.salgado@linaro.org>
#
# This file is part of Linaro Image Tools.
#
# Linaro Image Tools is free software: you can redistribute it and/or modify
# it under the terms of the GNU General Public License as published by
# the Free Software Foundation, either version 3 of the License, or
# (at your option) any later version.
#
# Linaro Image Tools is distributed in the hope that it will be useful,
# but WITHOUT ANY WARRANTY; without even the implied warranty of
# MERCHANTABILITY or FITNESS FOR A PARTICULAR PURPOSE.  See the
# GNU General Public License for more details.
#
# You should have received a copy of the GNU General Public License
# along with Linaro Image Tools.  If not, see <http://www.gnu.org/licenses/>.

import os
import platform
import subprocess
import re
import logging
import tempfile
import tarfile
import sys

from linaro_image_tools import cmd_runner


# try_import was copied from python-testtools 0.9.12 and was originally
# licensed under a MIT-style license but relicensed under the GPL in Linaro
# Image Tools.
# Copyright (c) 2011 Jonathan M. Lange <jml@mumak.net>.
def try_import(name, alternative=None, error_callback=None):
    """Attempt to import ``name``.  If it fails, return ``alternative``.

    When supporting multiple versions of Python or optional dependencies, it
    is useful to be able to try to import a module.

    :param name: The name of the object to import, e.g. ``os.path`` or
        ``os.path.join``.
    :param alternative: The value to return if no module can be imported.
        Defaults to None.
    :param error_callback: If non-None, a callable that is passed the
        ImportError when the module cannot be loaded.
    """
    module_segments = name.split('.')
    last_error = None
    while module_segments:
        module_name = '.'.join(module_segments)
        try:
            module = __import__(module_name)
        except ImportError:
            last_error = sys.exc_info()[1]
            module_segments.pop()
            continue
        else:
            break
    else:
        if last_error is not None and error_callback is not None:
            error_callback(last_error)
        return alternative
    nonexistent = object()
    for segment in name.split('.')[1:]:
        module = getattr(module, segment, nonexistent)
        if module is nonexistent:
            if last_error is not None and error_callback is not None:
                error_callback(last_error)
            return alternative
    return module


CommandNotFound = try_import('CommandNotFound.CommandNotFound')


def path_in_tarfile_exists(path, tar_file):
    tarinfo = tarfile.open(tar_file, 'r:gz')
    try:
        tarinfo.getmember(path)
        return True
    except KeyError:
        return False
    tarinfo.close()


def verify_file_integrity(sig_file_list):
    """Verify a list of signature files.

    The parameter is a list of filenames of gpg signature files which will be
    verified using gpg. For each of the files it is assumed that there is an
    sha1 hash file with the same file name minus the '.asc' extension.

    Each of the sha1 files will be checked using sha1sums. All files listed in
    the sha1 hash file must be found in the same directory as the hash file.
    """

    gpg_sig_ok = True
    gpg_out = ""

    verified_files = []
    for sig_file in sig_file_list:
        hash_file = sig_file[0:-len('.asc')]
        tmp = tempfile.NamedTemporaryFile()

        try:
            cmd_runner.run(['gpg', '--status-file={0}'.format(tmp.name),
<<<<<<< HEAD
                             '--verify', sig_file]).wait()
=======
                            '--verify', sig_file]).wait()
>>>>>>> 00f727e0
        except cmd_runner.SubcommandNonZeroReturnValue:
            gpg_sig_ok = False
            gpg_out = gpg_out + tmp.read()

        tmp.close()

        if os.path.dirname(hash_file) == '':
            sha_cwd = None
        else:
            sha_cwd = os.path.dirname(hash_file)

        try:
            sha1sums_out, _ = cmd_runner.Popen(
                                            ['sha1sum', '-c', hash_file],
                                            stdout=subprocess.PIPE,
                                            stderr=subprocess.STDOUT,
                                            cwd=sha_cwd
                                            ).communicate()
        except cmd_runner.SubcommandNonZeroReturnValue as inst:
            sha1sums_out = inst.stdout

        for line in sha1sums_out.splitlines():
            sha1_check = re.search(r'^(.*):\s+OK', line)
            if sha1_check:
                verified_files.append(sha1_check.group(1))

    return verified_files, gpg_sig_ok, gpg_out


def check_file_integrity_and_log_errors(sig_file_list, binary, hwpacks):
    """
    Wrapper around verify_file_integrity that prints error messages to stderr
    if verify_file_integrity finds any problems.
    """
    verified_files, gpg_sig_pass, _ = verify_file_integrity(sig_file_list)

    # Check the outputs from verify_file_integrity
    # Abort if anything fails.
    if len(sig_file_list):
        if not gpg_sig_pass:
            logging.error("GPG signature verification failed.")
            return False, []

        if not os.path.basename(binary) in verified_files:
            logging.error("OS Binary verification failed")
            return False, []

        for hwpack in hwpacks:
            if not os.path.basename(hwpack) in verified_files:
                logging.error("Hwpack {0} verification failed".format(hwpack))
                return False, []

        for verified_file in verified_files:
            logging.info('Hash verification of file {0} OK.'.format(
                                                                verified_file))

    return True, verified_files


def install_package_providing(command):
    """Install a package which provides the given command.

    If we can't find any package which provides it, raise
    UnableToFindPackageProvidingCommand.

    If the user denies installing the package, raise
    PackageInstallationRefused.
    """

    if CommandNotFound is None:
        raise UnableToFindPackageProvidingCommand(
            "Cannot lookup a package which provides %s" % command)

    packages = CommandNotFound().getPackages(command)
    if len(packages) == 0:
        raise UnableToFindPackageProvidingCommand(
            "Unable to find any package providing %s" % command)

    # TODO: Ask the user to pick a package when there's more than one that
    # provides the given command.
    package, _ = packages[0]
    output, _ = cmd_runner.run(['apt-get', '-s', 'install', package],
                               stdout=subprocess.PIPE).communicate()
    to_install = []
    for line in output.splitlines():
        if line.startswith("Inst"):
            to_install.append(line.split()[1])
    if not to_install:
        raise UnableToFindPackageProvidingCommand(
            "Unable to find any package to be installed.")

    try:
        resp = raw_input(
            "You are missing the following packages: %s.  Install (Y/n)? " %
            " ".join(to_install))
        if resp.lower() != 'y':
            raise PackageInstallationRefused(
                "Installation of packages refused by the user.")
        print ("Installing required command '%s' from package '%s'..."
                % (command, package))
        cmd_runner.run(['apt-get', '--yes', 'install', package],
                        stdout=subprocess.PIPE,
                        stderr=subprocess.PIPE,
                        as_root=True).wait()
    except EOFError:
        raise PackageInstallationRefused(
                            "Package installation interrupted: input error.")
    except KeyboardInterrupt:
        raise PackageInstallationRefused(
                            "Package installation interrupted by the user.")


def has_command(command):
    """Check the given command is available."""
    try:
        cmd_runner.run(
            ['which', command], stdout=open('/dev/null', 'w')).wait()
        return True
    except cmd_runner.SubcommandNonZeroReturnValue:
        return False


def ensure_command(command):
    """Ensure the given command is available.

    If it's not, look up a package that provides it and install that.
    """
    if not has_command(command):
        install_package_providing(command)


def find_command(name, prefer_dir=None):
    """Finds a linaro-image-tools command.

    Prefers specified directory, otherwise searches only the current directory
    when running from a checkout, or only PATH when running from an installed
    version.
    """
    assert name != ""
    assert os.path.dirname(name) == ""

    cmd_runner.sanitize_path(os.environ)

    # default to searching in current directory when running from a bzr
    # checkout
    dirs = [os.getcwd(), ]
    if os.path.isabs(__file__):
        dirs = os.environ["PATH"].split(os.pathsep)
        # empty dir in PATH means current directory
        dirs = map(lambda x: x == '' and '.' or x, dirs)

    if prefer_dir is not None:
        dirs.insert(0, prefer_dir)

    for dir in dirs:
        path = os.path.join(dir, name)
        if os.path.exists(path) and os.access(path, os.X_OK):
            return path

    return None


def is_arm_host():
    return platform.machine().startswith('arm')


def preferred_tools_dir():
    prefer_dir = None
    # running from bzr checkout?
    if not os.path.isabs(__file__):
        prefer_dir = os.getcwd()
    return prefer_dir


def prep_media_path(args):
    if args.directory is not None:
        loc = os.path.abspath(args.directory)
        try:
            os.makedirs(loc)
        except OSError:
            # Directory exists.
            pass

        path = os.path.join(loc, args.device)
    else:
        path = args.device

    return path


class UnableToFindPackageProvidingCommand(Exception):
    """We can't find a package which provides the given command."""


<<<<<<< HEAD
class PackageInstallationRefused(Exception):
    """User has chosen not to install a package."""
=======
class InvalidHwpackFile(Exception):
    """The hwpack parameter is not a regular file."""
>>>>>>> 00f727e0


class IncompatibleOptions(Exception):
    def __init__(self, value):
        self.value = value

    def __str__(self):
        return repr(self.value)


def additional_option_checks(args):
    if args.directory is not None:
    # If args.device is a path to a device (/dev/) then this is an error
        if "--mmc" in sys.argv:
            raise IncompatibleOptions("--directory option incompatible with "
                                      "option --mmc")

        # If directory is used as well as having a full path (rather than just
        # a file name or relative path) in args.device, this is an error.
        if re.search(r"^/", args.device):
            raise IncompatibleOptions("--directory option incompatible with "
                                      "a full path in --image-file")

    for hwpack in args.hwpacks:
        if not os.path.isfile(hwpack):
            raise InvalidHwpackFile(
                "--hwpack argument (%s) is not a regular file" % hwpack)<|MERGE_RESOLUTION|>--- conflicted
+++ resolved
@@ -106,11 +106,7 @@
 
         try:
             cmd_runner.run(['gpg', '--status-file={0}'.format(tmp.name),
-<<<<<<< HEAD
-                             '--verify', sig_file]).wait()
-=======
                             '--verify', sig_file]).wait()
->>>>>>> 00f727e0
         except cmd_runner.SubcommandNonZeroReturnValue:
             gpg_sig_ok = False
             gpg_out = gpg_out + tmp.read()
@@ -305,13 +301,12 @@
     """We can't find a package which provides the given command."""
 
 
-<<<<<<< HEAD
 class PackageInstallationRefused(Exception):
     """User has chosen not to install a package."""
-=======
+
+
 class InvalidHwpackFile(Exception):
     """The hwpack parameter is not a regular file."""
->>>>>>> 00f727e0
 
 
 class IncompatibleOptions(Exception):
