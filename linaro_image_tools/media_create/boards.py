# Copyright (C) 2010, 2011 Linaro
#
# Author: Guilherme Salgado <guilherme.salgado@linaro.org>
#
# This file is part of Linaro Image Tools.
#
# Linaro Image Tools is free software: you can redistribute it and/or modify
# it under the terms of the GNU General Public License as published by
# the Free Software Foundation, either version 3 of the License, or
# (at your option) any later version.
#
# Linaro Image Tools is distributed in the hope that it will be useful,
# but WITHOUT ANY WARRANTY; without even the implied warranty of
# MERCHANTABILITY or FITNESS FOR A PARTICULAR PURPOSE.  See the
# GNU General Public License for more details.
#
# You should have received a copy of the GNU General Public License
# along with Linaro Image Tools.  If not, see <http://www.gnu.org/licenses/>.

"""Configuration for boards supported by linaro-media-create.

To add support for a new board, you need to create a subclass of
BoardConfig, set appropriate values for its variables and add it to
board_configs at the bottom of this file.
"""

import atexit
import glob
import os
import re
import tempfile
import struct
from binascii import crc32
import tarfile
import ConfigParser
import shutil

from linaro_image_tools import cmd_runner

from linaro_image_tools.media_create.partitions import (
    partition_mounted, SECTOR_SIZE)


KERNEL_GLOB = 'vmlinuz-*-%(kernel_flavor)s'
INITRD_GLOB = 'initrd.img-*-%(kernel_flavor)s'
DTB_GLOB = 'dt-*-%(kernel_flavor)s/%(dtb_name)s'

# Notes:
# * since we align partitions on 4 MiB by default, geometry is currently 128
#   heads and 32 sectors (2 MiB) as to have CHS-aligned partition start/end
#   offsets most of the time and hence avoid some warnings with disk
#   partitioning tools
# * apparently some OMAP3 ROMs don't tolerate vfat length of an odd number of
#   sectors (only sizes rounded to 1 KiB seem to boot)
# * we want partitions aligned on 4 MiB as to get the best performance and
#   limit wear-leveling
# * image_size is passed on the command-line and should preferably be a power
#   of 2; it should be used as a "don't go over this size" information for a
#   real device, and a "give me a file exactly this big" requirement for an
#   image file.  Having exactly a power of 2 helps with QEMU; there seem to be
#   some truncating issues otherwise. XXX to be researched

# align on 4 MiB
PART_ALIGN_S = 4 * 1024 * 1024 / SECTOR_SIZE


def align_up(value, align):
    """Round value to the next multiple of align."""
    return (value + align - 1) / align * align

# Samsung v310 implementation notes and terminology
#
# * BL0, BL1 etc. are the various bootloaders in order of execution
# * BL0 is the first stage bootloader, located in ROM; it loads a 32s long BL1
#   from MMC offset +1s and runs it
# * BL1 is the secondary program loader (SPL), a small (< 14k) version of
#   U-Boot with a checksum; it inits DRAM and loads a 1024s long BL2 to DRAM
#   from MMC offset +65s
# * BL2 is U-Boot; it loads its 32s (16 KiB) long environment from MMC offset
#   +33s which tells it to load a boot.scr from the first FAT partition of the
#   MMC
#
# Layout:
# +0s: part table / MBR, 1s long
# +1s: BL1/SPL, 32s long
# +33s: U-Boot environment, 32s long
# +65s: U-Boot, 1024s long
# >= +1089s: FAT partition with boot script (boot.scr), kernel (uImage) and
#            initrd (uInitrd)
SAMSUNG_V310_BL1_START = 1
SAMSUNG_V310_BL1_LEN = 32
SAMSUNG_V310_ENV_START = SAMSUNG_V310_BL1_START + SAMSUNG_V310_BL1_LEN
SAMSUNG_V310_ENV_LEN = 32
assert SAMSUNG_V310_ENV_START == 33, "BL1 expects u-boot environment at +33s"
assert SAMSUNG_V310_ENV_LEN * SECTOR_SIZE == 16 * 1024, (
    "BL1 expects u-boot environment to be 16 KiB")
SAMSUNG_V310_BL2_START = SAMSUNG_V310_ENV_START + SAMSUNG_V310_ENV_LEN
SAMSUNG_V310_BL2_LEN = 1024
assert SAMSUNG_V310_BL2_LEN * SECTOR_SIZE == 512 * 1024, (
    "BL1 expects BL2 (u-boot) to be 512 KiB")


def align_partition(min_start, min_length, start_alignment, end_alignment):
    """Compute partition start and end offsets based on specified constraints.

    :param min_start: Minimal start offset of partition
    :param min_lengh: Minimal length of partition
    :param start_alignment: Alignment of this partition
    :param end_alignment: Alignment of the data following this partition
    :return: start offset, end offset (inclusive), length
    """
    start = align_up(min_start, start_alignment)
    # end offset is inclusive, so substact one
    end = align_up(start + min_length, end_alignment) - 1
    # and add one to length
    length = end - start + 1
    return start, end, length


class classproperty(object):
    """A descriptor that provides @property behavior on class methods."""
    def __init__(self, getter):
        self.getter = getter

    def __get__(self, instance, cls):
        return self.getter(cls)


class HardwarepackHandler(object):
    FORMAT_1 = '1.0'
    FORMAT_2 = '2.0'
    FORMAT_MIXED = '1.0and2.0'
    metadata_filename = 'metadata'
    format_filename = 'FORMAT'
    main_section = 'main'
    hwpack_tarfiles = []
    tempdir = None

    def __init__(self, hwpacks):
        self.hwpacks = hwpacks
        self.hwpack_tarfiles = []
    
    class FakeSecHead(object):
        """ Add a fake section header to the metadata file.

        This is done so we can use ConfigParser to parse the file.
        """
        def __init__(self, fp):
            self.fp = fp
            self.sechead = '[%s]\n' % HardwarepackHandler.main_section

        def readline(self):
            if self.sechead:
                try:
                    return self.sechead
                finally:
                    self.sechead = None
            else:
                return self.fp.readline()

    def __enter__(self):
        self.tempdir = tempfile.mkdtemp()
        for hwpack in self.hwpacks:
            hwpack_tarfile = tarfile.open(hwpack, mode='r:gz')
            self.hwpack_tarfiles.append(hwpack_tarfile)
        return self

    def __exit__(self, type, value, traceback):
        for hwpack_tarfile in self.hwpack_tarfiles:
            if hwpack_tarfile is not None:
                hwpack_tarfile.close()
        self.hwpack_tarfiles = []
        if self.tempdir is not None and os.path.exists(self.tempdir):
            shutil.rmtree(self.tempdir)

    def get_field(self, section, field):
        data = None
        hwpack_with_data = None
        for hwpack_tarfile in self.hwpack_tarfiles:
            metadata = hwpack_tarfile.extractfile(self.metadata_filename)
            # Use RawConfigParser which does not support the magical interpolation
            # behavior of ConfigParser so we don't mess up metadata accidentally.
            parser = ConfigParser.RawConfigParser()
            parser.readfp(self.FakeSecHead(metadata))
            try:
                new_data = parser.get(section, field)
                if new_data is not None:
                    assert data is None, "The metadata field '%s' is set to " \
                        "'%s' and new value '%s' is found" % (field, data, new_data)
                    data = new_data
                    hwpack_with_data = hwpack_tarfile
            except ConfigParser.NoOptionError:
                continue
        return data, hwpack_with_data

    def get_format(self):
        format = None
        supported_formats = [self.FORMAT_1, self.FORMAT_2]
        for hwpack_tarfile in self.hwpack_tarfiles:
            format_file = hwpack_tarfile.extractfile(self.format_filename)
            format_string = format_file.read().strip()
            if not format_string in supported_formats:
                raise AssertionError(
                    "Format version '%s' is not supported." % \
                        format_string)
            if format is None:
                format = format_string
            elif format != format_string:
                return self.FORMAT_MIXED
        return format

    def get_file(self, file_alias):
        file_name, hwpack_tarfile = self.get_field(self.main_section,
                                                   file_alias)
        if file_name is not None:
            hwpack_tarfile.extract(file_name, self.tempdir)
            file_name = os.path.join(self.tempdir, file_name)
        return file_name


class BoardConfig(object):
    """The configuration used when building an image for a board."""
    # These attributes may not need to be redefined on some subclasses.
    uboot_flavor = None
    # whether to copy u-boot to the boot partition
    uboot_in_boot_part = False
    mmc_option = '0:1'
    mmc_part_offset = 0
    fat_size = 32
    _extra_serial_opts = ''
    _live_serial_opts = ''
    extra_boot_args_options = None
    supports_writing_to_mmc = True
    LOADER_MIN_SIZE_S = align_up(1 * 1024**2, SECTOR_SIZE) / SECTOR_SIZE
    BOOT_MIN_SIZE_S = align_up(50 * 1024**2, SECTOR_SIZE) / SECTOR_SIZE
    ROOT_MIN_SIZE_S = align_up(50 * 1024**2, SECTOR_SIZE) / SECTOR_SIZE

    # These attributes must be defined on all subclasses for backwards
    # compatibility with hwpacks v1 format. Hwpacks v2 format allows these to
    # be specified in the hwpack metadata.
    kernel_addr = None
    initrd_addr = None
    load_addr = None
    dtb_addr = None
    dtb_name = None
    kernel_flavors = None
    boot_script = None
    serial_tty = None
    wired_interfaces = None
    wireless_interfaces = None
    mmc_id = None

    hardwarepack_handler = None

    @classmethod
    def get_metadata_field(cls, target, field_name):
        """ Return the metadata value for field_name if it can be found.
        """
        data, _ = cls.hardwarepack_handler.get_field(
            cls.hardwarepack_handler.main_section, field_name)
        return data

    @classmethod
    def set_metadata(cls, hwpacks):
        cls.hardwarepack_handler = HardwarepackHandler(hwpacks)
        with cls.hardwarepack_handler:
            if (cls.hardwarepack_handler.get_format() ==
                cls.hardwarepack_handler.FORMAT_1):
                return

            if (cls.hardwarepack_handler.get_format() ==
                cls.hardwarepack_handler.FORMAT_2):
                # Clear V1 defaults.
                cls.kernel_addr = None
                cls.initrd_addr = None
                cls.load_addr = None
                cls.serial_tty = None
                cls.fat_size = None
                cls.BOOT_MIN_SIZE_S = None
                cls.ROOT_MIN_SIZE_S = None
                cls.LOADER_MIN_SIZE_S = None

            # Set new values from metadata.
            cls.kernel_addr = cls.get_metadata_field(
                cls.kernel_addr, 'kernel_addr')
            cls.initrd_addr = cls.get_metadata_field(
                cls.initrd_addr, 'initrd_addr')
            cls.load_addr = cls.get_metadata_field(
                cls.load_addr, 'load_addr')
            cls.serial_tty = cls.get_metadata_field(
                cls.serial_tty, 'serial_tty')
            cls.wired_interfaces = cls.get_metadata_field(
                cls.wired_interfaces, 'wired_interfaces')
            cls.wireless_interfaces = cls.get_metadata_field(
                cls.wireless_interfaces, 'wireless_interfaces')
            cls.mmc_id = cls.get_metadata_field(
                cls.mmc_id, 'mmc_id')

            partition_layout = cls.get_metadata_field(cls.fat_size, 'partition_layout')
            if partition_layout == 'bootfs_rootfs' or partition_layout is None:
                cls.fat_size = 32
            elif partition_layout == 'bootfs16_rootfs':
                cls.fat_size = 16
            else:
                raise AssertionError("Unknown partition layout '%s'." % partition_layout)

            boot_min_size = cls.get_metadata_field(
                cls.BOOT_MIN_SIZE_S, 'boot_min_size')
            if boot_min_size is not None:
                cls.BOOT_MIN_SIZE_S = align_up(int(boot_min_size) * 1024**2,
                                               SECTOR_SIZE) / SECTOR_SIZE
            root_min_size = cls.get_metadata_field(
                cls.ROOT_MIN_SIZE_S, 'root_min_size')
            if root_min_size is not None:
                cls.ROOT_MIN_SIZE_S = align_up(int(root_min_size) * 1024**2,
                                               SECTOR_SIZE) / SECTOR_SIZE
            loader_min_size = cls.get_metadata_field(
                cls.LOADER_MIN_SIZE_S, 'loader_min_size')
            if loader_min_size is not None:
                cls.LOADER_MIN_SIZE_S = align_up(int(loader_min_size) * 1024**2,
                                               SECTOR_SIZE) / SECTOR_SIZE


    @classmethod
    def get_file(cls, file_alias, default=None):
        file_in_hwpack = cls.hardwarepack_handler.get_file(file_alias)
        if file_in_hwpack is not None:
            return file_in_hwpack
        else:
            return default

    @classmethod
    def get_sfdisk_cmd(cls, should_align_boot_part=False):
        """Return the sfdisk command to partition the media.

        :param should_align_boot_part: Whether to align the boot partition too.

        This default implementation returns a boot vfat partition of type FAT16
        or FAT32, followed by a root partition.
        """
        if cls.fat_size == 32:
            partition_type = '0x0C'
        else:
            partition_type = '0x0E'

        # align on sector 63 for compatibility with broken versions of x-loader
        # unless align_boot_part is set
        boot_align = 63
        if should_align_boot_part:
            boot_align = PART_ALIGN_S

        # can only start on sector 1 (sector 0 is MBR / partition table)
        boot_start, boot_end, boot_len = align_partition(
            1, cls.BOOT_MIN_SIZE_S, boot_align, PART_ALIGN_S)
        # apparently OMAP3 ROMs require the vfat length to be an even number
        # of sectors (multiple of 1 KiB); decrease the length if it's odd,
        # there should still be enough room
        boot_len = boot_len - boot_len % 2
        boot_end = boot_start + boot_len - 1

        # we ignore _root_end / _root_len and return a sfdisk command to
        # instruct the use of all remaining space; XXX if we had some root size
        # config, we could do something more sensible
        root_start, _root_end, _root_len = align_partition(
            boot_end + 1, cls.ROOT_MIN_SIZE_S, PART_ALIGN_S, PART_ALIGN_S)

        return '%s,%s,%s,*\n%s,,,-' % (
            boot_start, boot_len, partition_type, root_start)

    @classmethod
    def _get_bootcmd(cls, d_img_data):
        """Get the bootcmd for this board.

        In general subclasses should not have to override this.
        """
        replacements = dict(
            mmc_option=cls.mmc_option, kernel_addr=cls.kernel_addr,
            initrd_addr=cls.initrd_addr, dtb_addr=cls.dtb_addr)
        boot_script = (
            "fatload mmc %(mmc_option)s %(kernel_addr)s uImage; "
            "fatload mmc %(mmc_option)s %(initrd_addr)s uInitrd; "
            % replacements)
        if d_img_data is not None:
            assert cls.dtb_addr is not None, (
                "Need a dtb_addr when passing d_img_data")
            boot_script += (
                "fatload mmc %(mmc_option)s %(dtb_addr)s board.dtb; "
                "bootm %(kernel_addr)s %(initrd_addr)s %(dtb_addr)s"
                % replacements)
        else:
            boot_script += (
                "bootm %(kernel_addr)s %(initrd_addr)s" % replacements)
        return boot_script

    @classmethod
    def _get_bootargs(cls, is_live, is_lowmem, consoles, rootfs_uuid):
        """Get the bootargs for this board.

        In general subclasses should not have to override this.
        """
        boot_args_options = 'rootwait ro'
        if cls.extra_boot_args_options is not None:
            boot_args_options += ' %s' % cls.extra_boot_args_options
        serial_opts = cls.extra_serial_opts
        for console in consoles:
            serial_opts += ' console=%s' % console

        lowmem_opt = ''
        boot_snippet = 'root=UUID=%s' % rootfs_uuid
        if is_live:
            serial_opts += ' %s' % cls.live_serial_opts
            boot_snippet = 'boot=casper'
            if is_lowmem:
                lowmem_opt = 'only-ubiquity'

        replacements = dict(
            serial_opts=serial_opts,
            lowmem_opt=lowmem_opt, boot_snippet=boot_snippet,
            boot_args_options=boot_args_options)
        return (
            "%(serial_opts)s %(lowmem_opt)s "
                "%(boot_snippet)s %(boot_args_options)s"
             % replacements)

    @classmethod
    def _get_boot_env(cls, is_live, is_lowmem, consoles, rootfs_uuid,
                      d_img_data):
        """Get the boot environment for this board.

        In general subclasses should not have to override this.
        """
        boot_env = {}
        boot_env["bootargs"] = cls._get_bootargs(
            is_live, is_lowmem, consoles, rootfs_uuid)
        boot_env["bootcmd"] = cls._get_bootcmd(d_img_data)
        return boot_env

    @classmethod
    def make_boot_files(cls, uboot_parts_dir, is_live, is_lowmem, consoles,
                        chroot_dir, rootfs_uuid, boot_dir, boot_device_or_file):
        (k_img_data, i_img_data, d_img_data) = cls._get_kflavor_files(
                                                   uboot_parts_dir)
        boot_env = cls._get_boot_env(is_live, is_lowmem, consoles, rootfs_uuid,
                                     d_img_data)
        cls._make_boot_files(
            boot_env, chroot_dir, boot_dir,
            boot_device_or_file, k_img_data, i_img_data, d_img_data)

    @classmethod
    def _make_boot_files(cls, boot_env, chroot_dir, boot_dir,
                         boot_device_or_file, k_img_data, i_img_data,
                         d_img_data):
        """Make the necessary boot files for this board.

        This is usually board-specific so ought to be defined in every
        subclass.
        """
        raise NotImplementedError()

    @classmethod
    def populate_boot(cls, chroot_dir, rootfs_uuid, boot_partition, boot_disk,
                      boot_device_or_file, is_live, is_lowmem, consoles):
        parts_dir = 'boot'
        if is_live:
            parts_dir = 'casper'
        uboot_parts_dir = os.path.join(chroot_dir, parts_dir)

        cmd_runner.run(['mkdir', '-p', boot_disk]).wait()
        with partition_mounted(boot_partition, boot_disk):
            if cls.uboot_in_boot_part:
                assert cls.uboot_flavor is not None, (
                    "uboot_in_boot_part is set but not uboot_flavor")
                with cls.hardwarepack_handler:
                    default = os.path.join(
                        chroot_dir, 'usr', 'lib', 'u-boot', cls.uboot_flavor,
                        'u-boot.bin')
                    uboot_bin = cls.get_file('u_boot', default=default)
                    proc = cmd_runner.run(
                        ['cp', '-v', uboot_bin, boot_disk], as_root=True)
                    proc.wait()

            cls.make_boot_files(
                uboot_parts_dir, is_live, is_lowmem, consoles, chroot_dir,
                rootfs_uuid, boot_disk, boot_device_or_file)

    @classmethod
    def _get_kflavor_files(cls, path):
        """Search for kernel, initrd and optional dtb in path."""
        for flavor in cls.kernel_flavors:
            kregex = KERNEL_GLOB % {'kernel_flavor' : flavor}
            iregex = INITRD_GLOB % {'kernel_flavor' : flavor}
            dregex = DTB_GLOB % {'kernel_flavor' : flavor,
                                 'dtb_name' : cls.dtb_name}
            kernel = _get_file_matching(os.path.join(path, kregex))
            if kernel is not None:
                initrd = _get_file_matching(os.path.join(path, iregex))
                if initrd is not None:
                    dtb = None
                    if cls.dtb_name is not None:
                        dtb = _get_file_matching(os.path.join(path, dregex))
                    return (kernel, initrd, dtb)
                raise ValueError(
                    "Found kernel for flavor %s but no initrd matching %s" % (
                        flavor, iregex))
        raise ValueError(
            "No kernel found matching %s for flavors %s" % (
                KERNEL_GLOB, " ".join(cls.kernel_flavors)))

    @classmethod
    def populate_raw_partition(cls, media, boot_dir):
        # Override in subclass if needed
        pass


class OmapConfig(BoardConfig):
    kernel_flavors = ['linaro-omap4', 'linaro-lt-omap', 'linaro-omap', 'omap4']
    uboot_in_boot_part = True

    # XXX: Here we define these things as dynamic properties because our
    # temporary hack to fix bug 697824 relies on changing the board's
    # serial_tty at run time.
    _extra_serial_opts = None
    _live_serial_opts = None
    _serial_tty = None

    @classproperty
    def serial_tty(cls):
        # This is just to make sure no callsites use .serial_tty before
        # calling set_appropriate_serial_tty(). If we had this in the first
        # place we'd have uncovered bug 710971 before releasing.
        raise AttributeError(
            "You must not use this attribute before calling "
            "set_appropriate_serial_tty")

    @classproperty
    def live_serial_opts(cls):
        return cls._live_serial_opts % cls.serial_tty

    @classproperty
    def extra_serial_opts(cls):
        return cls._extra_serial_opts % cls.serial_tty

    @classmethod
    def set_appropriate_serial_tty(cls, chroot_dir):
        """Set the appropriate serial_tty depending on the kernel used.

        If the kernel found in the chroot dir is << 2.6.36 we use tyyS2, else
        we use the default value (_serial_tty).
        """
        # XXX: This is also part of our temporary hack to fix bug 697824.
        cls.serial_tty = classproperty(lambda cls: cls._serial_tty)
        vmlinuz = _get_file_matching(
            os.path.join(chroot_dir, 'boot', 'vmlinuz*'))
        basename = os.path.basename(vmlinuz)
        match = re.match('.*2\.6\.([0-9]{2}).*', basename)
        # Assume if it doesn't match that it is 3.0 or later.
        if match is not None:
            minor_version = match.group(1)
            if int(minor_version) < 36:
                cls.serial_tty = classproperty(lambda cls: 'ttyS2')

    @classmethod
    def make_boot_files(cls, uboot_parts_dir, is_live, is_lowmem, consoles,
                        chroot_dir, rootfs_uuid, boot_dir, boot_device_or_file):
        # XXX: This is also part of our temporary hack to fix bug 697824; we
        # need to call set_appropriate_serial_tty() before doing anything that
        # may use cls.serial_tty.
        cls.set_appropriate_serial_tty(chroot_dir)
        super(OmapConfig, cls).make_boot_files(
            uboot_parts_dir, is_live, is_lowmem, consoles, chroot_dir,
            rootfs_uuid, boot_dir, boot_device_or_file)

    @classmethod
    def _make_boot_files(cls, boot_env, chroot_dir, boot_dir,
                         boot_device_or_file, k_img_data, i_img_data,
                         d_img_data):
        install_omap_boot_loader(chroot_dir, boot_dir)
        make_uImage(cls.load_addr, k_img_data, boot_dir)
        make_uInitrd(i_img_data, boot_dir)
        make_dtb(d_img_data, boot_dir)
        boot_script_path = os.path.join(boot_dir, cls.boot_script)
        make_boot_script(boot_env, boot_script_path)
        make_boot_ini(boot_script_path, boot_dir)


class BeagleConfig(OmapConfig):
    uboot_flavor = 'omap3_beagle'
    dtb_name = 'omap3-beagle.dtb'
    _serial_tty = 'ttyO2'
    _extra_serial_opts = 'console=tty0 console=%s,115200n8'
    _live_serial_opts = 'serialtty=%s'
    kernel_addr = '0x80000000'
    dtb_addr = '0x815f0000'
    initrd_addr = '0x81600000'
    load_addr = '0x80008000'
    boot_script = 'boot.scr'
    extra_boot_args_options = (
        'earlyprintk fixrtc nocompcache vram=12M '
        'omapfb.mode=dvi:1280x720MR-16@60 mpurate=${mpurate}')


class OveroConfig(OmapConfig):
    uboot_flavor = 'omap3_overo'
    dtb_name = 'omap3-overo.dtb'
    _serial_tty = 'ttyO2'
    _extra_serial_opts = 'console=tty0 console=%s,115200n8'
    kernel_addr = '0x80000000'
    dtb_addr = '0x815f0000'
    initrd_addr = '0x81600000'
    load_addr = '0x80008000'
    boot_script = 'boot.scr'
    extra_boot_args_options = (
        'earlyprintk mpurate=${mpurate} vram=12M '
        'omapdss.def_disp=${defaultdisplay} omapfb.mode=dvi:${dvimode}')


class PandaConfig(OmapConfig):
    uboot_flavor = 'omap4_panda'
    dtb_name = 'omap4-panda.dtb'
    _serial_tty = 'ttyO2'
    _extra_serial_opts = 'console=tty0 console=%s,115200n8'
    _live_serial_opts = 'serialtty=%s'
    kernel_addr = '0x80200000'
    dtb_addr = '0x815f0000'
    initrd_addr = '0x81600000'
    load_addr = '0x80008000'
    boot_script = 'boot.scr'
    extra_boot_args_options = (
        'earlyprintk fixrtc nocompcache vram=48M '
        'omapfb.vram=0:24M mem=456M@0x80000000 mem=512M@0xA0000000')


class IgepConfig(BeagleConfig):
    uboot_in_boot_part = False
    uboot_flavor = None
    dtb_name = 'isee-igep-v2.dtb'

    @classmethod
    def _make_boot_files(cls, boot_env, chroot_dir, boot_dir,
                         boot_device_or_file, k_img_data, i_img_data,
                         d_img_data):
        make_uImage(cls.load_addr, k_img_data, boot_dir)
        make_uInitrd(i_img_data, boot_dir)
        make_dtb(d_img_data, boot_dir)
        boot_script_path = os.path.join(boot_dir, cls.boot_script)
        make_boot_script(boot_env, boot_script_path)
        make_boot_ini(boot_script_path, boot_dir)


class Ux500Config(BoardConfig):
    serial_tty = 'ttyAMA2'
    _extra_serial_opts = 'console=tty0 console=%s,115200n8'
    _live_serial_opts = 'serialtty=%s'
    kernel_addr = '0x00100000'
    initrd_addr = '0x08000000'
    load_addr = '0x00008000'
    kernel_flavors = ['u8500', 'ux500']
    boot_script = 'flash.scr'
    extra_boot_args_options = (
        'earlyprintk rootdelay=1 fixrtc nocompcache '
        'mem=96M@0 mem_modem=32M@96M mem=44M@128M pmem=22M@172M '
        'mem=30M@194M mem_mali=32M@224M pmem_hwb=54M@256M '
        'hwmem=48M@302M mem=152M@360M')
    mmc_option = '1:1'

    @classproperty
    def live_serial_opts(cls):
        return cls._live_serial_opts % cls.serial_tty

    @classproperty
    def extra_serial_opts(cls):
        return cls._extra_serial_opts % cls.serial_tty

    @classmethod
    def _make_boot_files(cls, boot_env, chroot_dir, boot_dir,
                         boot_device_or_file, k_img_data, i_img_data,
                         d_img_data):
        make_uImage(cls.load_addr, k_img_data, boot_dir)
        make_uInitrd(i_img_data, boot_dir)
        boot_script_path = os.path.join(boot_dir, cls.boot_script)
        make_boot_script(boot_env, boot_script_path)


class SnowballSdConfig(Ux500Config):
    '''Use only with --mmc option. Creates the standard vfat and ext2
       partitions for kernel and rootfs on an SD card.
       Note that the Snowball board needs a loader partition on the
       internal eMMC flash to boot. That partition is created with
       the SnowballConfigImage configuration.'''

    @classmethod
    def _make_boot_files(cls, boot_env, chroot_dir, boot_dir,
                         boot_device_or_file, k_img_data, i_img_data,
                         d_img_data):
        make_uImage(cls.load_addr, k_img_data, boot_dir)
        boot_script_path = os.path.join(boot_dir, cls.boot_script)
        make_boot_script(boot_env, boot_script_path)


class SnowballEmmcConfig(SnowballSdConfig):
    '''Use only with --image option. Creates a raw image which contains an
       additional (raw) loader partition, containing some boot stages
       and u-boot.'''
    # Boot ROM looks for a boot table of contents (TOC) at 0x20000
    # Actually, it first looks at address 0, but that's where l-m-c
    # puts the MBR, so the boot loader skips that address.
    supports_writing_to_mmc = False
    SNOWBALL_LOADER_START_S = (128 * 1024) / SECTOR_SIZE
    SNOWBALL_STARTUP_FILES_CONFIG = 'startfiles.cfg'
    TOC_SIZE = 512

    @classmethod
    def get_sfdisk_cmd(cls, should_align_boot_part=None):
        """Return the sfdisk command to partition the media.

        :param should_align_boot_part: Ignored.

        The Snowball partitioning scheme depends on whether the target is
        a raw image or an SD card. Both targets have the normal
        FAT 32 boot partition and EXT? root partition.
        The raw image prepends these two partitions with a raw loader partition,
        containing HW-dependent boot stages up to and including u-boot.
        This is done since the boot rom always boots off the internal memory;
        there simply is no point to having a loader partition on SD card.
        """
        # boot ROM expects bootloader at 0x20000, which is sector 0x100
        # with the usual SECTOR_SIZE of 0x200.
        # (sector 0 is MBR / partition table)
        loader_start, loader_end, loader_len = align_partition(
            SnowballEmmcConfig.SNOWBALL_LOADER_START_S,
            cls.LOADER_MIN_SIZE_S, 1, PART_ALIGN_S)

        boot_start, boot_end, boot_len = align_partition(
            loader_end + 1, cls.BOOT_MIN_SIZE_S, PART_ALIGN_S, PART_ALIGN_S)
        # we ignore _root_end / _root_len and return an sfdisk command to
        # instruct the use of all remaining space; XXX if we had some root size
        # config, we could do something more sensible
        root_start, _root_end, _root_len = align_partition(
            boot_end + 1, cls.ROOT_MIN_SIZE_S, PART_ALIGN_S, PART_ALIGN_S)

        return '%s,%s,0xDA\n%s,%s,0x0C,*\n%s,,,-' % (
        loader_start, loader_len, boot_start, boot_len, root_start)

    @classmethod
    def _make_boot_files(cls, boot_env, chroot_dir, boot_dir,
                         boot_device_or_file, k_img_data, i_img_data,
                         d_img_data):
        make_uImage(cls.load_addr, k_img_data, boot_dir)
        boot_script_path = os.path.join(boot_dir, cls.boot_script)
        make_boot_script(boot_env, boot_script_path)
        cls.populate_raw_partition(chroot_dir, boot_device_or_file)

    @classmethod
    def populate_raw_partition(cls, chroot_dir, boot_device_or_file):
        # Populate created raw partition with TOC and startup files.
        config_files_path = os.path.join(chroot_dir, 'boot')
        _, toc_filename = tempfile.mkstemp()
        new_files = cls.get_file_info(config_files_path)
        with open(toc_filename, 'wb') as toc:
            cls.create_toc(toc, new_files)
        cls.install_snowball_boot_loader(toc_filename, new_files,
                                     boot_device_or_file,
                                     cls.SNOWBALL_LOADER_START_S)
        cls.delete_file(toc_filename)
        cls.delete_file(os.path.join(config_files_path,
                                     cls.SNOWBALL_STARTUP_FILES_CONFIG))

    @classmethod
    def install_snowball_boot_loader(cls, toc_file_name, files,
                                     boot_device_or_file, start_sector):
        ''' Copies TOC and boot files into the boot partition.
        A sector size of 1 is used for some files, as they do not
        necessarily start on an even address. '''
        assert os.path.getsize(toc_file_name) <= cls.TOC_SIZE
        _dd(toc_file_name, boot_device_or_file, seek=start_sector)

        for file in files:
            # XXX We need checks that these files do not overwrite each
            # other. This code assumes that offset and file sizes are ok.
            filename = file['filename']
            if (file['offset'] % SECTOR_SIZE) != 0:
                seek_bytes = start_sector * SECTOR_SIZE + file['offset']
                _dd(filename, boot_device_or_file, block_size=1,
                    seek=seek_bytes)
            else:
                seek_sectors = start_sector + file['offset'] / SECTOR_SIZE
                _dd(filename, boot_device_or_file, seek=seek_sectors)
            cls.delete_file(filename)

    @classmethod
    def delete_file(cls, file_path):
            cmd = ["rm", "%s" % file_path]
            proc = cmd_runner.run(cmd, as_root=True)
            proc.wait()

    @classmethod
    def create_toc(cls, f, files):
        ''' Writes a table of contents of the boot binaries.
        Boot rom searches this table to find the binaries.'''
        for file in files:
            # Format string means: < little endian,
            # I; unsigned int; offset,
            # I; unsigned int; size,
            # I; unsigned int; flags,
            # i; int; align,
            # i; int; load_address,
            # 12s; string of char; name
            # http://igloocommunity.org/support/index.php/ConfigPartitionOverview
            assert len(file['section_name']) < 12, (
                "Section name %s too large" % file['section_name'])
            flags = 0
            load_adress = file['align']
            data = struct.pack('<IIIii12s', file['offset'], file['size'],
                               flags, file['align'], load_adress,
                               file['section_name'])
            f.write(data)

    @classmethod
    def get_file_info(cls, bin_dir):
        ''' Fills in the offsets of files that are located in
        non-absolute memory locations depending on their sizes.'
        Also fills in file sizes'''
        ofs = cls.TOC_SIZE
        files = []
        with open(os.path.join(bin_dir, cls.SNOWBALL_STARTUP_FILES_CONFIG),
                  'r') as info_file:
            for line in info_file:
                file_data = line.split()
                if file_data[0][0] == '#':
                    continue
                filename = os.path.join(bin_dir, file_data[1])
                address = long(file_data[3], 16)
                if address != 0:
                    ofs = address
                size = os.path.getsize(filename)
                files.append({'section_name': file_data[0],
                              'filename': filename,
                              'align': int(file_data[2]),
                              'offset': ofs,
                              'size': size,
                              'load_adress': file_data[4]})
                ofs += size
        return files


class Mx5Config(BoardConfig):
    serial_tty = 'ttymxc0'
    _extra_serial_opts = 'console=tty0 console=%s,115200n8'
    _live_serial_opts = 'serialtty=%s'
    boot_script = 'boot.scr'
    mmc_part_offset = 1
    mmc_option = '0:2'

    @classproperty
    def live_serial_opts(cls):
        return cls._live_serial_opts % cls.serial_tty

    @classproperty
    def extra_serial_opts(cls):
        return cls._extra_serial_opts % cls.serial_tty

    @classmethod
    def get_sfdisk_cmd(cls, should_align_boot_part=None):
        """Return the sfdisk command to partition the media.

        :param should_align_boot_part: Ignored.

        This i.MX5 implementation returns a non-FS data bootloader partition,
        followed by a FAT32 boot partition, followed by a root partition.
        """
        # boot ROM expects bootloader at 0x400 which is sector 2 with the usual
        # SECTOR_SIZE of 512; we could theoretically leave sector 1 unused, but
        # older bootloaders like RedBoot might store the environment from 0x0
        # onwards, so it's safer to just start at the first sector, sector 1
        # (sector 0 is MBR / partition table)
        loader_start, loader_end, loader_len = align_partition(
            1, cls.LOADER_MIN_SIZE_S, 1, PART_ALIGN_S)

        boot_start, boot_end, boot_len = align_partition(
            loader_end + 1, cls.BOOT_MIN_SIZE_S, PART_ALIGN_S, PART_ALIGN_S)
        # we ignore _root_end / _root_len and return a sfdisk command to
        # instruct the use of all remaining space; XXX if we had some root size
        # config, we could do something more sensible
        root_start, _root_end, _root_len = align_partition(
            boot_end + 1, cls.ROOT_MIN_SIZE_S, PART_ALIGN_S, PART_ALIGN_S)

        return '%s,%s,0xDA\n%s,%s,0x0C,*\n%s,,,-' % (
            loader_start, loader_len, boot_start, boot_len, root_start)

    @classmethod
    def _make_boot_files(cls, boot_env, chroot_dir, boot_dir,
                         boot_device_or_file, k_img_data, i_img_data,
                         d_img_data):
        with cls.hardwarepack_handler:
            uboot_file = cls.get_file('u_boot', default=os.path.join(
                    chroot_dir, 'usr', 'lib', 'u-boot', cls.uboot_flavor,
                    'u-boot.imx'))
            install_mx5_boot_loader(uboot_file, boot_device_or_file,
                                    cls.LOADER_MIN_SIZE_S)
        make_uImage(cls.load_addr, k_img_data, boot_dir)
        make_uInitrd(i_img_data, boot_dir)
        make_dtb(d_img_data, boot_dir)
        boot_script_path = os.path.join(boot_dir, cls.boot_script)
        make_boot_script(boot_env, boot_script_path)


class Mx51Config(Mx5Config):
    kernel_addr = '0x90000000'
    dtb_addr = '0x91ff0000'
    initrd_addr = '0x92000000'
    load_addr = '0x90008000'
    kernel_flavors = ['linaro-mx51', 'linaro-lt-mx5']


class Mx53Config(Mx5Config):
    kernel_addr = '0x70000000'
    dtb_addr = '0x71ff0000'
    initrd_addr = '0x72000000'
    load_addr = '0x70008000'
    kernel_flavors = ['linaro-lt-mx53', 'linaro-lt-mx5']


class EfikamxConfig(Mx51Config):
    uboot_flavor = 'efikamx'
    dtb_name = 'genesi-efikamx.dtb'


class EfikasbConfig(Mx51Config):
    uboot_flavor = 'efikasb'
    dtb_name = 'genesi-efikasb.dtb'


class Mx51evkConfig(Mx51Config):
    uboot_flavor = 'mx51evk'
    dtb_name = 'mx51-babbage.dtb'


class Mx53LoCoConfig(Mx53Config):
    uboot_flavor = 'mx53loco'
    dtb_name = 'mx53-loco.dtb'


class VexpressConfig(BoardConfig):
    uboot_flavor = 'ca9x4_ct_vxp'
    uboot_in_boot_part = True
    serial_tty = 'ttyAMA0'
    _extra_serial_opts = 'console=tty0 console=%s,38400n8'
    _live_serial_opts = 'serialtty=%s'
    kernel_addr = '0x60008000'
    initrd_addr = '0x81000000'
    load_addr = kernel_addr
    kernel_flavors = ['linaro-vexpress']
    boot_script = None
    # ARM Boot Monitor is used to load u-boot, uImage etc. into flash and
    # only allows for FAT16
    fat_size = 16

    @classproperty
    def live_serial_opts(cls):
        return cls._live_serial_opts % cls.serial_tty

    @classproperty
    def extra_serial_opts(cls):
        return cls._extra_serial_opts % cls.serial_tty

    @classmethod
    def _make_boot_files(cls, boot_env, chroot_dir, boot_dir,
                         boot_device_or_file, k_img_data, i_img_data,
                         d_img_data):
        make_uImage(cls.load_addr, k_img_data, boot_dir)
        make_uInitrd(i_img_data, boot_dir)

class SamsungConfig(BoardConfig):
    @classproperty
    def extra_serial_opts(cls):
        return cls._extra_serial_opts % cls.serial_tty

    @classmethod
    def get_sfdisk_cmd(cls, should_align_boot_part=False):
        # bootloaders partition needs to hold BL1, U-Boot environment, and BL2
        loaders_min_len = (
            SAMSUNG_V310_BL2_START + SAMSUNG_V310_BL2_LEN -
            SAMSUNG_V310_BL1_START)

        # bootloaders partition
        loaders_start, loaders_end, loaders_len = align_partition(
            1, loaders_min_len, 1, PART_ALIGN_S)

        # FAT boot partition
        boot_start, boot_end, boot_len = align_partition(
            loaders_end + 1, cls.BOOT_MIN_SIZE_S, PART_ALIGN_S, PART_ALIGN_S)

        # root partition
        # we ignore _root_end / _root_len and return a sfdisk command to
        # instruct the use of all remaining space; XXX if we had some root size
        # config, we could do something more sensible
        root_start, _root_end, _root_len = align_partition(
            boot_end + 1, cls.ROOT_MIN_SIZE_S, PART_ALIGN_S, PART_ALIGN_S)

        return '%s,%s,0xDA\n%s,%s,0x0C,*\n%s,,,-' % (
            loaders_start, loaders_len, boot_start, boot_len, root_start)

    @classmethod
    def _make_boot_files(cls, boot_env, chroot_dir, boot_dir,
                         boot_device_or_file, k_img_data, i_img_data,
                         d_img_data):
        cls.install_samsung_boot_loader(chroot_dir, boot_device_or_file)
        env_size = SAMSUNG_V310_ENV_LEN * SECTOR_SIZE
        env_file = make_flashable_env(boot_env, env_size)
        _dd(env_file, boot_device_or_file, seek=SAMSUNG_V310_ENV_START)

        make_uImage(cls.load_addr, k_img_data, boot_dir)
        make_uInitrd(i_img_data, boot_dir)

        # unused at the moment once FAT support enabled for the
        # Samsung u-boot this can be used bug 727978
        boot_script_path = os.path.join(boot_dir, cls.boot_script)
        make_boot_script(boot_env, boot_script_path)

    @classmethod
    def _get_samsung_spl(cls, chroot_dir):
        spl_dir = os.path.join(
            chroot_dir, 'usr', 'lib', 'u-boot', cls.uboot_flavor)
        old_spl_path = os.path.join(spl_dir, 'v310_mmc_spl.bin')
        new_spl_path = os.path.join(spl_dir, 'u-boot-mmc-spl.bin')

        spl_file = old_spl_path
        # The new upstream u-boot filename has changed
        if not os.path.exists(spl_file):
            spl_file = new_spl_path

        if not os.path.exists(spl_file):
            # missing SPL loader
            raise AssertionError("Couldn't find the SPL file, tried %s and %s"
                                 % (old_spl_path, new_spl_path))
        return spl_file

    @classmethod
    def _get_samsung_uboot(cls, chroot_dir):
        uboot_file = os.path.join(
            chroot_dir, 'usr', 'lib', 'u-boot', cls.uboot_flavor,
            'u-boot.bin')
        return uboot_file


    @classmethod
    def populate_raw_partition(cls, chroot_dir, boot_device_or_file):
        # Populate created raw partition with BL1, env and u-boot
        spl_file = os.path.join(chroot_dir, 'boot', 'u-boot-mmc-spl.bin')
        assert os.path.getsize(spl_file) <= (SAMSUNG_V310_BL1_LEN * SECTOR_SIZE), (
            "%s is larger than SAMSUNG_V310_BL1_LEN" % spl_file)
        _dd(spl_file, boot_device_or_file, seek=SAMSUNG_V310_BL1_START)
        uboot_file = os.path.join(chroot_dir, 'boot', 'u-boot.bin')
        assert os.path.getsize(uboot_file) <= (SAMSUNG_V310_BL2_LEN * SECTOR_SIZE), (
            "%s is larger than SAMSUNG_V310_BL2_LEN" % uboot_file)
        _dd(uboot_file, boot_device_or_file, seek=SAMSUNG_V310_BL2_START)


    @classmethod
    def install_samsung_boot_loader(cls, chroot_dir, boot_device_or_file):
        spl_file = cls._get_samsung_spl(chroot_dir)
<<<<<<< HEAD
        assert os.path.getsize(spl_file) <= (SAMSUNG_V310_BL1_LEN * SECTOR_SIZE), (
            "%s is larger than SAMSUNG_V310_BL1_LEN" % spl_file)
=======
        bl1_max_size = SAMSUNG_V310_BL1_LEN * SECTOR_SIZE
        assert os.path.getsize(spl_file) <= bl1_max_size, (
            "%s is larger than %s" % (spl_file, bl1_max_size))
>>>>>>> f5244991
        _dd(spl_file, boot_device_or_file, seek=SAMSUNG_V310_BL1_START)

        with cls.hardwarepack_handler:
            uboot_file = cls.get_file(
                'u_boot', default=cls._get_samsung_uboot(chroot_dir))
<<<<<<< HEAD
        assert os.path.getsize(uboot_file) <= (SAMSUNG_V310_BL2_LEN * SECTOR_SIZE), (
            "%s is larger than SAMSUNG_V310_BL2_LEN" % uboot_file)
=======
        bl2_max_size = SAMSUNG_V310_BL2_LEN * SECTOR_SIZE
        assert os.path.getsize(uboot_file) <= bl2_max_size, (
            "%s is larger than %s" % (uboot_file, bl2_max_size))
>>>>>>> f5244991
        _dd(uboot_file, boot_device_or_file, seek=SAMSUNG_V310_BL2_START)


class SMDKV310Config(SamsungConfig):
    uboot_flavor = 'smdkv310'
    serial_tty = 'ttySAC1'
    _extra_serial_opts = 'console=%s,115200n8'
    kernel_addr = '0x40007000'
    initrd_addr = '0x42000000'
    load_addr = '0x40008000'
    kernel_flavors = ['s5pv310']
    boot_script = 'boot.scr'
    mmc_part_offset = 1
    mmc_option = '0:2'

    @classmethod
    def _get_boot_env(cls, is_live, is_lowmem, consoles, rootfs_uuid,
                      d_img_data):
        boot_env = super(SamsungConfig, cls)._get_boot_env(
            is_live, is_lowmem, consoles, rootfs_uuid, d_img_data)

        boot_env["ethact"] = "smc911x-0"
        boot_env["ethaddr"] = "00:40:5c:26:0a:5b"

        return boot_env


class OrigenConfig(SamsungConfig):
    uboot_flavor = 'origen'
    serial_tty = 'ttySAC2'
    _extra_serial_opts = 'console=%s,115200n8'
    kernel_addr = '0x40007000'
    initrd_addr = '0x42000000'
    load_addr = '0x40008000'
    kernel_flavors = ['origen']
    boot_script = 'boot.scr'
    mmc_part_offset = 1
    mmc_option = '0:2'


board_configs = {
    'beagle': BeagleConfig,
    'igep': IgepConfig,
    'panda': PandaConfig,
    'vexpress': VexpressConfig,
    'ux500': Ux500Config,
    'snowball_sd': SnowballSdConfig,
    'snowball_emmc': SnowballEmmcConfig,
    'efikamx': EfikamxConfig,
    'efikasb': EfikasbConfig,
    'mx51evk': Mx51evkConfig,
    'mx53loco': Mx53LoCoConfig,
    'overo': OveroConfig,
    'smdkv310': SMDKV310Config,
    'origen': OrigenConfig,
    }


def _dd(input_file, output_file, block_size=SECTOR_SIZE, count=None, seek=None,
        skip=None):
    """Wrapper around the dd command"""
    cmd = [
        "dd", "if=%s" % input_file, "of=%s" % output_file,
        "bs=%s" % block_size, "conv=notrunc"]
    if count is not None:
        cmd.append("count=%s" % count)
    if seek is not None:
        cmd.append("seek=%s" % seek)
    if skip is not None:
        cmd.append("skip=%s" % skip)
    proc = cmd_runner.run(cmd, as_root=True)
    proc.wait()


def _run_mkimage(img_type, load_addr, entry_point, name, img_data, img,
                 stdout=None, as_root=True):
    cmd = ['mkimage',
           '-A', 'arm',
           '-O', 'linux',
           '-T', img_type,
           '-C', 'none',
           '-a', load_addr,
           '-e', load_addr,
           '-n', name,
           '-d', img_data,
           img]
    proc = cmd_runner.run(cmd, as_root=as_root, stdout=stdout)
    proc.wait()
    return proc.returncode


def _get_file_matching(regex):
    """Return a file whose path matches the given regex.

    If zero or more than one files match, raise a ValueError.
    """
    files = glob.glob(regex)
    if len(files) == 1:
        return files[0]
    elif len(files) == 0:
        return None
    else:
        # TODO: Could ask the user to chosse which file to use instead of
        # raising an exception.
        raise ValueError("Too many files matching '%s' found." % regex)


def make_uImage(load_addr, img_data, boot_disk):
    img = '%s/uImage' % boot_disk
    return _run_mkimage('kernel', load_addr, load_addr, 'Linux', img_data, img)


def make_uInitrd(img_data, boot_disk):
    img = '%s/uInitrd' % boot_disk
    return _run_mkimage('ramdisk', '0', '0', 'initramfs', img_data, img)


def make_dtb(img_data, boot_disk):
    img = None
    if img_data is not None:
        img = '%s/board.dtb' % boot_disk
        cmd_runner.run(['cp', img_data, img], as_root=True).wait()
    return img


def get_plain_boot_script_contents(boot_env):
    # We use double quotes to avoid u-boot argument limits
    # while retaining the ability to expand variables. See
    # https://bugs.launchpad.net/linaro-image-tools/+bug/788765
    # for more.
    return (
        'setenv bootcmd "%(bootcmd)s"\n'
        'setenv bootargs "%(bootargs)s"\n'
        "boot"
        % boot_env)


def make_boot_script(boot_env, boot_script_path):
    boot_script_data = get_plain_boot_script_contents(boot_env)
    # Need to save the boot script data into a file that will be passed to
    # mkimage.
    _, tmpfile = tempfile.mkstemp()
    atexit.register(os.unlink, tmpfile)
    plain_boot_script = os.path.join(
        os.path.dirname(boot_script_path), 'boot.txt')
    with open(tmpfile, 'w') as fd:
        fd.write(boot_script_data)
    cmd_runner.run(['cp', tmpfile, plain_boot_script], as_root=True).wait()
    return _run_mkimage(
        'script', '0', '0', 'boot script', plain_boot_script, boot_script_path)


def make_flashable_env(boot_env, env_size):
    env_strings = ["%s=%s" % (k, v) for k, v in boot_env.items()]
    env_strings.sort()
    env = struct.pack('B', 0).join(env_strings)

    # we still need to zero-terminate the last string, and 4 bytes for crc
    assert len(env) + 1 + 4 <= env_size, (
        "environment doesn't fit in %s bytes" % env_size)

    # pad the rest of the env for the CRC calc; the "s" format will write zero
    # bytes to pad the (empty) string to repeat count
    env += struct.pack('%ss' % (env_size - len(env) - 4), '')

    crc = crc32(env)
    env = struct.pack('<i', crc) + env

    _, tmpfile = tempfile.mkstemp()

    with open(tmpfile, 'w') as fd:
        fd.write(env)

    return tmpfile


def install_mx5_boot_loader(imx_file, boot_device_or_file, loader_min_size):
    # bootloader partition starts at +1s but we write the file at +2s, so we
    # need to check that the bootloader partition minus 1s is at least as large
    # as the u-boot binary; note that the real bootloader partition might be
    # larger than LOADER_MIN_SIZE_S, but if u-boot is larger it's a sign we
    # need to bump LOADER_MIN_SIZE_S
    max_size = (loader_min_size - 1) * SECTOR_SIZE
    assert os.path.getsize(imx_file) <= max_size, (
        "%s is larger than guaranteed bootloader partition size" % imx_file)
    _dd(imx_file, boot_device_or_file, seek=2)


def _get_mlo_file(chroot_dir):
    # XXX bug=702645: This is a temporary solution to make sure l-m-c works
    # with any version of x-loader-omap. The proper solution is to have
    # hwpacks specify the location of the MLO file or include just the MLO
    # file instead of an x-loader-omap package.
    # This pattern matches the path of MLO files installed by the latest
    # x-loader-omap package (e.g. /usr/lib/x-loader/<version>/MLO)
    files = glob.glob(
        os.path.join(chroot_dir, 'usr', 'lib', '*', '*', 'MLO'))
    if len(files) == 0:
        # This one matches the path of MLO files installed by older
        # x-loader-omap package (e.g. /usr/lib/x-loader-omap[34]/MLO)
        files = glob.glob(
            os.path.join(chroot_dir, 'usr', 'lib', '*', 'MLO'))
    if len(files) == 1:
        return files[0]
    elif len(files) > 1:
        raise AssertionError(
            "More than one MLO file found on %s" % chroot_dir)
    else:
        raise AssertionError("No MLO files found on %s" % chroot_dir)


def install_omap_boot_loader(chroot_dir, boot_disk):
    mlo_file = _get_mlo_file(chroot_dir)
    cmd_runner.run(["cp", "-v", mlo_file, boot_disk], as_root=True).wait()
    # XXX: Is this really needed?
    cmd_runner.run(["sync"]).wait()


def make_boot_ini(boot_script_path, boot_disk):
    proc = cmd_runner.run(
        ["cp", "-v", boot_script_path, "%s/boot.ini" % boot_disk],
        as_root=True)
    proc.wait()<|MERGE_RESOLUTION|>--- conflicted
+++ resolved
@@ -1059,27 +1059,17 @@
     @classmethod
     def install_samsung_boot_loader(cls, chroot_dir, boot_device_or_file):
         spl_file = cls._get_samsung_spl(chroot_dir)
-<<<<<<< HEAD
-        assert os.path.getsize(spl_file) <= (SAMSUNG_V310_BL1_LEN * SECTOR_SIZE), (
-            "%s is larger than SAMSUNG_V310_BL1_LEN" % spl_file)
-=======
         bl1_max_size = SAMSUNG_V310_BL1_LEN * SECTOR_SIZE
         assert os.path.getsize(spl_file) <= bl1_max_size, (
             "%s is larger than %s" % (spl_file, bl1_max_size))
->>>>>>> f5244991
         _dd(spl_file, boot_device_or_file, seek=SAMSUNG_V310_BL1_START)
 
         with cls.hardwarepack_handler:
             uboot_file = cls.get_file(
                 'u_boot', default=cls._get_samsung_uboot(chroot_dir))
-<<<<<<< HEAD
-        assert os.path.getsize(uboot_file) <= (SAMSUNG_V310_BL2_LEN * SECTOR_SIZE), (
-            "%s is larger than SAMSUNG_V310_BL2_LEN" % uboot_file)
-=======
         bl2_max_size = SAMSUNG_V310_BL2_LEN * SECTOR_SIZE
         assert os.path.getsize(uboot_file) <= bl2_max_size, (
             "%s is larger than %s" % (uboot_file, bl2_max_size))
->>>>>>> f5244991
         _dd(uboot_file, boot_device_or_file, seek=SAMSUNG_V310_BL2_START)
 
 
