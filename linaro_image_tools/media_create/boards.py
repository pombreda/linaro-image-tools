--- conflicted
+++ resolved
@@ -315,13 +315,8 @@
         boot_env = cls._get_boot_env(is_live, is_lowmem, consoles, rootfs_uuid,
                                      d_img_data)
         cls._make_boot_files(
-<<<<<<< HEAD
-            uboot_parts_dir, boot_env, chroot_dir, boot_dir,
-            boot_device_or_file)
-=======
             boot_env, chroot_dir, boot_dir, 
             boot_device_or_file, k_img_data, i_img_data, d_img_data)
->>>>>>> 19d4dbf1
 
     @classmethod
     def _make_boot_files(cls, boot_env, chroot_dir, boot_dir,
@@ -703,9 +698,9 @@
         return boot_env
 
     @classmethod
-<<<<<<< HEAD
-    def _make_boot_files(cls, uboot_parts_dir, boot_env, chroot_dir, boot_dir,
-                         boot_device_or_file):
+    def _make_boot_files(cls, boot_env, chroot_dir, boot_dir,
+                         boot_device_or_file, k_img_data, i_img_data,
+                         d_img_data):
         spl_file = os.path.join(
             chroot_dir, 'usr', 'lib', 'u-boot', cls.uboot_flavor,
             'v310_mmc_spl.bin')
@@ -713,11 +708,6 @@
         # SAMSUNG_V310_BL1_LEN
         _dd(spl_file, boot_device_or_file, seek=SAMSUNG_V310_BL1_START)
 
-=======
-    def _make_boot_files(cls, boot_env, chroot_dir, boot_dir,
-                         boot_device_or_file, k_img_data, i_img_data,
-                         d_img_data):
->>>>>>> 19d4dbf1
         uboot_file = os.path.join(
             chroot_dir, 'usr', 'lib', 'u-boot', cls.uboot_flavor, 'u-boot.bin')
         # XXX need to check that the length of uboot_file is smaller than
@@ -728,16 +718,9 @@
         env_file = make_flashable_env(boot_env, env_size)
         _dd(env_file, boot_device_or_file, seek=SAMSUNG_V310_ENV_START)
 
-<<<<<<< HEAD
-        make_uImage(cls.load_addr, uboot_parts_dir, cls.kernel_suffix, boot_dir)
-
-        make_uInitrd(uboot_parts_dir, cls.kernel_suffix, boot_dir)
-=======
-        uImage_file = make_uImage(cls.load_addr, k_img_data, boot_dir)
-        install_smdkv310_uImage(uImage_file, boot_device_or_file)
-        uInitrd_file = make_uInitrd(i_img_data, boot_dir)
-        install_smdkv310_initrd(uInitrd_file, boot_device_or_file)
->>>>>>> 19d4dbf1
+        make_uImage(cls.load_addr, k_img_data, boot_dir)
+        make_uInitrd(i_img_data, boot_dir)
+        make_dtb(d_img_data, boot_dir)
 
         # unused at the moment once FAT support enabled for the
         # Samsung u-boot this can be used bug 727978
