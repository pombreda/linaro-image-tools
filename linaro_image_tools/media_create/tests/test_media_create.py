--- conflicted
+++ resolved
@@ -203,7 +203,7 @@
         return tarball
 
     def test_get_format_1(self):
-        data = '1.0'
+        data = HardwarepackHandler.FORMAT_1
         format = "%s\n" % data
         tarball = self.add_to_tarball(
             [('FORMAT', format), ('metadata', self.metadata)])
@@ -230,8 +230,8 @@
             self.assertRaises(AssertionError, hp.get_format)
 
     def test_mixed_formats(self):
-        format1 = "%s\n" % '1.0'
-        format2 = "%s\n" % '2.0'
+        format1 = "%s\n" % HardwarepackHandler.FORMAT_1
+        format2 = "%s\n" % HardwarepackHandler.FORMAT_2
         tarball1 = self.add_to_tarball(
             [('FORMAT', format1), ('metadata', self.metadata)],
             tarball=self.tarball_fixture.get_tarball())
@@ -247,8 +247,8 @@
             self.assertEquals(hp.get_format(), '1.0and2.0')
 
     def test_identical_formats_ok(self):
-        format1 = "%s\n" % '2.0'
-        format2 = "%s\n" % '2.0'
+        format1 = "%s\n" % HardwarepackHandler.FORMAT_2
+        format2 = "%s\n" % HardwarepackHandler.FORMAT_2
         tarball1 = self.add_to_tarball(
             [('FORMAT', format1), ('metadata', self.metadata)],
             tarball=self.tarball_fixture.get_tarball())
@@ -685,7 +685,7 @@
     def setUp(self):
             super(TestGetSMDKSPL, self).setUp()
             self.config = boards.SMDKV310Config()
-            self.config.hwpack_format = '1.0'
+            self.config.hwpack_format = HardwarepackHandler.FORMAT_1
 
     def test_no_file_present(self):
         tempdir = self.useFixture(CreateTempDirFixture()).get_temp_dir()
@@ -720,7 +720,7 @@
     def setUp(self):
         super(TestGetSMDKUboot, self).setUp()
         self.config = boards.SMDKV310Config()
-        self.config.hwpack_format = '1.0'
+        self.config.hwpack_format = HardwarepackHandler.FORMAT_1
 
     def test_uses_uboot_flavour(self):
         chroot_dir = "chroot"
@@ -734,7 +734,7 @@
     def setUp(self):
         super(TestGetOrigenSPL, self).setUp()
         self.config = boards.OrigenConfig()
-        self.config.hwpack_format = '1.0'
+        self.config.hwpack_format = HardwarepackHandler.FORMAT_1
 
     def test_no_file_present(self):
         tempdir = self.useFixture(CreateTempDirFixture()).get_temp_dir()
@@ -754,7 +754,10 @@
 
 
 class TestGetOrigenQuadSPL(TestCaseWithFixtures):
-    config = boards.OrigenQuadConfig
+    def setUp(self):
+        super(TestGetOrigenQuadSPL, self).setUp()
+        self.config = boards.OrigenQuadConfig()
+        self.config.hwpack_format = HardwarepackHandler.FORMAT_1
 
     def test_no_file_present(self):
         tempdir = self.useFixture(CreateTempDirFixture()).get_temp_dir()
@@ -1174,26 +1177,26 @@
 
     def test_vexpress_steps(self):
         board_conf = boards.VexpressConfig()
-        board_conf.hwpack_format = '1.0'
+        board_conf.hwpack_format = HardwarepackHandler.FORMAT_1
         self.make_boot_files(board_conf)
         expected = ['make_uImage', 'make_uInitrd']
         self.assertEqual(expected, self.funcs_calls)
 
     def test_vexpress_a9_steps(self):
         board_conf = boards.VexpressA9Config()
-        board_conf.hwpack_format = '1.0'
+        board_conf.hwpack_format = HardwarepackHandler.FORMAT_1
         self.make_boot_files(board_conf)
         expected = ['make_uImage', 'make_uInitrd']
         self.assertEqual(expected, self.funcs_calls)
 
     def test_mx5_steps(self):
         board_conf = boards.Mx5Config()
-        board_conf.hwpack_format = '1.0'
+        board_conf.hwpack_format = HardwarepackHandler.FORMAT_1
         board_conf.bootloader_flavor = 'bootloader_flavor'
         board_conf.hardwarepack_handler = (
             TestSetMetadata.MockHardwarepackHandler('ahwpack.tar.gz'))
         board_conf.hardwarepack_handler.get_format = (
-            lambda: '1.0')
+            lambda: HardwarepackHandler.FORMAT_1)
         self.make_boot_files(board_conf)
         expected = [
             'install_mx5_boot_loader', 'make_uImage', 'make_uInitrd',
@@ -1205,7 +1208,7 @@
             return self.funcs_calls.append(name)
 
         board_conf = boards.SMDKV310Config()
-        board_conf.hwpack_format = '1.0'
+        board_conf.hwpack_format = HardwarepackHandler.FORMAT_1
         board_conf.install_samsung_boot_loader = MagicMock()
         board_conf.install_samsung_boot_loader.return_value = \
             self.funcs_calls.append('install_samsung_boot_loader')
@@ -1214,7 +1217,7 @@
         board_conf.hardwarepack_handler = (
             TestSetMetadata.MockHardwarepackHandler('ahwpack.tar.gz'))
         board_conf.hardwarepack_handler.get_format = (
-            lambda: '1.0')
+            lambda: HardwarepackHandler.FORMAT_1)
         self.make_boot_files(board_conf)
         expected = [
             'install_samsung_boot_loader', 'make_flashable_env', '_dd',
@@ -1227,7 +1230,7 @@
                 lambda *args, **kwargs: self.funcs_calls.append(name))
 
         board_conf = boards.OrigenConfig()
-        board_conf.hwpack_format = '1.0'
+        board_conf.hwpack_format = HardwarepackHandler.FORMAT_1
         board_conf.install_samsung_boot_loader = MagicMock()
         board_conf.install_samsung_boot_loader.return_value = \
             self.funcs_calls.append('install_samsung_boot_loader')
@@ -1236,7 +1239,7 @@
         board_conf.hardwarepack_handler = (
             TestSetMetadata.MockHardwarepackHandler('ahwpack.tar.gz'))
         board_conf.hardwarepack_handler.get_format = (
-            lambda: '1.0')
+            lambda: HardwarepackHandler.FORMAT_1)
         self.make_boot_files(board_conf)
         expected = [
             'install_samsung_boot_loader', 'make_flashable_env', '_dd',
@@ -1248,17 +1251,19 @@
             return classmethod(
                 lambda *args, **kwargs: self.funcs_calls.append(name))
 
-        self.useFixture(MockSomethingFixture(
-                linaro_image_tools.media_create.boards.OrigenQuadConfig,
-                'install_samsung_boot_loader',
-                mock_func_creator('install_samsung_boot_loader')))
+        board_conf = boards.OrigenQuadConfig()
+        board_conf.hwpack_format = HardwarepackHandler.FORMAT_1
+        board_conf.install_samsung_boot_loader = MagicMock()
+        board_conf.install_samsung_boot_loader.return_value = \
+            self.funcs_calls.append('install_samsung_boot_loader')
+
         self.useFixture(MockSomethingFixture(os.path, 'exists',
                                              lambda file: True))
-        boards.OrigenQuadConfig.hardwarepack_handler = (
+        board_conf.hardwarepack_handler = (
             TestSetMetadata.MockHardwarepackHandler('ahwpack.tar.gz'))
-        boards.OrigenQuadConfig.hardwarepack_handler.get_format = (
-            lambda: '1.0')
-        self.make_boot_files(boards.OrigenQuadConfig)
+        board_conf.hardwarepack_handler.get_format = (
+            lambda: HardwarepackHandler.FORMAT_1)
+        self.make_boot_files(board_conf)
         expected = [
             'install_samsung_boot_loader', 'make_flashable_env', '_dd',
             'make_uImage', 'make_uInitrd', 'make_boot_script']
@@ -1266,21 +1271,21 @@
 
     def test_ux500_steps(self):
         board_conf = boards.Ux500Config()
-        board_conf.hwpack_format = '1.0'
+        board_conf.hwpack_format = HardwarepackHandler.FORMAT_1
         self.make_boot_files(board_conf)
         expected = ['make_uImage', 'make_uInitrd', 'make_boot_script']
         self.assertEqual(expected, self.funcs_calls)
 
     def test_snowball_sd_steps(self):
         board_conf = boards.SnowballSdConfig()
-        board_conf.hwpack_format = '1.0'
+        board_conf.hwpack_format = HardwarepackHandler.FORMAT_1
         self.make_boot_files(board_conf)
         expected = ['make_uImage', 'make_boot_script']
         self.assertEqual(expected, self.funcs_calls)
 
     def test_panda_steps(self):
         board_conf = boards.PandaConfig()
-        board_conf.hwpack_format = '1.0'
+        board_conf.hwpack_format = HardwarepackHandler.FORMAT_1
         self.mock_set_appropriate_serial_tty(board_conf)
         self.make_boot_files(board_conf)
         expected = [
@@ -1290,7 +1295,7 @@
 
     def test_beagle_steps(self):
         board_conf = boards.BeagleConfig()
-        board_conf.hwpack_format = '1.0'
+        board_conf.hwpack_format = HardwarepackHandler.FORMAT_1
         self.mock_set_appropriate_serial_tty(board_conf)
         self.make_boot_files(board_conf)
         expected = [
@@ -1300,7 +1305,7 @@
 
     def test_igep_steps(self):
         board_conf = boards.IgepConfig()
-        board_conf.hwpack_format = '1.0'
+        board_conf.hwpack_format = HardwarepackHandler.FORMAT_1
         self.mock_set_appropriate_serial_tty(board_conf)
         self.make_boot_files(board_conf)
         expected = [
@@ -1310,7 +1315,7 @@
 
     def test_overo_steps(self):
         board_conf = boards.OveroConfig()
-        board_conf.hwpack_format = '1.0'
+        board_conf.hwpack_format = HardwarepackHandler.FORMAT_1
         self.mock_set_appropriate_serial_tty(board_conf)
         self.make_boot_files(board_conf)
         expected = [
@@ -1415,7 +1420,7 @@
         self.useFixture(MockSomethingFixture(os.path, 'getsize',
                                              lambda file: 1))
 
-        self.populate_raw_partition(boards.OrigenQuadConfig)
+        self.populate_raw_partition(boards.OrigenQuadConfig())
         expected = ['_dd', '_dd', '_dd']
         self.assertEqual(expected, self.funcs_calls)
 
@@ -1536,7 +1541,7 @@
         self.useFixture(MockSomethingFixture(os.path, 'getsize',
                                              lambda file: 1))
 
-        self.populate_raw_partition(android_boards.AndroidOrigenQuadConfig)
+        self.populate_raw_partition(android_boards.AndroidOrigenQuadConfig())
         expected = []
         # Test that we dd the files
         self.assertEqual(expected_commands, fixture.mock.commands_executed)
@@ -1624,7 +1629,7 @@
         os.makedirs(boot_dir)
         open(os.path.join(boot_dir, 'vmlinuz-2.6.35-23-foo'), 'w').close()
         board_conf = boards.BeagleConfig()
-        board_conf.hwpack_format = '1.0'
+        board_conf.hwpack_format = HardwarepackHandler.FORMAT_1
         board_conf.set_appropriate_serial_tty(tempdir)
         self.assertEquals('ttyS2', board_conf.serial_tty)
 
@@ -1634,7 +1639,7 @@
         os.makedirs(boot_dir)
         open(os.path.join(boot_dir, 'vmlinuz-2.6.36-13-foo'), 'w').close()
         board_conf = boards.BeagleConfig()
-        board_conf.hwpack_format = '1.0'
+        board_conf.hwpack_format = HardwarepackHandler.FORMAT_1
         board_conf.set_appropriate_serial_tty(tempdir)
         self.assertEquals('ttyO2', board_conf.serial_tty)
 
@@ -1644,7 +1649,7 @@
         os.makedirs(boot_dir)
         open(os.path.join(boot_dir, 'vmlinuz-3.0-13-foo'), 'w').close()
         board_conf = boards.BeagleConfig()
-        board_conf.hwpack_format = '1.0'
+        board_conf.hwpack_format = HardwarepackHandler.FORMAT_1
         board_conf.set_appropriate_serial_tty(tempdir)
         self.assertEquals('ttyO2', board_conf.serial_tty)
 
@@ -1652,7 +1657,7 @@
 class TestGetSfdiskCmd(TestCase):
 
     def set_up_config(self, config):
-        config.hwpack_format = '1.0'
+        config.hwpack_format = HardwarepackHandler.FORMAT_1
 
     def test_default(self):
         board_conf = BoardConfig()
@@ -1669,7 +1674,7 @@
 
     def test_mx5(self):
         board_conf = boards.Mx5Config()
-        board_conf.hwpack_format = '1.0'
+        board_conf.hwpack_format = HardwarepackHandler.FORMAT_1
         self.assertEqual(
             '1,8191,0xDA\n8192,106496,0x0C,*\n114688,,,-',
             board_conf.get_sfdisk_cmd())
@@ -1702,9 +1707,11 @@
             board_conf.get_sfdisk_cmd())
 
     def test_origen_quad(self):
+        board_conf = get_board_config('origen_quad')
+        self.set_up_config(board_conf)
         self.assertEquals(
             '1,8191,0xDA\n8192,106496,0x0C,*\n114688,,,-',
-            board_configs['origen_quad'].get_sfdisk_cmd())
+            board_conf.get_sfdisk_cmd())
 
     def test_panda_android(self):
         self.assertEqual(
@@ -1722,7 +1729,7 @@
         self.assertEqual(
             '1,8191,0xDA\n8253,270274,0x0C,*\n278528,1048576,L\n'
             '1327104,-,E\n1327104,524288,L\n1851392,1048576,L\n2899968,,,-',
-            android_boards.AndroidOrigenQuadConfig.get_sfdisk_cmd())
+            android_boards.AndroidOrigenQuadConfig().get_sfdisk_cmd())
 
     def test_snowball_emmc_android(self):
         self.assertEqual(
@@ -1798,15 +1805,16 @@
             board_conf.get_sfdisk_cmd())
 
     def test_origen_quad(self):
-        class config(board_configs['origen_quad']):
-            partition_layout = 'reserved_bootfs_rootfs'
-            LOADER_MIN_SIZE_S = (boards.BoardConfig.samsung_bl1_start +
-                                 boards.BoardConfig.samsung_bl1_len +
-                                 boards.BoardConfig.samsung_bl2_len +
-                                 boards.BoardConfig.samsung_env_len)
+        board_conf = get_board_config('origen_quad')
+        board_conf.partition_layout = 'reserved_bootfs_rootfs'
+        board_conf.LOADER_MIN_SIZE_S = (
+                                board_conf.samsung_bl1_start +
+                                board_conf.samsung_bl1_len +
+                                board_conf.samsung_bl2_len +
+                                board_conf.samsung_env_len)
         self.assertEquals(
             '1,8191,0xDA\n8192,106496,0x0C,*\n114688,,,-',
-            config.get_sfdisk_cmd())
+            board_conf.get_sfdisk_cmd())
 
 
 class TestGetBootCmd(TestCase):
@@ -1891,7 +1899,8 @@
         self.assertEqual(expected, boot_commands)
 
     def test_origen_quad(self):
-        boot_commands = board_configs['origen_quad']._get_boot_env(
+        board_conf = get_board_config('origen_quad')
+        boot_commands = board_conf._get_boot_env(
             is_live=False, is_lowmem=False, consoles=[],
             rootfs_id="UUID=deadbeef", i_img_data="initrd", d_img_data=None)
         expected = {
@@ -2106,135 +2115,8 @@
         self.board_conf.extra_boot_args_options = boot_args
         self.board_conf.add_boot_args_from_file(boot_arg_path)
         self.assertEqual(
-<<<<<<< HEAD
             "%s %s" % (boot_args, extra_args),
             self.board_conf.extra_boot_args_options)
-=======
-            "%s %s" % (boot_args, extra_args), config.extra_boot_args_options)
-
-
-class TestGetBootCmdAndroid(TestCase):
-
-    def test_panda(self):
-        # XXX: To fix bug 697824 we have to change class attributes of our
-        # OMAP board configs, and some tests do that so to make sure they
-        # don't interfere with us we'll reset that before doing anything.
-        config = android_board_configs['panda']
-        config.serial_tty = config._serial_tty
-        expected = {
-            'bootargs': 'console=ttyO2,115200n8 '
-                        'rootwait ro earlyprintk fixrtc '
-                        'nocompcache vram=48M omapfb.vram=0:24M,1:24M '
-                        'mem=456M@0x80000000 mem=512M@0xA0000000 '
-                        'init=/init androidboot.console=ttyO2',
-            'bootcmd': 'fatload mmc 0:1 0x80200000 uImage; '
-                       'fatload mmc 0:1 0x81600000 uInitrd; '
-                       'fatload mmc 0:1 0x815f0000 board.dtb; '
-                       'bootm 0x80200000 0x81600000 0x815f0000',
-            'fdt_high': '0xffffffff',
-            'initrd_high': '0xffffffff'}
-        self.assertBootEnv(config, expected)
-
-    def test_android_snowball_sd(self):
-        expected = {
-            'bootargs': 'console=ttyAMA2,115200n8 '
-                        'rootwait ro earlyprintk '
-                        'mem=128M@0 mali.mali_mem=64M@128M hwmem=168M@192M '
-                        'mem=22M@360M mem_issw=1M@383M mem=640M@384M '
-                        'vmalloc=500M init=/init androidboot.console=ttyAMA2',
-            'bootcmd': 'fatload mmc 1:1 0x00100000 uImage; '
-                       'fatload mmc 1:1 0x05000000 uInitrd; '
-                       'fatload mmc 1:1 0x8000000 board.dtb; '
-                       'bootm 0x00100000 0x05000000 0x8000000',
-            'fdt_high': '0x05000000',
-            'initrd_high': '0x06000000'}
-        self.assertBootEnv(
-            android_boards.AndroidSnowballSdConfig, expected)
-
-    def test_android_snowball_emmc(self):
-        expected = {
-            'bootargs': 'console=ttyAMA2,115200n8 '
-                        'rootwait ro earlyprintk '
-                        'mem=128M@0 mali.mali_mem=64M@128M hwmem=168M@192M '
-                        'mem=22M@360M mem_issw=1M@383M mem=640M@384M '
-                        'vmalloc=500M init=/init androidboot.console=ttyAMA2',
-            'bootcmd': 'fatload mmc 0:2 0x00100000 uImage; '
-                       'fatload mmc 0:2 0x05000000 uInitrd; '
-                       'fatload mmc 0:2 0x8000000 board.dtb; '
-                       'bootm 0x00100000 0x05000000 0x8000000',
-            'fdt_high': '0x05000000',
-            'initrd_high': '0x06000000'}
-        self.assertBootEnv(
-            android_boards.AndroidSnowballEmmcConfig, expected)
-
-    def test_android_origen(self):
-        expected = {
-            'bootargs': 'console=tty0 console=ttySAC2,115200n8 '
-                        'rootwait ro init=/init androidboot.console=ttySAC2',
-            'bootcmd': 'fatload mmc 0:2 0x40007000 uImage; '
-                       'fatload mmc 0:2 0x42000000 uInitrd; '
-                       'bootm 0x40007000 0x42000000',
-            'fdt_high': '0xffffffff',
-            'initrd_high': '0xffffffff'}
-        self.assertBootEnv(
-            android_boards.AndroidOrigenConfig, expected)
-
-    def test_android_origen_quad(self):
-        expected = {
-            'bootargs': 'console=tty0 console=ttySAC2,115200n8 '
-                        'rootwait ro init=/init androidboot.console=ttySAC2',
-            'bootcmd': 'fatload mmc 0:2 0x40007000 uImage; '
-                       'fatload mmc 0:2 0x42000000 uInitrd; '
-                       'bootm 0x40007000 0x42000000',
-            'fdt_high': '0xffffffff',
-            'initrd_high': '0xffffffff'}
-        self.assertBootEnv(
-            android_boards.AndroidOrigenQuadConfig, expected)
-
-    def test_android_vexpress(self):
-        expected = {
-            'bootargs': 'console=tty0 console=ttyAMA0,38400n8 '
-                        'rootwait ro init=/init androidboot.console=ttyAMA0',
-            'bootcmd': 'fatload mmc 0:1 0x60000000 uImage; '
-                       'fatload mmc 0:1 0x62000000 uInitrd; '
-                       'bootm 0x60000000 0x62000000',
-            'fdt_high': '0xffffffff',
-            'initrd_high': '0xffffffff'}
-        self.assertBootEnv(
-            android_boards.AndroidVexpressConfig, expected)
-
-    def test_android_mx5(self):
-        expected = {
-            'bootargs': 'console=ttymxc0,115200n8 '
-                        'rootwait ro earlyprintk rootdelay=1 fixrtc '
-                        'nocompcache di1_primary tve init=/init '
-                        'androidboot.console=ttymxc0',
-            'bootcmd': 'fatload mmc 0:2 0x70000000 uImage; '
-                       'fatload mmc 0:2 0x72000000 uInitrd; '
-                       'bootm 0x70000000 0x72000000',
-            'fdt_high': '0xffffffff',
-            'initrd_high': '0xffffffff'}
-        self.assertBootEnv(
-            android_boards.AndroidMx53LoCoConfig, expected)
-
-    def test_android_mx6(self):
-        expected = {
-            'bootargs': 'console=ttymxc0,115200n8 '
-                        'rootwait ro earlyprintk rootdelay=1 fixrtc '
-                        'nocompcache di1_primary tve init=/init '
-                        'androidboot.console=ttymxc0',
-            'bootcmd': 'fatload mmc 0:2 0x10000000 uImage; '
-                       'fatload mmc 0:2 0x12000000 uInitrd; '
-                       'fatload mmc 0:2 0x11ff0000 board.dtb; '
-                       'bootm 0x10000000 0x12000000 0x11ff0000',
-            'fdt_high': '0xffffffff',
-            'initrd_high': '0xffffffff'}
-        self.assertBootEnv(
-            android_boards.AndroidMx6QSabreliteConfig, expected)
-
-    def assertBootEnv(self, config, expected):
-        self.assertEqual(expected, config._get_boot_env(consoles=[]))
->>>>>>> 929c1532
 
 
 class TestUnpackBinaryTarball(TestCaseWithFixtures):
@@ -2396,7 +2278,7 @@
         board_conf.hardwarepack_handler = (
             TestSetMetadata.MockHardwarepackHandler('ahwpack.tar.gz'))
         board_conf.hardwarepack_handler.get_format = (
-            lambda: '1.0')
+            lambda: HardwarepackHandler.FORMAT_1)
         self.useFixture(MockSomethingFixture(os.path, 'getsize',
                                              lambda file: 1))
         board_conf.install_samsung_boot_loader(
@@ -2414,32 +2296,34 @@
 
     def test_install_origen_quad_u_boot(self):
         fixture = self._mock_Popen()
-        bootloader_flavor = boards.OrigenQuadConfig.bootloader_flavor
-        self.useFixture(MockSomethingFixture(
-            boards.OrigenQuadConfig, '_get_samsung_spl',
-            classmethod(lambda cls, chroot_dir: "%s/%s/SPL" % (
-                chroot_dir, bootloader_flavor))))
-        self.useFixture(MockSomethingFixture(
-            boards.OrigenQuadConfig, '_get_samsung_bootloader',
-            classmethod(lambda cls, chroot_dir: "%s/%s/uboot" % (
-                chroot_dir, bootloader_flavor))))
-        boards.OrigenQuadConfig.hardwarepack_handler = (
+        board_conf = boards.OrigenQuadConfig()
+        bootloader_flavor = board_conf.bootloader_flavor
+        # Made-up value to be used as the chroot directory.
+        chroot_dir_value = 'chroot_dir'
+        board_conf._get_samsung_spl = MagicMock()
+        board_conf._get_samsung_spl.return_value = ("%s/%s/SPL" %
+            (chroot_dir_value, bootloader_flavor))
+        board_conf._get_samsung_bootloader = MagicMock()
+        board_conf._get_samsung_bootloader.return_value = ("%s/%s/uboot" %
+            (chroot_dir_value, bootloader_flavor))
+
+        board_conf.hardwarepack_handler = (
             TestSetMetadata.MockHardwarepackHandler('ahwpack.tar.gz'))
-        boards.OrigenQuadConfig.hardwarepack_handler.get_format = (
-            lambda: '1.0')
+        board_conf.hardwarepack_handler.get_format = (
+            lambda: HardwarepackHandler.FORMAT_1)
         self.useFixture(MockSomethingFixture(os.path, 'getsize',
                                              lambda file: 1))
-        boards.OrigenQuadConfig.install_samsung_boot_loader(
-            boards.OrigenQuadConfig._get_samsung_spl("chroot_dir"),
-            boards.OrigenQuadConfig._get_samsung_bootloader("chroot_dir"),
+        board_conf.install_samsung_boot_loader(
+            board_conf._get_samsung_spl("chroot_dir"),
+            board_conf._get_samsung_bootloader("chroot_dir"),
             "boot_disk")
         expected = [
             '%s dd if=chroot_dir/%s/SPL of=boot_disk bs=512 conv=notrunc '
             'seek=%d' % (sudo_args, bootloader_flavor,
-                         boards.OrigenQuadConfig.samsung_bl1_start),
+                         board_conf.samsung_bl1_start),
             '%s dd if=chroot_dir/%s/uboot of=boot_disk bs=512 conv=notrunc '
             'seek=%d' % (sudo_args, bootloader_flavor,
-                         boards.OrigenQuadConfig.samsung_bl2_start)]
+                         board_conf.samsung_bl2_start)]
         self.assertEqual(expected, fixture.mock.commands_executed)
 
     def test_get_plain_boot_script_contents(self):
@@ -2599,8 +2483,6 @@
         # Stub time.sleep() as create_partitions() use that.
         self.orig_sleep = time.sleep
         time.sleep = lambda s: None
-        #boards = linaro_image_tools.media_create.boards
-        #boards.BoardConfig.hwpack_format = '1.0'
 
     def tearDown(self):
         super(TestCreatePartitions, self).tearDown()
@@ -2678,8 +2560,10 @@
         popen_fixture = self.useFixture(MockCmdRunnerPopenFixture())
         sfdisk_fixture = self.useFixture(MockRunSfdiskCommandsFixture())
 
+        board_conf = get_board_config('origen_quad')
+        board_conf.hwpack_format = HardwarepackHandler.FORMAT_1
         create_partitions(
-            board_configs['origen_quad'], self.media, HEADS, SECTORS, '')
+            board_conf, self.media, HEADS, SECTORS, '')
 
         self.assertEqual(
             ['%s parted -s %s mklabel msdos' % (sudo_args, self.media.path),
@@ -3081,7 +2965,7 @@
             lambda image: ('/dev/loop99', '/dev/loop98')))
 
         board_conf = get_board_config('beagle')
-        board_conf.hwpack_format = '1.0'
+        board_conf.hwpack_format = HardwarepackHandler.FORMAT_1
 
         bootfs_dev, rootfs_dev = setup_partitions(
             board_conf, Media(tmpfile), '2G', 'boot',
@@ -3116,7 +3000,7 @@
         popen_fixture = self.useFixture(MockCmdRunnerPopenFixture())
 
         board_conf = get_board_config('beagle')
-        board_conf.hwpack_format = '1.0'
+        board_conf.hwpack_format = HardwarepackHandler.FORMAT_1
 
         bootfs_dev, rootfs_dev = setup_partitions(
             board_conf, media, '2G', 'boot', 'root', 'ext3',
@@ -3277,7 +3161,8 @@
         self.config.boot_script = 'boot_script'
         self.config.hardwarepack_handler = \
             TestSetMetadata.MockHardwarepackHandler('ahwpack.tar.gz')
-        self.config.hardwarepack_handler.get_format = lambda: '1.0'
+        self.config.hardwarepack_handler.get_format = \
+            lambda: HardwarepackHandler.FORMAT_1
         self.popen_fixture = self.useFixture(MockCmdRunnerPopenFixture())
         self.useFixture(MockSomethingFixture(
             self.config, 'make_boot_files', self.save_args))
