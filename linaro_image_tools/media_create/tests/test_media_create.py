# Copyright (C) 2010, 2011 Linaro
#
# Author: Guilherme Salgado <guilherme.salgado@linaro.org>
#
# This file is part of Linaro Image Tools.
#
# Linaro Image Tools is free software: you can redistribute it and/or modify
# it under the terms of the GNU General Public License as published by
# the Free Software Foundation, either version 3 of the License, or
# (at your option) any later version.
#
# Linaro Image Tools is distributed in the hope that it will be useful,
# but WITHOUT ANY WARRANTY; without even the implied warranty of
# MERCHANTABILITY or FITNESS FOR A PARTICULAR PURPOSE.  See the
# GNU General Public License for more details.
#
# You should have received a copy of the GNU General Public License
# along with this program.  If not, see <http://www.gnu.org/licenses/>.

import atexit
import glob
import os
import random
import string
import subprocess
import sys
import tempfile
import textwrap
import time
import types
import struct
import tarfile
import dbus

from StringIO import StringIO
from testtools import TestCase

from linaro_image_tools import cmd_runner
import linaro_image_tools.media_create
from linaro_image_tools.media_create import (
    android_boards,
    boards,
    check_device,
    partitions,
    rootfs,
    )
from linaro_image_tools.media_create.boards import (
    SECTOR_SIZE,
    align_up,
    align_partition,
    board_configs,
    get_plain_boot_script_contents,
    make_flashable_env,
    install_mx5_boot_loader,
    install_omap_boot_loader,
    make_boot_script,
    make_uImage,
    make_uInitrd,
    make_dtb,
    _get_file_matching,
    _get_mlo_file,
    _run_mkimage,
    HardwarepackHandler,
    BoardConfig,
    )
from linaro_image_tools.media_create.android_boards import (
    AndroidSnowballEmmcConfig,
    android_board_configs,
    )
from linaro_image_tools.media_create.chroot_utils import (
    copy_file,
    install_hwpack,
    install_hwpacks,
    install_packages,
    mount_chroot_proc,
    prepare_chroot,
    run_local_atexit_funcs,
    temporarily_overwrite_file_on_dir,
    )
from linaro_image_tools.media_create.partitions import (
    HEADS,
    MIN_IMAGE_SIZE,
    Media,
    SECTORS,
    _check_min_size,
    _get_device_file_for_partition_number,
    _parse_blkid_output,
    calculate_android_partition_size_and_offset,
    calculate_partition_size_and_offset,
    create_partitions,
    ensure_partition_is_not_mounted,
    get_android_loopback_devices,
    get_boot_and_root_loopback_devices,
    get_boot_and_root_partitions_for_media,
    get_partition_size_in_bytes,
    get_uuid,
    partition_mounted,
    run_sfdisk_commands,
    setup_partitions,
    wait_partition_to_settle,
    )
from linaro_image_tools.media_create.rootfs import (
    append_to_fstab,
    create_flash_kernel_config,
    has_space_left_for_swap,
    move_contents,
    populate_rootfs,
    rootfs_mount_options,
    update_network_interfaces,
    write_data_to_protected_file,
    )
from linaro_image_tools.media_create.tests.fixtures import (
    CreateTarballFixture,
    MockRunSfdiskCommandsFixture,
    )
from linaro_image_tools.media_create.unpack_binary_tarball import (
    unpack_binary_tarball,
    )
from linaro_image_tools.testing import TestCaseWithFixtures
from linaro_image_tools.tests.fixtures import (
    CreateTempDirFixture,
    MockCmdRunnerPopenFixture,
    MockSomethingFixture,
    )
from linaro_image_tools.utils import find_command, preferred_tools_dir


chroot_args = " ".join(cmd_runner.CHROOT_ARGS)
sudo_args = " ".join(cmd_runner.SUDO_ARGS)


class TestHardwarepackHandler(TestCaseWithFixtures):
    def setUp(self):
        super(TestHardwarepackHandler, self).setUp()
        self.tar_dir_fixture = CreateTempDirFixture()
        self.useFixture(self.tar_dir_fixture)

        self.tarball_fixture = CreateTarballFixture(
            self.tar_dir_fixture.get_temp_dir())
        self.useFixture(self.tarball_fixture)

        self.metadata = (
            "NAME=ahwpack\nVERSION=4\nARCHITECTURE=armel\nORIGIN=linaro\n")

    def add_to_tarball(self, files, tarball=None):
        if tarball is None:
            tarball = self.tarball_fixture.get_tarball()
        tar_file = tarfile.open(tarball, mode='w:gz')
        for filename, data in files:
            tarinfo = tarfile.TarInfo(filename)
            tarinfo.size = len(data)
            tar_file.addfile(tarinfo, StringIO(data))
        tar_file.close()
        return tarball

    def test_get_format_1(self):
        data = '1.0'
        format = "%s\n" % data
        tarball = self.add_to_tarball(
            [('FORMAT', format), ('metadata', self.metadata)])
        hp = HardwarepackHandler([tarball])
        with hp:
            self.assertEquals(hp.get_format(), data)

    def test_get_format_2(self):
        data = '2.0'
        format = "%s\n" % data
        tarball = self.add_to_tarball(
            [('FORMAT', format), ('metadata', self.metadata)])
        hp = HardwarepackHandler([tarball])
        with hp:
            self.assertEquals(hp.get_format(), data)

    def test_get_unknown_format_raises(self):
        data = '9.9'
        format = "%s\n" % data
        tarball = self.add_to_tarball(
            [('FORMAT', format), ('metadata', self.metadata)])
        hp = HardwarepackHandler([tarball])
        with hp:
            self.assertRaises(AssertionError, hp.get_format)

    def test_mixed_formats(self):
        format1 = "%s\n" % '1.0'
        format2 = "%s\n" % '2.0'
        tarball1 = self.add_to_tarball(
            [('FORMAT', format1), ('metadata', self.metadata)],
            tarball=self.tarball_fixture.get_tarball())
        tarball_fixture2 = CreateTarballFixture(
            self.tar_dir_fixture.get_temp_dir(), reldir='tarfile2',
            filename='secondtarball.tar.gz')
        self.useFixture(tarball_fixture2)
        tarball2 = self.add_to_tarball(
            [('FORMAT', format2), ('metadata', self.metadata)],
            tarball=tarball_fixture2.get_tarball())
        hp = HardwarepackHandler([tarball2, tarball1])
        with hp:
            self.assertEquals(hp.get_format(), '1.0and2.0')

    def test_identical_formats_ok(self):
        format1 = "%s\n" % '2.0'
        format2 = "%s\n" % '2.0'
        tarball1 = self.add_to_tarball(
            [('FORMAT', format1), ('metadata', self.metadata)],
            tarball=self.tarball_fixture.get_tarball())
        tarball_fixture2 = CreateTarballFixture(
            self.tar_dir_fixture.get_temp_dir(), reldir='tarfile2',
            filename='secondtarball.tar.gz')
        self.useFixture(tarball_fixture2)
        tarball2 = self.add_to_tarball(
            [('FORMAT', format2), ('metadata', self.metadata)],
            tarball=tarball_fixture2.get_tarball())
        hp = HardwarepackHandler([tarball1, tarball2])
        with hp:
            self.assertEquals(hp.get_format(), '2.0')

    def test_get_metadata(self):
        data = 'data to test'
        metadata = self.metadata + "TEST=%s\n" % data
        tarball = self.add_to_tarball(
            [('metadata', metadata)])
        hp = HardwarepackHandler([tarball])
        with hp:
            test_data, _ = hp.get_field(hp.main_section, 'test')
            self.assertEqual(test_data, data)

    def test_preserves_formatters(self):
        data = '%s%d'
        metadata = self.metadata + "TEST=%s\n" % data
        tarball = self.add_to_tarball(
            [('metadata', metadata)])
        hp = HardwarepackHandler([tarball])
        with hp:
            test_data, _ = hp.get_field(hp.main_section, 'test')
            self.assertEqual(test_data, data)

    def test_creates_tempdir(self):
        tarball = self.add_to_tarball(
            [('metadata', self.metadata)])
        hp = HardwarepackHandler([tarball])
        with hp:
            self.assertTrue(os.path.exists(hp.tempdir))

    def test_tempfiles_are_removed(self):
        tempdir = None
        tarball = self.add_to_tarball(
            [('metadata', self.metadata)])
        hp = HardwarepackHandler([tarball])
        with hp:
            tempdir = hp.tempdir
        self.assertFalse(os.path.exists(tempdir))

    def test_get_file(self):
        data = 'test file contents\n'
        metadata_file = 'TESTFILE'
        file_in_archive = 'testfile'
        metadata = self.metadata + "%s=%s\n" % (metadata_file, file_in_archive)
        tarball = self.add_to_tarball(
            [('metadata', metadata),
             (file_in_archive, data)])
        hp = HardwarepackHandler([tarball])
        with hp:
            test_file = hp.get_file(metadata_file)
            self.assertEquals(data, open(test_file, 'r').read())


class TestSetMetadata(TestCaseWithFixtures):

    class MockHardwarepackHandler(HardwarepackHandler):
        metadata_dict = {}

        def __enter__(self):
            return self

        def get_field(self, section, field):
            try:
                return self.metadata_dict[field], None
            except:
                return None, None

        def get_format(self):
            return '2.0'

        def get_file(self, file_alias):
            return None

    def test_does_not_set_if_old_format(self):
        self.useFixture(MockSomethingFixture(
                linaro_image_tools.media_create.boards, 'HardwarepackHandler',
                self.MockHardwarepackHandler))

        class config(BoardConfig):
            pass
        config.set_metadata('ahwpack.tar.gz')
        self.assertEquals(None, config.kernel_addr)

    def test_sets_kernel_addr(self):
        self.useFixture(MockSomethingFixture(
                linaro_image_tools.media_create.boards, 'HardwarepackHandler',
                self.MockHardwarepackHandler))
        field_to_test = 'kernel_addr'
        data_to_set = '0x8123ABCD'
        self.MockHardwarepackHandler.metadata_dict = {
            field_to_test: data_to_set,
            }

        class config(BoardConfig):
            pass
        config.set_metadata('ahwpack.tar.gz')
        self.assertEquals(data_to_set, config.kernel_addr)

    def test_sets_initrd_addr(self):
        self.useFixture(MockSomethingFixture(
                linaro_image_tools.media_create.boards, 'HardwarepackHandler',
                self.MockHardwarepackHandler))
        field_to_test = 'initrd_addr'
        data_to_set = '0x8123ABCD'
        self.MockHardwarepackHandler.metadata_dict = {
            field_to_test: data_to_set,
            }

        class config(BoardConfig):
            pass
        config.set_metadata('ahwpack.tar.gz')
        self.assertEquals(data_to_set, config.initrd_addr)

    def test_sets_load_addr(self):
        self.useFixture(MockSomethingFixture(
                linaro_image_tools.media_create.boards, 'HardwarepackHandler',
                self.MockHardwarepackHandler))
        field_to_test = 'load_addr'
        data_to_set = '0x8123ABCD'
        self.MockHardwarepackHandler.metadata_dict = {
            field_to_test: data_to_set,
            }

        class config(BoardConfig):
            pass
        config.set_metadata('ahwpack.tar.gz')
        self.assertEquals(data_to_set, config.load_addr)

    def test_sets_serial_tty(self):
        self.useFixture(MockSomethingFixture(
                linaro_image_tools.media_create.boards, 'HardwarepackHandler',
                self.MockHardwarepackHandler))
        field_to_test = 'serial_tty'
        data_to_set = 'ttyAA'
        self.MockHardwarepackHandler.metadata_dict = {
            field_to_test: data_to_set,
            }

        class config(BoardConfig):
            pass
        config.set_metadata('ahwpack.tar.gz')
        self.assertEquals(data_to_set, config.serial_tty)

    def test_sets_wired_interfaces(self):
        self.useFixture(MockSomethingFixture(
                linaro_image_tools.media_create.boards, 'HardwarepackHandler',
                self.MockHardwarepackHandler))
        field_to_test = 'wired_interfaces'
        data_to_set = 'eth0 eth1'
        self.MockHardwarepackHandler.metadata_dict = {
            field_to_test: data_to_set,
            }

        class config(BoardConfig):
            pass
        config.set_metadata('ahwpack.tar.gz')
        self.assertEquals(data_to_set.split(' '), config.wired_interfaces)

    def test_sets_wireless_interfaces(self):
        self.useFixture(MockSomethingFixture(
                linaro_image_tools.media_create.boards, 'HardwarepackHandler',
                self.MockHardwarepackHandler))
        field_to_test = 'wireless_interfaces'
        data_to_set = 'wlan0 wl1'
        self.MockHardwarepackHandler.metadata_dict = {
            field_to_test: data_to_set,
            }

        class config(BoardConfig):
            pass
        config.set_metadata('ahwpack.tar.gz')
        self.assertEquals(data_to_set.split(' '), config.wireless_interfaces)

    def test_sets_mmc_id(self):
        self.useFixture(MockSomethingFixture(
                linaro_image_tools.media_create.boards, 'HardwarepackHandler',
                self.MockHardwarepackHandler))
        field_to_test = 'mmc_id'
        data_to_set = '0:1'
        self.MockHardwarepackHandler.metadata_dict = {
            field_to_test: data_to_set,
            }

        class config(BoardConfig):
            pass
        config.set_metadata('ahwpack.tar.gz')
        self.assertEquals(data_to_set, config.mmc_option)
        self.assertEquals(0, config.mmc_device_id)
        self.assertEquals(0, config.mmc_part_offset)

    def test_sets_boot_min_size(self):
        self.useFixture(MockSomethingFixture(
                linaro_image_tools.media_create.boards, 'HardwarepackHandler',
                self.MockHardwarepackHandler))
        field_to_test = 'boot_min_size'
        data_to_set = '100'
        expected = align_up(int(data_to_set) * 1024 * 1024,
                            SECTOR_SIZE) / SECTOR_SIZE
        self.MockHardwarepackHandler.metadata_dict = {
            field_to_test: data_to_set,
            }

        class config(BoardConfig):
            pass
        config.set_metadata('ahwpack.tar.gz')
        self.assertEquals(expected, config.BOOT_MIN_SIZE_S)

    def test_sets_root_min_size(self):
        self.useFixture(MockSomethingFixture(
                linaro_image_tools.media_create.boards, 'HardwarepackHandler',
                self.MockHardwarepackHandler))
        field_to_test = 'root_min_size'
        data_to_set = '3'
        expected = align_up(int(data_to_set) * 1024 * 1024,
                            SECTOR_SIZE) / SECTOR_SIZE
        self.MockHardwarepackHandler.metadata_dict = {
            field_to_test: data_to_set,
            }

        class config(BoardConfig):
            pass
        config.set_metadata('ahwpack.tar.gz')
        self.assertEquals(expected, config.ROOT_MIN_SIZE_S)

    def test_sets_loader_min_size(self):
        self.useFixture(MockSomethingFixture(
                linaro_image_tools.media_create.boards, 'HardwarepackHandler',
                self.MockHardwarepackHandler))
        field_to_test = 'loader_min_size'
        data_to_set = '2'
        expected = align_up(int(data_to_set) * 1024 * 1024,
                            SECTOR_SIZE) / SECTOR_SIZE
        self.MockHardwarepackHandler.metadata_dict = {
            field_to_test: data_to_set,
            }

        class config(BoardConfig):
            pass
        config.set_metadata('ahwpack.tar.gz')
        self.assertEquals(expected, config.LOADER_MIN_SIZE_S)

    def test_sets_partition_layout_32(self):
        self.useFixture(MockSomethingFixture(
                linaro_image_tools.media_create.boards, 'HardwarepackHandler',
                self.MockHardwarepackHandler))
        field_to_test = 'partition_layout'
        data_to_set = 'bootfs_rootfs'
        self.MockHardwarepackHandler.metadata_dict = {
            field_to_test: data_to_set,
            }

        class config(BoardConfig):
            pass
        config.set_metadata('ahwpack.tar.gz')
        self.assertEquals(32, config.fat_size)

    def test_sets_partition_layout_16(self):
        self.useFixture(MockSomethingFixture(
                linaro_image_tools.media_create.boards, 'HardwarepackHandler',
                self.MockHardwarepackHandler))
        field_to_test = 'partition_layout'
        data_to_set = 'bootfs16_rootfs'
        self.MockHardwarepackHandler.metadata_dict = {
            field_to_test: data_to_set,
            }

        class config(BoardConfig):
            pass
        config.set_metadata('ahwpack.tar.gz')
        self.assertEquals(16, config.fat_size)

    def test_sets_partition_layout_raises(self):
        self.useFixture(MockSomethingFixture(
                linaro_image_tools.media_create.boards, 'HardwarepackHandler',
                self.MockHardwarepackHandler))
        field_to_test = 'partition_layout'
        data_to_set = 'bootfs_bogus_rootfs'
        self.MockHardwarepackHandler.metadata_dict = {
            field_to_test: data_to_set,
            }

        class config(BoardConfig):
            pass
<<<<<<< HEAD
        self.assertRaises(
            AssertionError, config.set_metadata, 'ahwpack.tar.gz')
=======
        self.assertRaises(AssertionError,
                          config.set_metadata,
                          'ahwpack.tar.gz')
>>>>>>> eb6c7482


class TestGetMLOFile(TestCaseWithFixtures):

    def test_mlo_from_new_xloader(self):
        tempdir = self.useFixture(CreateTempDirFixture()).get_temp_dir()
        path = os.path.join(
            tempdir, 'usr', 'lib', 'x-loader', 'omap3530beagle')
        os.makedirs(path)
        mlo_path = os.path.join(path, 'MLO')
        open(mlo_path, 'w').close()
        self.assertEquals(
            mlo_path, _get_mlo_file(tempdir))

    def test_mlo_from_old_xloader(self):
        tempdir = self.useFixture(CreateTempDirFixture()).get_temp_dir()
        path = os.path.join(tempdir, 'usr', 'lib', 'x-loader-omap4')
        os.makedirs(path)
        mlo_path = os.path.join(path, 'MLO')
        open(mlo_path, 'w').close()
        self.assertEquals(
            mlo_path, _get_mlo_file(tempdir))

    def test_no_mlo_found(self):
        tempdir = self.useFixture(CreateTempDirFixture()).get_temp_dir()
        self.assertRaises(
            AssertionError, _get_mlo_file, tempdir)

    def test_more_than_one_mlo_found(self):
        tempdir = self.useFixture(CreateTempDirFixture()).get_temp_dir()
        for directory in ['x-loader-omap4', 'x-loader-omap3']:
            path = os.path.join(tempdir, 'usr', 'lib', directory)
            os.makedirs(path)
            mlo_path = os.path.join(path, 'MLO')
            open(mlo_path, 'w').close()
        self.assertRaises(
            AssertionError, _get_mlo_file, tempdir)


def _create_uboot_dir(root, flavor):
    path = os.path.join(root, 'usr', 'lib', 'u-boot', flavor)
    os.makedirs(path)
    return path


class TestGetSMDKSPL(TestCaseWithFixtures):
    config = boards.SMDKV310Config

    def test_no_file_present(self):
        tempdir = self.useFixture(CreateTempDirFixture()).get_temp_dir()
        self.assertRaises(
            AssertionError, self.config._get_samsung_spl, tempdir)

    def test_old_file_present(self):
        tempdir = self.useFixture(CreateTempDirFixture()).get_temp_dir()
        path = _create_uboot_dir(tempdir, self.config.uboot_flavor)
        spl_path = os.path.join(path, 'v310_mmc_spl.bin')
        open(spl_path, 'w').close()
        self.assertEquals(spl_path, self.config._get_samsung_spl(tempdir))

    def test_new_file_present(self):
        tempdir = self.useFixture(CreateTempDirFixture()).get_temp_dir()
        path = _create_uboot_dir(tempdir, self.config.uboot_flavor)
        spl_path = os.path.join(path, 'u-boot-mmc-spl.bin')
        open(spl_path, 'w').close()
        self.assertEquals(spl_path, self.config._get_samsung_spl(tempdir))

    def test_prefers_old_path(self):
        tempdir = self.useFixture(CreateTempDirFixture()).get_temp_dir()
        path = _create_uboot_dir(tempdir, self.config.uboot_flavor)
        old_spl_path = os.path.join(path, 'v310_mmc_spl.bin')
        new_spl_path = os.path.join(path, 'u-boot-mmc-spl.bin')
        open(old_spl_path, 'w').close()
        open(new_spl_path, 'w').close()
        self.assertEquals(old_spl_path, self.config._get_samsung_spl(tempdir))


class TestGetSMDKUboot(TestCaseWithFixtures):
    config = boards.SMDKV310Config

    def test_uses_uboot_flavour(self):
        chroot_dir = "chroot"
        uboot_file = os.path.join(chroot_dir, 'usr', 'lib', 'u-boot',
                                  self.config.uboot_flavor, 'u-boot.bin')
        self.assertEquals(
            uboot_file, self.config._get_samsung_uboot(chroot_dir))


class TestGetOrigenSPL(TestCaseWithFixtures):
    config = boards.OrigenConfig

    def test_no_file_present(self):
        tempdir = self.useFixture(CreateTempDirFixture()).get_temp_dir()
        self.assertRaises(
            AssertionError, self.config._get_samsung_spl, tempdir)

    def test_new_file_present(self):
        tempdir = self.useFixture(CreateTempDirFixture()).get_temp_dir()
        path = _create_uboot_dir(tempdir, self.config.uboot_flavor)
        spl_path = os.path.join(path, 'u-boot-mmc-spl.bin')
        open(spl_path, 'w').close()
        self.assertEquals(spl_path, self.config._get_samsung_spl(tempdir))


class TestGetOrigenUboot(TestGetSMDKUboot):
    config = boards.OrigenConfig


class TestCreateToc(TestCaseWithFixtures):
    ''' Tests boards.SnowballEmmcConfig.create_toc()'''

    def setUp(self):
        ''' Create a temporary directory to work in'''
        super(TestCreateToc, self).setUp()
        self.tempdir = self.useFixture(CreateTempDirFixture()).get_temp_dir()
        #Create the test's input data structures
        zero = '\x00\x00\x00\x00'
        line1 = zero + zero + zero + zero + zero + 'b' + zero + zero + \
                 '\x00\x00\x00'
        maxint = '\xFF\xFF\xFF\x7F'
        minint = '\xFF\xFF\xFF\xFF'
        line2 = maxint + maxint + zero + minint + minint + \
                 'hello' + zero + '\x00\x00\x00'
        line3 = '\x01\x00\x00\x00' '\x64\x00\x00\x00' + zero + \
                 '\x05\x00\x00\x00' '\x05\x00\x00\x00' \
                 'hello' + zero + '\x00\x00\x00'
        self.expected = line1 + line2 + line3

    def create_files_structure(self, src_data):
        ''' Creates the data structure that the tested function
            needs as input'''
        files = []
        for line in src_data:
            files.append({'section_name': line[5],
                  'filename': 'N/A',
                  'align': line[3],
                  'offset': line[0],
                  'size': line[1],
                  'load_adress': 'N/A'})
        return files

    def test_create_toc_normal_case(self):
        ''' Creates a toc file, and then reads the created
            file and compares it to precomputed data'''
        correct_data = [(0, 0, 0, 0, 0, 'b'),
                        (0x7FFFFFFF, 0x7FFFFFFF, 0x7FFFFFFF, -1, -1, 'hello'),
                        (1, 100, 1000, 5, 10, 'hello')]
        files = self.create_files_structure(correct_data)
        filename = os.path.join(self.tempdir, 'toc')
        with open(filename, 'w') as f:
            boards.SnowballEmmcConfig.create_toc(f, files)
        with open(filename, 'r') as f:
            actual = f.read()
        self.assertEquals(96, len(actual))
        for i in range(len(actual)):
            self.assertEquals(self.expected[i], actual[i], 'Mismatch at ix' \
                ' %d, ref=%c, actual=%c' % (i, self.expected[i], actual[i]))

    def test_create_toc_error_too_large_section_name(self):
        '''Verify that trying to write past the end of the
           section name field raises an exception'''
        illegal_name_data = [(0, 0, 0, 0, 0, 'Too_longName')]
        files = self.create_files_structure(illegal_name_data)
        with open(os.path.join(self.tempdir, 'toc'), 'w') as f:
            self.assertRaises(AssertionError,
                              boards.SnowballEmmcConfig.create_toc,
                              f, files)

    def test_create_toc_error_negative_unsigned(self):
        '''Verify that trying to write a negative number to an unsigned
           field raises an exception'''
        illegal_unsigned_data = [(-3, 0, 0, 0, 0, 'xxx')]
        files = self.create_files_structure(illegal_unsigned_data)
        with open(os.path.join(self.tempdir, 'toc'), 'w') as f:
            self.assertRaises(struct.error,
                              boards.SnowballEmmcConfig.create_toc,
                              f, files)


class TestSnowballBootFiles(TestCaseWithFixtures):
    ''' Tests boards.SnowballEmmcConfig.install_snowball_boot_loader()'''
    ''' Tests boards.SnowballEmmcConfig._make_boot_files()'''
    ''' Tests boards.SnowballEmmcConfig.get_file_info()'''

    def setUp(self):
        ''' Create temporary directory to work in'''
        super(TestSnowballBootFiles, self).setUp()
        self.tempdir = self.useFixture(CreateTempDirFixture()).get_temp_dir()
        self.temp_bootdir_path = os.path.join(self.tempdir, 'boot')
        self.temp_configdir_path = os.path.join(self.tempdir, 'startfiles')
        if not os.path.exists(self.temp_bootdir_path):
            os.makedirs(self.temp_bootdir_path)
        if not os.path.exists(self.temp_configdir_path):
            os.makedirs(self.temp_configdir_path)

    def setupFiles(self):
        return self.create_test_files(self.temp_bootdir_path)

    def setupAndroidFiles(self):
        return self.create_test_files(self.temp_configdir_path)

    def create_test_files(self, path):
        ''' Adds some files in the temp dir that the tested function
            can use as input:
            * A config file, which the tested function reads to
              discover which binary files should be written to
              the loader partition.
            * Test versions of the binary files themselves,
              containing dummy data.
            Returns the expected value that the tested function should
            return, given these input files.  '''
        src_data = [('ISSW', 'boot_image_issw.bin', -1, 0, '5'),
                    ('X-LOADER', 'boot_image_x-loader.bin', -1, 0, '6'),
                    ('MEM_INIT', 'mem_init.bin', 0, 0x160000, '7'),
                    ('PWR_MGT', 'power_management.bin', 0, 0x170000, '8'),
                    ('NORMAL', 'u-boot.bin', 0, 0xBA0000, '9'),
                    ('UBOOT_ENV', 'u-boot-env.bin', 0, 0x00C1F000, '10')]
        # Create a config file
        cfg_file = os.path.join(
            path, boards.SnowballEmmcConfig.snowball_startup_files_config)
        with open(cfg_file, 'w') as f:
            for line in src_data:
                # Write comments, so we test that the parser can read them
                f.write('#Yet another comment\n')
                # Write whitespace, so we test that the parser can handle them
                f.write('   \n\t\n \t \t \n')
                f.write('%s %s %i %#x %s\n' % line)
        expected = []
        # Define dummy binary files, containing nothing but their own
        # section names.
        for line in src_data:
            with open(os.path.join(path, line[1]), 'w') as f:
                f.write(line[0])
        #define the expected values read from the config file
        expected = []
        ofs = [boards.SnowballEmmcConfig.TOC_SIZE,
               boards.SnowballEmmcConfig.TOC_SIZE + len('ISSW'), 0x160000,
               0x170000, 0xBA0000, 0xC1F000]
        size = [len('ISSW'), len('X-LOADER'), len('MEM_INIT'), \
                len('PWR_MGT'), len('NORMAL'), len('UBOOT_ENV')]
        i = 0
        for line in src_data:
            filename = os.path.join(path, line[1])
            expected.append({'section_name': line[0],
                             'filename': filename,
                             'align': int(line[2]),
                             'offset': ofs[i],
                             'size': long(size[i]),
                             'load_adress': line[4]})
            i += 1
        return expected

    def test_get_file_info_relative_path(self):
        # Create a config file
        cfg_file = os.path.join(self.temp_bootdir_path,
                      boards.SnowballEmmcConfig.snowball_startup_files_config)
        uboot_file = 'u-boot.bin'
        with open(cfg_file, 'w') as f:
                f.write('%s %s %i %#x %s\n' % ('NORMAL', uboot_file, 0,
                                               0xBA0000, '9'))
        with open(os.path.join(self.temp_bootdir_path, uboot_file), 'w') as f:
            file_info = boards.SnowballEmmcConfig.get_file_info(
                self.tempdir, self.temp_bootdir_path)
        self.assertEquals(file_info[0]['filename'],
                          os.path.join(self.temp_bootdir_path, uboot_file))

    def test_get_file_info_abs_path(self):
        # Create a config file
        cfg_file = os.path.join(self.temp_bootdir_path,
                      boards.SnowballEmmcConfig.snowball_startup_files_config)
        uboot_dir = tempfile.mkdtemp(dir=self.tempdir)
        uboot_file = os.path.join(uboot_dir, 'u-boot.bin')
        uboot_relative_file = uboot_file.replace(self.tempdir, '')
        with open(cfg_file, 'w') as f:
<<<<<<< HEAD
                f.write('%s %s %i %#x %s\n' % (
                        'NORMAL', uboot_relative_file, 0, 0xBA0000, '9'))
=======
                f.write('%s %s %i %#x %s\n' % ('NORMAL',
                                               uboot_relative_file,
                                               0,
                                               0xBA0000,
                                               '9'))
>>>>>>> eb6c7482
        with open(uboot_file, 'w') as f:
            file_info = boards.SnowballEmmcConfig.get_file_info(
                self.tempdir, self.temp_bootdir_path)
        self.assertEquals(file_info[0]['filename'], uboot_file)

    def test_get_file_info_raises(self):
        # Create a config file
        cfg_file = os.path.join(self.temp_bootdir_path,
                      boards.SnowballEmmcConfig.snowball_startup_files_config)
        with open(cfg_file, 'w') as f:
                f.write('%s %s %i %#x %s\n' % ('NORMAL', 'u-boot.bin', 0,
                                               0xBA0000, '9'))
<<<<<<< HEAD
        self.assertRaises(
            AssertionError, boards.SnowballEmmcConfig.get_file_info,
            self.tempdir, self.temp_bootdir_path)
=======
        self.assertRaises(AssertionError,
                          boards.SnowballEmmcConfig.get_file_info,
                          self.tempdir,
                          self.temp_bootdir_path)
>>>>>>> eb6c7482

    def test_file_name_size(self):
        ''' Test using a to large toc file '''
        _, toc_filename = tempfile.mkstemp()
        atexit.register(os.unlink, toc_filename)
        filedata = 'X'
        bytes = boards.SnowballEmmcConfig.TOC_SIZE + 1
        tmpfile = open(toc_filename, 'wb')
        for n in xrange(bytes):
            tmpfile.write(filedata)
        tmpfile.close()
        files = self.setupFiles()
        self.assertRaises(AssertionError,
            boards.SnowballEmmcConfig.install_snowball_boot_loader,
            toc_filename, files, "boot_device_or_file",
            boards.SnowballEmmcConfig.SNOWBALL_LOADER_START_S)

    def test_install_snowball_boot_loader_toc_dont_delete(self):
        fixture = self.useFixture(MockCmdRunnerPopenFixture())
        toc_filename = self.createTempFileAsFixture()
        files = self.setupFiles()
        boards.SnowballEmmcConfig.install_snowball_boot_loader(toc_filename,
            files, "boot_device_or_file",
            boards.SnowballEmmcConfig.SNOWBALL_LOADER_START_S)
        expected = [
            '%s dd if=%s of=boot_device_or_file bs=512 conv=notrunc' \
            ' seek=%s' % (sudo_args, toc_filename,
            boards.SnowballEmmcConfig.SNOWBALL_LOADER_START_S),
            '%s dd if=%s/boot_image_issw.bin of=boot_device_or_file bs=512' \
            ' conv=notrunc seek=257' % (sudo_args, self.temp_bootdir_path),
            '%s dd if=%s/boot_image_x-loader.bin of=boot_device_or_file' \
            ' bs=1 conv=notrunc seek=131588'
            % (sudo_args, self.temp_bootdir_path),
            '%s dd if=%s/mem_init.bin of=boot_device_or_file bs=512' \
            ' conv=notrunc seek=3072' % (sudo_args, self.temp_bootdir_path),
            '%s dd if=%s/power_management.bin of=boot_device_or_file bs=512' \
            ' conv=notrunc seek=3200' % (sudo_args, self.temp_bootdir_path),
            '%s dd if=%s/u-boot.bin of=boot_device_or_file bs=512' \
            ' conv=notrunc seek=24064' % (sudo_args, self.temp_bootdir_path),
            '%s dd if=%s/u-boot-env.bin of=boot_device_or_file bs=512'
            ' conv=notrunc seek=25080' % (sudo_args, self.temp_bootdir_path)]

        self.assertEqual(expected, fixture.mock.commands_executed)

    def test_install_snowball_boot_loader_toc_delete(self):
        fixture = self.useFixture(MockCmdRunnerPopenFixture())
        toc_filename = self.createTempFileAsFixture()
        files = self.setupFiles()
        boards.SnowballEmmcConfig.install_snowball_boot_loader(toc_filename,
            files, "boot_device_or_file",
            boards.SnowballEmmcConfig.SNOWBALL_LOADER_START_S, True)
        expected = [
            '%s dd if=%s of=boot_device_or_file bs=512 conv=notrunc' \
            ' seek=%s' % (sudo_args, toc_filename,
            boards.SnowballEmmcConfig.SNOWBALL_LOADER_START_S),
            '%s dd if=%s/boot_image_issw.bin of=boot_device_or_file bs=512' \
            ' conv=notrunc seek=257' % (sudo_args, self.temp_bootdir_path),
            '%s rm %s/boot_image_issw.bin' % (sudo_args,
            self.temp_bootdir_path),
            '%s dd if=%s/boot_image_x-loader.bin of=boot_device_or_file' \
            ' bs=1 conv=notrunc seek=131588'
            % (sudo_args, self.temp_bootdir_path),
            '%s rm %s/boot_image_x-loader.bin' % (sudo_args,
            self.temp_bootdir_path),
            '%s dd if=%s/mem_init.bin of=boot_device_or_file bs=512' \
            ' conv=notrunc seek=3072' % (sudo_args, self.temp_bootdir_path),
            '%s rm %s/mem_init.bin' % (sudo_args, self.temp_bootdir_path),
            '%s dd if=%s/power_management.bin of=boot_device_or_file bs=512' \
            ' conv=notrunc seek=3200' % (sudo_args, self.temp_bootdir_path),
            '%s rm %s/power_management.bin' % (sudo_args,
            self.temp_bootdir_path),
            '%s dd if=%s/u-boot.bin of=boot_device_or_file bs=512' \
            ' conv=notrunc seek=24064' % (sudo_args, self.temp_bootdir_path),
            '%s rm %s/u-boot.bin' % (sudo_args, self.temp_bootdir_path),
            '%s dd if=%s/u-boot-env.bin of=boot_device_or_file bs=512'
            ' conv=notrunc seek=25080' % (sudo_args, self.temp_bootdir_path),
            '%s rm %s/u-boot-env.bin' % (sudo_args, self.temp_bootdir_path)]

        self.assertEqual(expected, fixture.mock.commands_executed)

    def test_install_snowball_boot_loader_toc_android(self):
        fixture = self.useFixture(MockCmdRunnerPopenFixture())
        toc_filename = self.createTempFileAsFixture()
        files = self.setupFiles()
        AndroidSnowballEmmcConfig.install_snowball_boot_loader(
            toc_filename, files, "boot_device_or_file",
            AndroidSnowballEmmcConfig.SNOWBALL_LOADER_START_S)
        expected = [
            '%s dd if=%s of=boot_device_or_file bs=512 conv=notrunc' \
            ' seek=%s' % (sudo_args, toc_filename,
            AndroidSnowballEmmcConfig.SNOWBALL_LOADER_START_S),
            '%s dd if=%s/boot_image_issw.bin of=boot_device_or_file bs=512' \
            ' conv=notrunc seek=257' % (sudo_args, self.temp_bootdir_path),
            '%s dd if=%s/boot_image_x-loader.bin of=boot_device_or_file' \
            ' bs=1 conv=notrunc seek=131588'
            % (sudo_args, self.temp_bootdir_path),
            '%s dd if=%s/mem_init.bin of=boot_device_or_file bs=512' \
            ' conv=notrunc seek=3072' % (sudo_args, self.temp_bootdir_path),
            '%s dd if=%s/power_management.bin of=boot_device_or_file bs=512' \
            ' conv=notrunc seek=3200' % (sudo_args, self.temp_bootdir_path),
            '%s dd if=%s/u-boot.bin of=boot_device_or_file bs=512' \
            ' conv=notrunc seek=24064' % (sudo_args, self.temp_bootdir_path),
            '%s dd if=%s/u-boot-env.bin of=boot_device_or_file bs=512'
            ' conv=notrunc seek=25080' % (sudo_args, self.temp_bootdir_path)]

        self.assertEqual(expected, fixture.mock.commands_executed)

    def test_snowball_make_boot_files(self):
        fixture = self.useFixture(MockCmdRunnerPopenFixture())
        self.useFixture(MockSomethingFixture(tempfile, 'mkstemp',
            lambda: (-1, '/tmp/temp_snowball_make_boot_files')))
        self.setupFiles()
        k_img_file = os.path.join(self.tempdir, 'vmlinuz-1-ux500')
        i_img_file = os.path.join(self.tempdir, 'initrd.img-1-ux500')

        boot_env = board_configs['snowball_emmc']._get_boot_env(
            is_live=False, is_lowmem=False, consoles=[],
            rootfs_uuid="test_boot_env_uuid", d_img_data=None)
        boards.SnowballEmmcConfig._make_boot_files(boot_env, self.tempdir,
            self.temp_bootdir_path, 'boot_device_or_file', k_img_file,
            i_img_file, None)
        expected = [
            '%s mkimage -A arm -O linux -T kernel -C none -a 0x00008000 -e' \
            ' 0x00008000 -n Linux -d %s %s/boot/uImage' % (sudo_args,
            k_img_file, self.tempdir),
            '%s cp /tmp/temp_snowball_make_boot_files %s/boot/boot.txt'
            % (sudo_args, self.tempdir),
            '%s mkimage -A arm -O linux -T script -C none -a 0 -e 0 -n boot' \
            ' script -d %s/boot/boot.txt %s/boot/flash.scr'
            % (sudo_args, self.tempdir, self.tempdir),
            '%s dd if=/tmp/temp_snowball_make_boot_files' \
            ' of=boot_device_or_file bs=512 conv=notrunc seek=256'
            % (sudo_args),
            '%s dd if=%s/boot/boot_image_issw.bin of=boot_device_or_file' \
            ' bs=512 conv=notrunc seek=257' % (sudo_args, self.tempdir),
            '%s rm %s/boot_image_issw.bin' % (sudo_args,
            self.temp_bootdir_path),
            '%s dd if=%s/boot/boot_image_x-loader.bin of=boot_device_or_file' \
            ' bs=1 conv=notrunc seek=131588' % (sudo_args, self.tempdir),
            '%s rm %s/boot_image_x-loader.bin' % (sudo_args,
            self.temp_bootdir_path),
            '%s dd if=%s/boot/mem_init.bin of=boot_device_or_file bs=512' \
            ' conv=notrunc seek=3072' % (sudo_args, self.tempdir),
            '%s rm %s/mem_init.bin' % (sudo_args, self.temp_bootdir_path),
            '%s dd if=%s/boot/power_management.bin of=boot_device_or_file' \
            ' bs=512 conv=notrunc seek=3200' % (sudo_args, self.tempdir),
            '%s rm %s/power_management.bin' % (sudo_args,
            self.temp_bootdir_path),
            '%s dd if=%s/boot/u-boot.bin of=boot_device_or_file bs=512' \
            ' conv=notrunc seek=24064' % (sudo_args, self.tempdir),
            '%s rm %s/u-boot.bin' % (sudo_args, self.temp_bootdir_path),
            '%s dd if=%s/boot/u-boot-env.bin of=boot_device_or_file bs=512' \
            ' conv=notrunc seek=25080' % (sudo_args, self.tempdir),
            '%s rm %s/u-boot-env.bin' % (sudo_args, self.temp_bootdir_path),
            '%s rm /tmp/temp_snowball_make_boot_files' % (sudo_args),
            '%s rm %s/startfiles.cfg' % (sudo_args, self.temp_bootdir_path)]

        self.assertEqual(expected, fixture.mock.commands_executed)

    def test_missing_files(self):
        '''When the files cannot be read, an IOError should be raised'''
        self.assertRaises(IOError,
                          boards.SnowballEmmcConfig.get_file_info,
                          self.tempdir, self.temp_bootdir_path)

    def test_normal_case(self):
        expected = self.setupFiles()
        actual = boards.SnowballEmmcConfig.get_file_info(
            self.tempdir, self.temp_bootdir_path)
        self.assertEquals(expected, actual)


class TestBootSteps(TestCaseWithFixtures):

    def setUp(self):
        super(TestBootSteps, self).setUp()
        self.funcs_calls = []
        self.mock_all_boards_funcs()
<<<<<<< HEAD
        boards = linaro_image_tools.media_create.boards
        boards.BoardConfig.hwpack_format = '1.0'
=======
        linaro_image_tools.media_create.boards.BoardConfig.hwpack_format = \
        '1.0'
>>>>>>> eb6c7482

    def mock_all_boards_funcs(self):
        """Mock functions of boards module with a call tracer."""

        def mock_func_creator(name):
            return lambda *args, **kwargs: self.funcs_calls.append(name)

        for name in dir(boards):
            attr = getattr(boards, name)
            if type(attr) == types.FunctionType:
                self.useFixture(MockSomethingFixture(
                    linaro_image_tools.media_create.boards, name,
                    mock_func_creator(name)))

    def mock_set_appropriate_serial_tty(self, config):

        def set_appropriate_serial_tty_mock(cls, chroot_dir):
            cls.serial_tty = cls._serial_tty

        self.useFixture(MockSomethingFixture(
            config, 'set_appropriate_serial_tty',
            classmethod(set_appropriate_serial_tty_mock)))

    def make_boot_files(self, config):
        def _get_kflavor_files_mock(cls, path):
            if cls.dtb_name is None:
                return (path, path, None)
            return (path, path, path)

        self.useFixture(MockSomethingFixture(
            config, '_get_kflavor_files',
            classmethod(_get_kflavor_files_mock)))

        config.make_boot_files('', False, False, [], '', '', '', '')

    def test_vexpress_steps(self):
        self.make_boot_files(boards.VexpressConfig)
        expected = ['make_uImage', 'make_uInitrd']
        self.assertEqual(expected, self.funcs_calls)

    def test_vexpress_a9_steps(self):
        self.make_boot_files(boards.VexpressA9Config)
        expected = ['make_uImage', 'make_uInitrd']
        self.assertEqual(expected, self.funcs_calls)

    def test_mx5_steps(self):
        class SomeMx5Config(boards.Mx5Config):
            uboot_flavor = 'uboot_flavor'
        SomeMx5Config.hardwarepack_handler = (
            TestSetMetadata.MockHardwarepackHandler('ahwpack.tar.gz'))
        SomeMx5Config.hardwarepack_handler.get_format = (
            lambda: '1.0')
        self.make_boot_files(SomeMx5Config)
        expected = [
            'install_mx5_boot_loader', 'make_uImage', 'make_uInitrd',
            'make_dtb', 'make_boot_script']
        self.assertEqual(expected, self.funcs_calls)

    def test_smdkv310_steps(self):
        def mock_func_creator(name):
            return classmethod(
                lambda *args, **kwargs: self.funcs_calls.append(name))

        self.useFixture(MockSomethingFixture(
                linaro_image_tools.media_create.boards.SMDKV310Config,
                'install_samsung_boot_loader',
                mock_func_creator('install_samsung_boot_loader')))
        self.useFixture(MockSomethingFixture(os.path, 'exists',
                                             lambda file: True))
        boards.SMDKV310Config.hardwarepack_handler = (
            TestSetMetadata.MockHardwarepackHandler('ahwpack.tar.gz'))
        boards.SMDKV310Config.hardwarepack_handler.get_format = (
            lambda: '1.0')
        self.make_boot_files(boards.SMDKV310Config)
        expected = [
            'install_samsung_boot_loader', 'make_flashable_env', '_dd',
            'make_uImage', 'make_uInitrd', 'make_boot_script']
        self.assertEqual(expected, self.funcs_calls)

    def test_origen_steps(self):
        def mock_func_creator(name):
            return classmethod(
                lambda *args, **kwargs: self.funcs_calls.append(name))

        self.useFixture(MockSomethingFixture(
                linaro_image_tools.media_create.boards.OrigenConfig,
                'install_samsung_boot_loader',
                mock_func_creator('install_samsung_boot_loader')))
        self.useFixture(MockSomethingFixture(os.path, 'exists',
                                             lambda file: True))
        boards.OrigenConfig.hardwarepack_handler = (
            TestSetMetadata.MockHardwarepackHandler('ahwpack.tar.gz'))
        boards.OrigenConfig.hardwarepack_handler.get_format = (
            lambda: '1.0')
        self.make_boot_files(boards.OrigenConfig)
        expected = [
            'install_samsung_boot_loader', 'make_flashable_env', '_dd',
            'make_uImage', 'make_uInitrd', 'make_boot_script']
        self.assertEqual(expected, self.funcs_calls)

    def test_ux500_steps(self):
        self.make_boot_files(boards.Ux500Config)
        expected = ['make_uImage', 'make_uInitrd', 'make_boot_script']
        self.assertEqual(expected, self.funcs_calls)

    def test_snowball_sd_steps(self):
        self.make_boot_files(boards.SnowballSdConfig)
        expected = ['make_uImage', 'make_boot_script']
        self.assertEqual(expected, self.funcs_calls)

    def test_panda_steps(self):
        self.mock_set_appropriate_serial_tty(boards.PandaConfig)
        self.make_boot_files(boards.PandaConfig)
        expected = [
            'install_omap_boot_loader', 'make_uImage', 'make_uInitrd',
            'make_dtb', 'make_boot_script', 'make_boot_ini']
        self.assertEqual(expected, self.funcs_calls)

    def test_beagle_steps(self):
        self.mock_set_appropriate_serial_tty(boards.BeagleConfig)
        self.make_boot_files(boards.BeagleConfig)
        expected = [
            'install_omap_boot_loader', 'make_uImage', 'make_uInitrd',
            'make_dtb', 'make_boot_script', 'make_boot_ini']
        self.assertEqual(expected, self.funcs_calls)

    def test_igep_steps(self):
        self.mock_set_appropriate_serial_tty(boards.IgepConfig)
        self.make_boot_files(boards.IgepConfig)
        expected = [
            'make_uImage', 'make_uInitrd', 'make_dtb', 'make_boot_script',
            'make_boot_ini']
        self.assertEqual(expected, self.funcs_calls)

    def test_overo_steps(self):
        self.mock_set_appropriate_serial_tty(boards.OveroConfig)
        self.make_boot_files(boards.OveroConfig)
        expected = [
            'install_omap_boot_loader', 'make_uImage', 'make_uInitrd',
            'make_dtb', 'make_boot_script', 'make_boot_ini']
        self.assertEqual(expected, self.funcs_calls)


class TestPopulateRawPartition(TestCaseWithFixtures):

    def setUp(self):
        super(TestPopulateRawPartition, self).setUp()
        self.funcs_calls = []
        self.mock_all_boards_funcs()

    def mock_all_boards_funcs(self):
        """Mock functions of boards module with a call tracer."""

        def mock_func_creator(name):
            return lambda *args, **kwargs: self.funcs_calls.append(name)

        for name in dir(boards):
            attr = getattr(boards, name)
            if type(attr) == types.FunctionType:
                self.useFixture(MockSomethingFixture(
                    linaro_image_tools.media_create.boards, name,
                    mock_func_creator(name)))

    def populate_raw_partition(self, config):
        config.populate_raw_partition('', '')

    def test_snowball_config_raises(self):
        self.assertRaises(NotImplementedError,
                          boards.SnowballSdConfig.snowball_config, '')

    def test_beagle_raw(self):
        self.populate_raw_partition(android_boards.AndroidBeagleConfig)
        expected = []
        self.assertEqual(expected, self.funcs_calls)

    def test_panda_raw(self):
        self.populate_raw_partition(android_boards.AndroidPandaConfig)
        expected = []
        self.assertEqual(expected, self.funcs_calls)

    def test_snowball_sd_raw(self):
        self.populate_raw_partition(boards.SnowballSdConfig)
        expected = []
        self.assertEqual(expected, self.funcs_calls)

    def test_snowball_emmc_raw(self):
        def mock_func_creator(name):
            return classmethod(
                lambda *args, **kwargs: self.funcs_calls.append(name))

        self.useFixture(MockSomethingFixture(
                linaro_image_tools.media_create.boards.SnowballEmmcConfig,
                'get_file_info',
                mock_func_creator('get_file_info')))
        self.useFixture(MockSomethingFixture(
                linaro_image_tools.media_create.boards.SnowballEmmcConfig,
                'create_toc',
                mock_func_creator('create_toc')))
        self.useFixture(MockSomethingFixture(
                linaro_image_tools.media_create.boards.SnowballEmmcConfig,
                'install_snowball_boot_loader',
                mock_func_creator('install_snowball_boot_loader')))
        self.useFixture(MockSomethingFixture(
                linaro_image_tools.media_create.boards.SnowballEmmcConfig,
                'delete_file',
                mock_func_creator('delete_file')))
        self.populate_raw_partition(boards.SnowballEmmcConfig)
        expected = ['get_file_info', 'create_toc',
                    'install_snowball_boot_loader', 'delete_file',
                    'delete_file']
        # Test that we run the Snowball populate_raw_partition() and
        # delete both the toc and startfiles.
        self.assertEqual(expected, self.funcs_calls)

    def test_smdkv310_raw(self):
        self.useFixture(MockSomethingFixture(os.path, 'getsize',
                                             lambda file: 1))

        self.populate_raw_partition(boards.SMDKV310Config)
        expected = ['_dd', '_dd', '_dd']
        self.assertEqual(expected, self.funcs_calls)

    def test_mx53loco_raw(self):
        self.populate_raw_partition(boards.Mx53LoCoConfig)
        expected = []
        self.assertEqual(expected, self.funcs_calls)

    def test_origen_raw(self):
        self.useFixture(MockSomethingFixture(os.path, 'getsize',
                                             lambda file: 1))

        self.populate_raw_partition(boards.OrigenConfig)
        expected = ['_dd', '_dd', '_dd']
        self.assertEqual(expected, self.funcs_calls)

    def test_vexpress_a9_raw(self):
        self.populate_raw_partition(boards.VexpressA9Config)
        expected = []
        self.assertEqual(expected, self.funcs_calls)


class TestPopulateRawPartitionAndroid(TestCaseWithFixtures):

    def setUp(self):
        super(TestPopulateRawPartitionAndroid, self).setUp()
        self.funcs_calls = []

    def populate_raw_partition(self, config):
        config.populate_raw_partition('', '')

    def test_beagle_raw(self):
        self.populate_raw_partition(android_boards.AndroidBeagleConfig)
        expected = []
        self.assertEqual(expected, self.funcs_calls)

    def test_panda_raw(self):
        self.populate_raw_partition(android_boards.AndroidPandaConfig)
        expected = []
        self.assertEqual(expected, self.funcs_calls)

    def test_snowball_sd_raw(self):
        self.populate_raw_partition(android_boards.AndroidSnowballSdConfig)
        expected = []
        self.assertEqual(expected, self.funcs_calls)

    def test_snowball_emmc_raw(self):
        def mock_func_creator(name):
            return classmethod(
                lambda *args, **kwargs: self.funcs_calls.append(name))

        self.useFixture(MockSomethingFixture(os.path, 'exists',
                                             lambda file: True))
        fixture = MockCmdRunnerPopenFixture()
        self.useFixture(fixture)
        expected_commands = ['sudo -E cp boot/u-boot.bin ./startupfiles']

        self.useFixture(MockSomethingFixture(
                android_boards.AndroidSnowballEmmcConfig,
                'get_file_info',
                mock_func_creator('get_file_info')))
        self.useFixture(MockSomethingFixture(
                android_boards.AndroidSnowballEmmcConfig,
                'create_toc',
                mock_func_creator('create_toc')))
        self.useFixture(MockSomethingFixture(
                android_boards.AndroidSnowballEmmcConfig,
                'install_snowball_boot_loader',
                mock_func_creator('install_snowball_boot_loader')))
        self.useFixture(MockSomethingFixture(
                android_boards.AndroidSnowballEmmcConfig,
                'delete_file',
                mock_func_creator('delete_file')))
        self.populate_raw_partition(android_boards.AndroidSnowballEmmcConfig)
        expected_calls = ['get_file_info', 'create_toc',
                    'install_snowball_boot_loader', 'delete_file']
        # Test that we copy the u-boot files to the local startupfiles dir.
        self.assertEqual(expected_commands, fixture.mock.commands_executed)
        # Test that we run the Snowball populate_raw_partition() and only
        # delete the toc.
        self.assertEqual(expected_calls, self.funcs_calls)

    def test_smdkv310_raw(self):
        fixture = MockCmdRunnerPopenFixture()
        self.useFixture(fixture)
        expected_commands = [
            'sudo -E dd if=/dev/zero of= bs=512 conv=notrunc count=32 seek=33',
            ('sudo -E dd if=boot/u-boot-mmc-spl.bin of= '
             'bs=512 conv=notrunc seek=1'),
            'sudo -E dd if=boot/u-boot.bin of= bs=512 conv=notrunc seek=65']
        self.useFixture(MockSomethingFixture(os.path, 'getsize',
                                             lambda file: 1))

        self.populate_raw_partition(android_boards.AndroidSMDKV310Config)
        expected_calls = []
        # Test that we dd the files
        self.assertEqual(expected_commands, fixture.mock.commands_executed)
        self.assertEqual(expected_calls, self.funcs_calls)

    def test_mx53loco_raw(self):
        self.populate_raw_partition(android_boards.AndroidMx53LoCoConfig)
        expected = []
        self.assertEqual(expected, self.funcs_calls)

    def test_origen_raw(self):
        fixture = MockCmdRunnerPopenFixture()
        self.useFixture(fixture)
        expected_commands = [
            'sudo -E dd if=/dev/zero of= bs=512 conv=notrunc count=32 seek=33',
            ('sudo -E dd if=boot/u-boot-mmc-spl.bin of= bs=512 '
             'conv=notrunc seek=1'),
            'sudo -E dd if=boot/u-boot.bin of= bs=512 conv=notrunc seek=65']
        self.useFixture(MockSomethingFixture(os.path, 'getsize',
                                             lambda file: 1))

        self.populate_raw_partition(android_boards.AndroidOrigenConfig)
        expected = []
        # Test that we dd the files
        self.assertEqual(expected_commands, fixture.mock.commands_executed)
        self.assertEqual(expected, self.funcs_calls)

    def test_vexpress_raw(self):
        self.populate_raw_partition(android_boards.AndroidVexpressConfig)
        expected = []
        self.assertEqual(expected, self.funcs_calls)


class TestAlignPartition(TestCase):

    def test_align_up_none(self):
        self.assertEqual(1024, align_up(1024, 1))

    def test_align_up_no_rounding(self):
        self.assertEqual(512, align_up(512, 512))

    def test_align_up_rounding(self):
        self.assertEqual(512, align_up(1, 512))

    def test_align_partition_4_mib_4_mib(self):
        expected = (4 * 1024 * 1024, 8 * 1024 * 1024 - 1, 4 * 1024 * 1024)
        self.assertEqual(expected,
            align_partition(1, 1, 4 * 1024 * 1024, 4 * 1024 * 1024))

    def test_align_partition_none_4_mib(self):
        expected = (1, 4 * 1024 * 1024 - 1, 4 * 1024 * 1024 - 1)
        self.assertEqual(expected,
            align_partition(1, 1, 1, 4 * 1024 * 1024))


class TestFixForBug697824(TestCaseWithFixtures):

    def mock_set_appropriate_serial_tty(self, config):

        def set_appropriate_serial_tty_mock(cls, chroot_dir):
            self.set_appropriate_serial_tty_called = True
            cls.serial_tty = cls._serial_tty

        self.useFixture(MockSomethingFixture(
            config, 'set_appropriate_serial_tty',
            classmethod(set_appropriate_serial_tty_mock)))

    def test_omap_make_boot_files(self):
        self.set_appropriate_serial_tty_called = False
        self.mock_set_appropriate_serial_tty(board_configs['beagle'])
        self.useFixture(MockSomethingFixture(
            boards.BoardConfig, 'make_boot_files',
            classmethod(lambda *args: None)))
        # We don't need to worry about what's passed to make_boot_files()
        # because we mock the method which does the real work above and here
        # we're only interested in ensuring that OmapConfig.make_boot_files()
        # calls set_appropriate_serial_tty().
        board_configs['beagle'].make_boot_files(
            None, None, None, None, None, None, None, None)
        self.assertTrue(
            self.set_appropriate_serial_tty_called,
            "make_boot_files didn't call set_appropriate_serial_tty")

    def test_omap_make_boot_files_v2(self):
        self.set_appropriate_serial_tty_called = False

        class config(boards.BeagleConfig):
            hwpack_format = HardwarepackHandler.FORMAT_2
        self.mock_set_appropriate_serial_tty(config)
        self.useFixture(MockSomethingFixture(
            boards.BoardConfig, 'make_boot_files',
            classmethod(lambda *args: None)))
        # We don't need to worry about what's passed to make_boot_files()
        # because we mock the method which does the real work above and here
        # we're only interested in ensuring that OmapConfig.make_boot_files()
        # does not call set_appropriate_serial_tty().
        config.make_boot_files(
            None, None, None, None, None, None, None, None)
        self.assertFalse(
            self.set_appropriate_serial_tty_called,
            "make_boot_files called set_appropriate_serial_tty")

    def test_set_appropriate_serial_tty_old_kernel(self):
        tempdir = self.useFixture(CreateTempDirFixture()).tempdir
        boot_dir = os.path.join(tempdir, 'boot')
        os.makedirs(boot_dir)
        open(os.path.join(boot_dir, 'vmlinuz-2.6.35-23-foo'), 'w').close()
        boards.BeagleConfig.set_appropriate_serial_tty(tempdir)
        self.assertEquals('ttyS2', boards.BeagleConfig.serial_tty)

    def test_set_appropriate_serial_tty_new_kernel(self):
        tempdir = self.useFixture(CreateTempDirFixture()).tempdir
        boot_dir = os.path.join(tempdir, 'boot')
        os.makedirs(boot_dir)
        open(os.path.join(boot_dir, 'vmlinuz-2.6.36-13-foo'), 'w').close()
        boards.BeagleConfig.set_appropriate_serial_tty(tempdir)
        self.assertEquals('ttyO2', boards.BeagleConfig.serial_tty)

    def test_set_appropriate_serial_tty_three_dot_oh_kernel(self):
        tempdir = self.useFixture(CreateTempDirFixture()).tempdir
        boot_dir = os.path.join(tempdir, 'boot')
        os.makedirs(boot_dir)
        open(os.path.join(boot_dir, 'vmlinuz-3.0-13-foo'), 'w').close()
        boards.BeagleConfig.set_appropriate_serial_tty(tempdir)
        self.assertEquals('ttyO2', boards.BeagleConfig.serial_tty)


class TestGetSfdiskCmd(TestCase):

    def test_default(self):
        self.assertEqual(
            '63,106432,0x0C,*\n106496,,,-',
            boards.BoardConfig.get_sfdisk_cmd())

    def test_default_aligned(self):
        self.assertEqual(
            '8192,106496,0x0C,*\n114688,,,-',
            boards.BoardConfig.get_sfdisk_cmd(should_align_boot_part=True))

    def test_mx5(self):
        self.assertEqual(
            '1,8191,0xDA\n8192,106496,0x0C,*\n114688,,,-',
            boards.Mx5Config.get_sfdisk_cmd())

    def test_snowball_sd(self):
        self.assertEqual(
            '63,106432,0x0C,*\n106496,,,-',
            boards.SnowballSdConfig.get_sfdisk_cmd())

    def test_snowball_emmc(self):
        self.assertEqual(
            '256,7936,0xDA\n8192,106496,0x0C,*\n114688,,,-',
            boards.SnowballEmmcConfig.get_sfdisk_cmd())

    def test_smdkv310(self):
        self.assertEquals(
            '1,8191,0xDA\n8192,106496,0x0C,*\n114688,,,-',
            board_configs['smdkv310'].get_sfdisk_cmd())

    def test_origen(self):
        self.assertEquals(
            '1,8191,0xDA\n8192,106496,0x0C,*\n114688,,,-',
            board_configs['origen'].get_sfdisk_cmd())

    def test_panda_android(self):
        self.assertEqual(
            '63,270272,0x0C,*\n270336,1048576,L\n1318912,524288,L\n'
            '1843200,-,E\n1843200,1048576,L\n2891776,,,-',
            android_boards.AndroidPandaConfig.get_sfdisk_cmd())

    def test_origen_android(self):
        self.assertEqual(
            '1,8191,0xDA\n8253,270274,0x0C,*\n278528,1048576,L\n'
            '1327104,-,E\n1327104,524288,L\n1851392,1048576,L\n2899968,,,-',
            android_boards.AndroidOrigenConfig.get_sfdisk_cmd())

    def test_snowball_emmc_android(self):
        self.assertEqual(
            '256,7936,0xDA\n8192,262144,0x0C,*\n270336,1048576,L\n'
            '1318912,-,E\n1318912,524288,L\n1843200,1048576,L\n2891776,,,-',
            android_boards.AndroidSnowballEmmcConfig.get_sfdisk_cmd())

    def test_vexpress_android(self):
        self.assertEqual(
            '63,270272,0x0E,*\n270336,1048576,L\n1318912,524288,L\n'
            '1843200,-,E\n1843200,1048576,L\n2891776,,,-',
            android_boards.AndroidVexpressConfig.get_sfdisk_cmd())

    def test_mx5_android(self):
        self.assertEqual(
            '1,8191,0xDA\n8192,262144,0x0C,*\n270336,1048576,L\n'
            '1318912,-,E\n1318912,524288,L\n1843200,1048576,L\n2891776,,,-',
            android_boards.AndroidMx53LoCoConfig.get_sfdisk_cmd())

    def test_mx6_android(self):
        self.assertEqual(
            '1,8191,0xDA\n8192,262144,0x0C,*\n270336,1048576,L\n'
            '1318912,-,E\n1318912,524288,L\n1843200,1048576,L\n2891776,,,-',
            android_boards.AndroidMx6QSabreliteConfig.get_sfdisk_cmd())


class TestGetSfdiskCmdV2(TestCase):

    def test_mx5(self):
        class config(boards.Mx5Config):
            partition_layout = 'reserved_bootfs_rootfs'
        self.assertEqual(
            '1,8191,0xDA\n8192,106496,0x0C,*\n114688,,,-',
            config.get_sfdisk_cmd())

    def test_snowball_sd(self):
        class config(boards.SnowballSdConfig):
            partition_layout = 'bootfs_rootfs'
        self.assertEqual(
            '63,106432,0x0C,*\n106496,,,-',
            config.get_sfdisk_cmd())

    def test_snowball_emmc(self):
        class config(boards.SnowballEmmcConfig):
            partition_layout = 'reserved_bootfs_rootfs'
            LOADER_START_S = (128 * 1024) / SECTOR_SIZE
        self.assertEqual(
            '256,7936,0xDA\n8192,106496,0x0C,*\n114688,,,-',
            config.get_sfdisk_cmd())

    def test_smdkv310(self):
        class config(board_configs['smdkv310']):
            partition_layout = 'reserved_bootfs_rootfs'
            LOADER_MIN_SIZE_S = (boards.BoardConfig.SAMSUNG_V310_BL2_START +
                                 boards.BoardConfig.SAMSUNG_V310_BL2_LEN -
                                 boards.BoardConfig.SAMSUNG_V310_BL1_START)
        self.assertEquals(
            '1,8191,0xDA\n8192,106496,0x0C,*\n114688,,,-',
            config.get_sfdisk_cmd())

    def test_origen(self):
        class config(board_configs['origen']):
            partition_layout = 'reserved_bootfs_rootfs'
            LOADER_MIN_SIZE_S = (boards.BoardConfig.SAMSUNG_V310_BL2_START +
                                 boards.BoardConfig.SAMSUNG_V310_BL2_LEN -
                                 boards.BoardConfig.SAMSUNG_V310_BL1_START)
        self.assertEquals(
            '1,8191,0xDA\n8192,106496,0x0C,*\n114688,,,-',
            config.get_sfdisk_cmd())


class TestGetBootCmd(TestCase):

    def test_vexpress(self):
        boot_commands = board_configs['vexpress']._get_boot_env(
            is_live=False, is_lowmem=False, consoles=['ttyXXX'],
            rootfs_uuid="deadbeef", d_img_data=None)
        expected = {
            'bootargs': 'console=tty0 console=ttyAMA0,38400n8 '
                        'console=ttyXXX  root=UUID=deadbeef rootwait ro',
            'bootcmd': 'fatload mmc 0:1 0x60000000 uImage; '
                       'fatload mmc 0:1 0x62000000 uInitrd; '
                       'bootm 0x60000000 0x62000000'}
        self.assertEqual(expected, boot_commands)

    def test_vexpress_a9(self):
        boot_commands = board_configs['vexpress-a9']._get_boot_env(
            is_live=False, is_lowmem=False, consoles=['ttyXXX'],
            rootfs_uuid="deadbeef", d_img_data=None)
        expected = {
            'bootargs': 'console=tty0 console=ttyAMA0,38400n8 '
                        'console=ttyXXX  root=UUID=deadbeef rootwait ro',
            'bootcmd': 'fatload mmc 0:1 0x60000000 uImage; '
                       'fatload mmc 0:1 0x62000000 uInitrd; '
                       'bootm 0x60000000 0x62000000'}
        self.assertEqual(expected, boot_commands)

    def test_mx51(self):
        boot_commands = boards.Mx51Config._get_boot_env(
            is_live=False, is_lowmem=False, consoles=[],
            rootfs_uuid="deadbeef", d_img_data="mx51.dtb")
        expected = {
            'bootargs': 'console=tty0 console=ttymxc0,115200n8  '
                        'root=UUID=deadbeef rootwait ro',
            'bootcmd': 'fatload mmc 0:2 0x90000000 uImage; '
                       'fatload mmc 0:2 0x92000000 uInitrd; '
                       'fatload mmc 0:2 0x91ff0000 board.dtb; '
                       'bootm 0x90000000 0x92000000 0x91ff0000'}
        self.assertEqual(expected, boot_commands)

    def test_smdkv310(self):
        boot_commands = board_configs['smdkv310']._get_boot_env(
            is_live=False, is_lowmem=False, consoles=[],
            rootfs_uuid="deadbeef", d_img_data=None)
        expected = {
            'bootargs': 'console=ttySAC1,115200n8  root=UUID=deadbeef '
                        'rootwait ro',
             'bootcmd': 'fatload mmc 0:2 0x40007000 uImage; '
                        'fatload mmc 0:2 0x42000000 uInitrd; '
                        'bootm 0x40007000 0x42000000',
             'ethact': 'smc911x-0',
             'ethaddr': '00:40:5c:26:0a:5b'}
        self.assertEqual(expected, boot_commands)

    def test_origen(self):
        boot_commands = board_configs['origen']._get_boot_env(
            is_live=False, is_lowmem=False, consoles=[],
            rootfs_uuid="deadbeef", d_img_data=None)
        expected = {
            'bootargs': 'console=ttySAC2,115200n8  root=UUID=deadbeef '
                        'rootwait ro',
             'bootcmd': 'fatload mmc 0:2 0x40007000 uImage; '
                        'fatload mmc 0:2 0x42000000 uInitrd; '
                        'bootm 0x40007000 0x42000000'}
        self.assertEqual(expected, boot_commands)

    def test_ux500(self):
        boot_commands = board_configs['ux500']._get_boot_env(
            is_live=False, is_lowmem=False, consoles=[],
            rootfs_uuid="deadbeef", d_img_data=None)
        expected = {
            'bootargs': 'console=tty0 console=ttyAMA2,115200n8  '
                        'root=UUID=deadbeef rootwait ro earlyprintk '
                        'rootdelay=1 fixrtc nocompcache mem=96M@0 '
                        'mem_modem=32M@96M mem=44M@128M pmem=22M@172M '
                        'mem=30M@194M mem_mali=32M@224M pmem_hwb=54M@256M '
                        'hwmem=48M@302M mem=152M@360M',
            'bootcmd': 'fatload mmc 1:1 0x00100000 uImage; '
                       'fatload mmc 1:1 0x08000000 uInitrd; '
                       'bootm 0x00100000 0x08000000'}
        self.assertEqual(expected, boot_commands)

    def test_snowball_emmc(self):
        boot_commands = board_configs['snowball_emmc']._get_boot_env(
            is_live=False, is_lowmem=False, consoles=[],
            rootfs_uuid="deadbeef", d_img_data=None)
        expected = {
            'bootargs': 'console=tty0 console=ttyAMA2,115200n8  '
                        'root=UUID=deadbeef rootwait ro earlyprintk '
                        'rootdelay=1 fixrtc nocompcache mem=96M@0 '
                        'mem_modem=32M@96M mem=44M@128M pmem=22M@172M '
                        'mem=30M@194M mem_mali=32M@224M pmem_hwb=54M@256M '
                        'hwmem=48M@302M mem=152M@360M',
            'bootcmd': 'fatload mmc 1:1 0x00100000 uImage; '
                       'fatload mmc 1:1 0x08000000 uInitrd; '
                       'bootm 0x00100000 0x08000000'}
        self.assertEqual(expected, boot_commands)

    def test_panda(self):
        # XXX: To fix bug 697824 we have to change class attributes of our
        # OMAP board configs, and some tests do that so to make sure they
        # don't interfere with us we'll reset that before doing anything.
        config = board_configs['panda']
        config.serial_tty = config._serial_tty
        boot_commands = config._get_boot_env(
            is_live=False, is_lowmem=False, consoles=[],
            rootfs_uuid="deadbeef", d_img_data="panda.dtb")
        expected = {
            'bootargs': 'console=tty0 console=ttyO2,115200n8  '
                        'root=UUID=deadbeef rootwait ro earlyprintk fixrtc '
                        'nocompcache vram=48M omapfb.vram=0:24M '
                        'mem=456M@0x80000000 mem=512M@0xA0000000',
            'bootcmd': 'fatload mmc 0:1 0x80200000 uImage; '
                       'fatload mmc 0:1 0x81600000 uInitrd; '
                       'fatload mmc 0:1 0x815f0000 board.dtb; '
                       'bootm 0x80200000 0x81600000 0x815f0000'}
        self.assertEqual(expected, boot_commands)

    def test_beagle(self):
        # XXX: To fix bug 697824 we have to change class attributes of our
        # OMAP board configs, and some tests do that so to make sure they
        # don't interfere with us we'll reset that before doing anything.
        config = board_configs['beagle']
        config.serial_tty = config._serial_tty
        boot_commands = config._get_boot_env(
            is_live=False, is_lowmem=False, consoles=[],
            rootfs_uuid="deadbeef", d_img_data="beagle.dtb")
        expected = {
            'bootargs': 'console=tty0 console=ttyO2,115200n8  '
                        'root=UUID=deadbeef rootwait ro earlyprintk fixrtc '
                        'nocompcache vram=12M '
                        'omapfb.mode=dvi:1280x720MR-16@60 mpurate=${mpurate}',
            'bootcmd': 'fatload mmc 0:1 0x80000000 uImage; '
                       'fatload mmc 0:1 0x81600000 uInitrd; '
                       'fatload mmc 0:1 0x815f0000 board.dtb; '
                       'bootm 0x80000000 0x81600000 0x815f0000'}
        self.assertEqual(expected, boot_commands)

    def test_igep(self):
        # XXX: To fix bug 697824 we have to change class attributes of our
        # OMAP board configs, and some tests do that so to make sure they
        # don't interfere with us we'll reset that before doing anything.
        config = boards.IgepConfig
        config.serial_tty = config._serial_tty
        boot_cmd = config._get_boot_env(
            is_live=False, is_lowmem=False, consoles=[],
            rootfs_uuid="deadbeef", d_img_data="igep.dtb")
        expected = {
            'bootargs': 'console=tty0 console=ttyO2,115200n8  '
                        'root=UUID=deadbeef rootwait ro earlyprintk fixrtc '
                        'nocompcache vram=12M '
                        'omapfb.mode=dvi:1280x720MR-16@60 mpurate=${mpurate}',
            'bootcmd': 'fatload mmc 0:1 0x80000000 uImage; '
                       'fatload mmc 0:1 0x81600000 uInitrd; '
                       'fatload mmc 0:1 0x815f0000 board.dtb; '
                       'bootm 0x80000000 0x81600000 0x815f0000'}
        self.assertEqual(expected, boot_cmd)

    def test_overo(self):
        # XXX: To fix bug 697824 we have to change class attributes of our
        # OMAP board configs, and some tests do that so to make sure they
        # don't interfere with us we'll reset that before doing anything.
        config = board_configs['overo']
        config.serial_tty = config._serial_tty
        boot_commands = config._get_boot_env(
            is_live=False, is_lowmem=False, consoles=[],
            rootfs_uuid="deadbeef", d_img_data="overo.dtb")
        expected = {
            'bootargs': 'console=tty0 console=ttyO2,115200n8  '
                        'root=UUID=deadbeef rootwait ro earlyprintk '
                        'mpurate=${mpurate} vram=12M '
                        'omapdss.def_disp=${defaultdisplay} '
                        'omapfb.mode=dvi:${dvimode}',
            'bootcmd': 'fatload mmc 0:1 0x80000000 uImage; '
                       'fatload mmc 0:1 0x81600000 uInitrd; '
                       'fatload mmc 0:1 0x815f0000 board.dtb; '
                       'bootm 0x80000000 0x81600000 0x815f0000'}
        self.assertEqual(expected, boot_commands)


class TestExtraBootCmd(TestCaseWithFixtures):

    def test_extra_boot_args_options_is_picked_by_get_boot_env(self):
        boot_args = 'whatever'

        class config(BoardConfig):
            extra_boot_args_options = boot_args
        boot_commands = config._get_boot_env(
            is_live=False, is_lowmem=False, consoles=['ttyXXX'],
            rootfs_uuid="deadbeef", d_img_data=None)
        expected = (
            ' console=ttyXXX  root=UUID=deadbeef rootwait ro %s' % boot_args)
        self.assertEqual(expected, boot_commands['bootargs'])

    def test_passing_None_to_add_boot_args(self):
        boot_args = 'extra-args'

        class config(BoardConfig):
            extra_boot_args_options = boot_args
        config.add_boot_args(None)
        self.assertEqual(boot_args, config.extra_boot_args_options)

    def test_passing_string_to_add_boot_args(self):
        boot_args = 'extra-args'
        extra_args = 'user-args'

        class config(BoardConfig):
            extra_boot_args_options = boot_args
        config.add_boot_args(extra_args)
        self.assertEqual(
            "%s %s" % (boot_args, extra_args), config.extra_boot_args_options)

    def test_passing_string_to_add_boot_args_with_no_default_extra_args(self):
        extra_args = 'user-args'

        class config(BoardConfig):
            extra_boot_args_options = None
        config.add_boot_args(extra_args)
        self.assertEqual(extra_args, config.extra_boot_args_options)

    def test_add_boot_args_from_file(self):
        boot_args = 'extra-args'
        extra_args = 'user-args'
        boot_arg_path = self.createTempFileAsFixture()
        with open(boot_arg_path, 'w') as boot_arg_file:
            boot_arg_file.write(extra_args)

        class config(BoardConfig):
            extra_boot_args_options = boot_args
        config.add_boot_args_from_file(boot_arg_path)
        self.assertEqual(
            "%s %s" % (boot_args, extra_args), config.extra_boot_args_options)

    def test_passing_None_to_add_boot_args_from_file(self):
        boot_args = 'extra-args'

        class config(BoardConfig):
            extra_boot_args_options = boot_args
        config.add_boot_args_from_file(None)
        self.assertEqual(boot_args, config.extra_boot_args_options)

    def test_add_boot_args_from_file_strips_whitespace_from_file(self):
        boot_args = 'extra-args'
        extra_args = 'user-args'
        boot_arg_path = self.createTempFileAsFixture()
        with open(boot_arg_path, 'w') as boot_arg_file:
            boot_arg_file.write('\n\n \t ' + extra_args + '  \n\n')

        class config(BoardConfig):
            extra_boot_args_options = boot_args
        config.add_boot_args_from_file(boot_arg_path)
        self.assertEqual(
            "%s %s" % (boot_args, extra_args), config.extra_boot_args_options)


class TestGetBootCmdAndroid(TestCase):

    def test_panda(self):
        # XXX: To fix bug 697824 we have to change class attributes of our
        # OMAP board configs, and some tests do that so to make sure they
        # don't interfere with us we'll reset that before doing anything.
        config = android_board_configs['panda']
        config.serial_tty = config._serial_tty
        expected = {
            'bootargs': 'console=ttyO2,115200n8 '
                        'rootwait ro earlyprintk fixrtc '
                        'nocompcache vram=48M omapfb.vram=0:24M,1:24M '
                        'mem=456M@0x80000000 mem=512M@0xA0000000 '
                        'init=/init androidboot.console=ttyO2',
            'bootcmd': 'fatload mmc 0:1 0x80200000 uImage; '
                       'fatload mmc 0:1 0x81600000 uInitrd; '
                       'bootm 0x80200000 0x81600000'}
        self.assertBootEnv(config, expected)

    def test_android_snowball_sd(self):
        expected = {
            'bootargs': 'console=ttyAMA2,115200n8 '
                        'rootwait ro earlyprintk '
                        'mem=128M@0 mali.mali_mem=64M@128M hwmem=168M@192M '
                        'mem=22M@360M mem_issw=1M@383M mem=640M@384M '
                        'vmalloc=300M init=/init androidboot.console=ttyAMA2',
            'bootcmd': 'fatload mmc 1:1 0x00100000 uImage; '
                       'fatload mmc 1:1 0x05000000 uInitrd; '
                       'bootm 0x00100000 0x05000000'}
        self.assertBootEnv(
            android_boards.AndroidSnowballSdConfig, expected)

    def test_android_snowball_emmc(self):
        expected = {
            'bootargs': 'console=ttyAMA2,115200n8 '
                        'rootwait ro earlyprintk '
                        'mem=128M@0 mali.mali_mem=64M@128M hwmem=168M@192M '
                        'mem=22M@360M mem_issw=1M@383M mem=640M@384M '
                        'vmalloc=300M init=/init androidboot.console=ttyAMA2',
            'bootcmd': 'fatload mmc 0:2 0x00100000 uImage; '
                       'fatload mmc 0:2 0x05000000 uInitrd; '
                       'bootm 0x00100000 0x05000000'}
        self.assertBootEnv(
            android_boards.AndroidSnowballEmmcConfig, expected)

    def test_android_origen(self):
        expected = {
            'bootargs': 'console=tty0 console=ttySAC2,115200n8 '
                        'rootwait ro init=/init androidboot.console=ttySAC2',
            'bootcmd': 'fatload mmc 0:2 0x40007000 uImage; '
                       'fatload mmc 0:2 0x42000000 uInitrd; '
                       'bootm 0x40007000 0x42000000'}
        self.assertBootEnv(
            android_boards.AndroidOrigenConfig, expected)

    def test_android_vexpress(self):
        expected = {
            'bootargs': 'console=tty0 console=ttyAMA0,38400n8 '
                        'rootwait ro init=/init androidboot.console=ttyAMA0',
            'bootcmd': 'fatload mmc 0:1 0x60000000 uImage; '
                       'fatload mmc 0:1 0x62000000 uInitrd; '
                       'bootm 0x60000000 0x62000000'}
        self.assertBootEnv(
            android_boards.AndroidVexpressConfig, expected)

    def test_android_mx5(self):
        expected = {
            'bootargs': 'console=ttymxc0,115200n8 '
                        'rootwait ro earlyprintk rootdelay=1 fixrtc '
                        'nocompcache di1_primary tve init=/init '
                        'androidboot.console=ttymxc0',
            'bootcmd': 'fatload mmc 0:2 0x70000000 uImage; '
                       'fatload mmc 0:2 0x72000000 uInitrd; '
                       'bootm 0x70000000 0x72000000'}
        self.assertBootEnv(
            android_boards.AndroidMx53LoCoConfig, expected)

    def test_android_mx6(self):
        expected = {
            'bootargs': 'console=ttymxc0,115200n8 '
                        'rootwait ro earlyprintk rootdelay=1 fixrtc '
                        'nocompcache di1_primary tve init=/init '
                        'androidboot.console=ttymxc0',
            'bootcmd': 'fatload mmc 0:2 0x10000000 uImage; '
                       'fatload mmc 0:2 0x12000000 uInitrd; '
                       'fatload mmc 0:2 0x11ff0000 board.dtb; '
                       'bootm 0x10000000 0x12000000 0x11ff0000'}
        self.assertBootEnv(
            android_boards.AndroidMx6QSabreliteConfig, expected)

    def assertBootEnv(self, config, expected):
        self.assertEqual(expected, config._get_boot_env(consoles=[]))


class TestUnpackBinaryTarball(TestCaseWithFixtures):

    def setUp(self):
        super(TestUnpackBinaryTarball, self).setUp()

        self.tar_dir_fixture = CreateTempDirFixture()
        self.useFixture(self.tar_dir_fixture)

        self.tarball_fixture = CreateTarballFixture(
            self.tar_dir_fixture.get_temp_dir())
        self.useFixture(self.tarball_fixture)

    def test_unpack_binary_tarball(self):
        tmp_dir = self.useFixture(CreateTempDirFixture()).get_temp_dir()
        rc = unpack_binary_tarball(
            self.tarball_fixture.get_tarball(), tmp_dir, as_root=False)
        self.assertEqual(rc, 0)


class TestGetUuid(TestCaseWithFixtures):

    def setUp(self):
        super(TestGetUuid, self).setUp()

    def test_get_uuid(self):
        fixture = MockCmdRunnerPopenFixture()
        self.useFixture(fixture)
        get_uuid("/dev/rootfs")
        self.assertEquals(
            ["%s blkid -o udev -p -c /dev/null /dev/rootfs" % sudo_args],
            fixture.mock.commands_executed)

    def test_parse_blkid_output(self):
        output = (
            "ID_FS_UUID=67d641db-ea7d-4acf-9f46-5f1f8275dce2\n"
            "ID_FS_UUID_ENC=67d641db-ea7d-4acf-9f46-5f1f8275dce2\n"
            "ID_FS_TYPE=ext4\n")
        uuid = _parse_blkid_output(output)
        self.assertEquals("67d641db-ea7d-4acf-9f46-5f1f8275dce2", uuid)


class TestBoards(TestCaseWithFixtures):

    def _mock_get_file_matching(self):
        self.useFixture(MockSomethingFixture(
            boards, '_get_file_matching',
            lambda regex: regex))

    def _mock_Popen(self):
        fixture = MockCmdRunnerPopenFixture()
        self.useFixture(fixture)
        return fixture

    def test_make_uImage(self):
        self._mock_get_file_matching()
        fixture = self._mock_Popen()
        make_uImage('load_addr', 'parts_dir/vmlinuz-*-sub_arch', 'boot_disk')
        expected = [
            '%s mkimage -A arm -O linux -T kernel -C none -a load_addr '
            '-e load_addr -n Linux -d parts_dir/vmlinuz-*-sub_arch '
            'boot_disk/uImage' % sudo_args]
        self.assertEqual(expected, fixture.mock.commands_executed)

    def test_make_uInitrd(self):
        self._mock_get_file_matching()
        fixture = self._mock_Popen()
        make_uInitrd('parts_dir/initrd.img-*-sub_arch', 'boot_disk')
        expected = [
            '%s mkimage -A arm -O linux -T ramdisk -C none -a 0 -e 0 '
            '-n initramfs -d parts_dir/initrd.img-*-sub_arch '
            'boot_disk/uInitrd' % sudo_args]
        self.assertEqual(expected, fixture.mock.commands_executed)

    def test_make_dtb(self):
        self._mock_get_file_matching()
        fixture = self._mock_Popen()
        make_dtb('parts_dir/dt-*-sub_arch/board_name.dtb', 'boot_disk')
        expected = [
            '%s cp parts_dir/dt-*-sub_arch/board_name.dtb '
            'boot_disk/board.dtb' % sudo_args]
        self.assertEqual(expected, fixture.mock.commands_executed)

    def test_make_flashable_env_too_small_env(self):
        env = {'verylong': 'evenlonger'}
        self.assertRaises(AssertionError, make_flashable_env, env, 8)

    def test_make_flashable_env(self):
        env_file = self.createTempFileAsFixture()
        self.useFixture(MockSomethingFixture(
            tempfile, "mkstemp", lambda: (None, env_file)))
        env = {'a': 'b', 'x': 'y'}
        make_flashable_env(env, 12)
        with open(env_file, "r") as fd:
            self.assertEqual("\x80\x29\x2E\x89a=b\x00x=y\x00", fd.read())

    def test_install_mx5_boot_loader(self):
        fixture = self._mock_Popen()
        imx_file = self.createTempFileAsFixture()
        install_mx5_boot_loader(imx_file, "boot_device_or_file",
                                BoardConfig.LOADER_MIN_SIZE_S)
        expected = [
            '%s dd if=%s of=boot_device_or_file bs=512 '
            'conv=notrunc seek=2' % (sudo_args, imx_file)]
        self.assertEqual(expected, fixture.mock.commands_executed)

    def test_install_mx5_boot_loader_too_large(self):
        self.useFixture(MockSomethingFixture(
            os.path, "getsize",
            lambda s: (BoardConfig.LOADER_MIN_SIZE_S - 1) * SECTOR_SIZE + 1))
        self.assertRaises(AssertionError,
            install_mx5_boot_loader, "imx_file", "boot_device_or_file",
                          BoardConfig.LOADER_MIN_SIZE_S)

    def test_install_omap_boot_loader(self):
        fixture = self._mock_Popen()
        self.useFixture(MockSomethingFixture(
            boards, '_get_mlo_file',
            lambda chroot_dir: "%s/MLO" % chroot_dir))

        class config(BoardConfig):
            pass
        config.set_metadata([])
        install_omap_boot_loader("chroot_dir", "boot_disk", config)
        expected = [
            '%s cp -v chroot_dir/MLO boot_disk' % sudo_args, 'sync']
        self.assertEqual(expected, fixture.mock.commands_executed)

    def test_install_smdk_u_boot(self):
        fixture = self._mock_Popen()
        uboot_flavor = boards.SMDKV310Config.uboot_flavor
        self.useFixture(MockSomethingFixture(os.path, 'getsize',
                                             lambda file: 1))
        boards.SMDKV310Config.install_samsung_boot_loader(
            "%s/%s/SPL" % ("chroot_dir", uboot_flavor),
            "%s/%s/uboot" % ("chroot_dir", uboot_flavor), "boot_disk")
        expected = [
            '%s dd if=chroot_dir/%s/SPL of=boot_disk bs=512 conv=notrunc '
            'seek=%d' % (sudo_args, uboot_flavor,
                         boards.SMDKV310Config.SAMSUNG_V310_BL1_START),
            '%s dd if=chroot_dir/%s/uboot of=boot_disk bs=512 conv=notrunc '
            'seek=%d' % (sudo_args, uboot_flavor,
                         boards.SMDKV310Config.SAMSUNG_V310_BL2_START)]
        self.assertEqual(expected, fixture.mock.commands_executed)

    def test_install_origen_u_boot(self):
        fixture = self._mock_Popen()
        uboot_flavor = boards.OrigenConfig.uboot_flavor
        self.useFixture(MockSomethingFixture(
            boards.OrigenConfig, '_get_samsung_spl',
            classmethod(lambda cls, chroot_dir: "%s/%s/SPL" % (
                chroot_dir, uboot_flavor))))
        self.useFixture(MockSomethingFixture(
            boards.OrigenConfig, '_get_samsung_uboot',
            classmethod(lambda cls, chroot_dir: "%s/%s/uboot" % (
                chroot_dir, uboot_flavor))))
        boards.OrigenConfig.hardwarepack_handler = (
            TestSetMetadata.MockHardwarepackHandler('ahwpack.tar.gz'))
        boards.OrigenConfig.hardwarepack_handler.get_format = (
            lambda: '1.0')
        self.useFixture(MockSomethingFixture(os.path, 'getsize',
                                             lambda file: 1))
        boards.OrigenConfig.install_samsung_boot_loader(
            boards.OrigenConfig._get_samsung_spl("chroot_dir"),
            boards.OrigenConfig._get_samsung_uboot("chroot_dir"), "boot_disk")
        expected = [
            '%s dd if=chroot_dir/%s/SPL of=boot_disk bs=512 conv=notrunc '
            'seek=%d' % (sudo_args, uboot_flavor,
                         boards.OrigenConfig.SAMSUNG_V310_BL1_START),
            '%s dd if=chroot_dir/%s/uboot of=boot_disk bs=512 conv=notrunc '
            'seek=%d' % (sudo_args, uboot_flavor,
                         boards.OrigenConfig.SAMSUNG_V310_BL2_START)]
        self.assertEqual(expected, fixture.mock.commands_executed)

    def test_get_plain_boot_script_contents(self):
        boot_env = {'bootargs': 'mybootargs', 'bootcmd': 'mybootcmd'}
        boot_script_data = get_plain_boot_script_contents(boot_env)
        self.assertEqual(textwrap.dedent("""\
            setenv initrd_high "0xffffffff"
            setenv fdt_high "0xffffffff"
            setenv bootcmd "mybootcmd"
            setenv bootargs "mybootargs"
            boot"""), boot_script_data)

    def test_make_boot_script(self):
        self.useFixture(MockSomethingFixture(
            tempfile, 'mkstemp', lambda: (-1, '/tmp/random-abxzr')))
        tempdir = self.useFixture(CreateTempDirFixture()).tempdir
        self._mock_get_file_matching()
        fixture = self._mock_Popen()
        boot_script_path = os.path.join(tempdir, 'boot.scr')
        plain_boot_script_path = os.path.join(tempdir, 'boot.txt')
        boot_env = {'bootargs': 'mybootargs', 'bootcmd': 'mybootcmd'}
        make_boot_script(boot_env, boot_script_path)
        expected = [
            '%s cp /tmp/random-abxzr %s' % (
                sudo_args, plain_boot_script_path),
            '%s mkimage -A arm -O linux -T script -C none -a 0 -e 0 '
            '-n boot script -d %s %s' % (
                sudo_args, plain_boot_script_path, boot_script_path)]
        self.assertEqual(expected, fixture.mock.commands_executed)

    def test_get_file_matching(self):
        prefix = ''.join(
            random.choice(string.ascii_lowercase) for x in range(5))
        file1 = self.createTempFileAsFixture(prefix)
        directory = os.path.dirname(file1)
        self.assertEqual(
            file1, _get_file_matching('%s/%s*' % (directory, prefix)))

    def test_get_file_matching_too_many_files_found(self):
        prefix = ''.join(
            random.choice(string.ascii_lowercase) for x in range(5))
        file1 = self.createTempFileAsFixture(prefix)
        file2 = self.createTempFileAsFixture(prefix)
        directory = os.path.dirname(file1)
        assert directory == os.path.dirname(file2), (
            "file1 and file2 should be in the same directory")
        self.assertRaises(
            ValueError, _get_file_matching, '%s/%s*' % (directory, prefix))

    def test_get_kflavor_files_more_specific(self):
        tempdir = self.useFixture(CreateTempDirFixture()).tempdir
        flavorx = 'flavorX'
        flavorxy = 'flavorXY'

        class config(boards.BoardConfig):
            kernel_flavors = [flavorx, flavorxy]
        for f in reversed(config.kernel_flavors):
            kfile = os.path.join(tempdir, 'vmlinuz-1-%s' % f)
            ifile = os.path.join(tempdir, 'initrd.img-1-%s' % f)
            open(kfile, "w").close()
            open(ifile, "w").close()
        self.assertEqual(
            (kfile, ifile, None), config._get_kflavor_files(tempdir))

    def test_get_dt_kflavor_files_more_specific(self):
        tempdir = self.useFixture(CreateTempDirFixture()).tempdir
        flavorx = 'flavorX'
        flavorxy = 'flavorXY'

        class config(boards.BoardConfig):
            kernel_flavors = [flavorx, flavorxy]
            dtb_name = 'board_name.dtb'
        for f in reversed(config.kernel_flavors):
            kfile = os.path.join(tempdir, 'vmlinuz-1-%s' % f)
            ifile = os.path.join(tempdir, 'initrd.img-1-%s' % f)
            dt = os.path.join(tempdir, 'dt-1-%s' % f)
            os.mkdir(dt)
            dfile = os.path.join(dt, config.dtb_name)
            open(kfile, "w").close()
            open(ifile, "w").close()
            open(dfile, "w").close()
        self.assertEqual(
            (kfile, ifile, dfile), config._get_kflavor_files(tempdir))

    def test_get_kflavor_files_later_in_flavors(self):
        tempdir = self.useFixture(CreateTempDirFixture()).tempdir
        flavor1 = 'flavorXY'
        flavor2 = 'flavorAA'

        class config(boards.BoardConfig):
            kernel_flavors = [flavor1, flavor2]
        kfile = os.path.join(tempdir, 'vmlinuz-1-%s' % flavor1)
        ifile = os.path.join(tempdir, 'initrd.img-1-%s' % flavor1)
        open(kfile, "w").close()
        open(ifile, "w").close()
        self.assertEqual(
            (kfile, ifile, None), config._get_kflavor_files(tempdir))

    def test_get_dt_kflavor_files_later_in_flavors(self):
        tempdir = self.useFixture(CreateTempDirFixture()).tempdir
        flavor1 = 'flavorXY'
        flavor2 = 'flavorAA'

        class config(boards.BoardConfig):
            kernel_flavors = [flavor1, flavor2]
            dtb_name = 'board_name.dtb'
        kfile = os.path.join(tempdir, 'vmlinuz-1-%s' % flavor1)
        ifile = os.path.join(tempdir, 'initrd.img-1-%s' % flavor1)
        dt = os.path.join(tempdir, 'dt-1-%s' % flavor1)
        os.mkdir(dt)
        dfile = os.path.join(dt, config.dtb_name)
        open(kfile, "w").close()
        open(ifile, "w").close()
        open(dfile, "w").close()
        self.assertEqual(
            (kfile, ifile, dfile), config._get_kflavor_files(tempdir))

    def test_get_kflavor_files_raises_when_no_match(self):
        tempdir = self.useFixture(CreateTempDirFixture()).tempdir
        flavor1 = 'flavorXY'
        flavor2 = 'flavorAA'

        class config(boards.BoardConfig):
            kernel_flavors = [flavor1, flavor2]
        self.assertRaises(ValueError, config._get_kflavor_files, tempdir)

    def test_get_file_matching_no_files_found(self):
        self.assertEqual(
            None, _get_file_matching('/foo/bar/baz/*non-existent'))

    def test_run_mkimage(self):
        # Create a fake boot script.
        filename = self.createTempFileAsFixture()
        f = open(filename, 'w')
        f.write("setenv bootcmd 'fatload mmc 0:1 0x80000000 uImage;\nboot")
        f.close()

        img = self.createTempFileAsFixture()
        # Use that fake boot script to create a boot loader using mkimage.
        # Send stdout to /dev/null as mkimage will print to stdout and we
        # don't want that.
        retval = _run_mkimage(
            'script', '0', '0', 'boot script', filename, img,
            stdout=open('/dev/null', 'w'), as_root=False)

        self.assertEqual(0, retval)


class TestCreatePartitions(TestCaseWithFixtures):

    media = Media('/dev/xdz')

    def setUp(self):
        super(TestCreatePartitions, self).setUp()
        # Stub time.sleep() as create_partitions() use that.
        self.orig_sleep = time.sleep
        time.sleep = lambda s: None
        boards = linaro_image_tools.media_create.boards
        boards.BoardConfig.hwpack_format = '1.0'

    def tearDown(self):
        super(TestCreatePartitions, self).tearDown()
        time.sleep = self.orig_sleep

    def test_create_partitions_for_mx5(self):
        # For this board we create a one cylinder partition at the beginning.
        popen_fixture = self.useFixture(MockCmdRunnerPopenFixture())
        sfdisk_fixture = self.useFixture(MockRunSfdiskCommandsFixture())

        create_partitions(boards.Mx5Config, self.media, HEADS, SECTORS, '')

        self.assertEqual(
            ['%s parted -s %s mklabel msdos' % (sudo_args, self.media.path),
             '%s sfdisk -l %s' % (sudo_args, self.media.path),
             'sync',
             '%s sfdisk -l %s' % (sudo_args, self.media.path)],
            popen_fixture.mock.commands_executed)
        # Notice that we create all partitions in a single sfdisk run because
        # every time we run sfdisk it actually repartitions the device,
        # erasing any partitions created previously.
        self.assertEqual(
            [('1,8191,0xDA\n8192,106496,0x0C,*\n114688,,,-', HEADS, SECTORS,
              '', self.media.path)],
            sfdisk_fixture.mock.calls)

    def test_create_partitions_for_smdkv310(self):
        # For this board we create a one cylinder partition at the beginning.
        popen_fixture = self.useFixture(MockCmdRunnerPopenFixture())
        sfdisk_fixture = self.useFixture(MockRunSfdiskCommandsFixture())

        create_partitions(
            board_configs['smdkv310'], self.media, HEADS, SECTORS, '')

        self.assertEqual(
            ['%s parted -s %s mklabel msdos' % (sudo_args, self.media.path),
             '%s sfdisk -l %s' % (sudo_args, self.media.path),
             'sync',
             '%s sfdisk -l %s' % (sudo_args, self.media.path)],
            popen_fixture.mock.commands_executed)
        # Notice that we create all partitions in a single sfdisk run because
        # every time we run sfdisk it actually repartitions the device,
        # erasing any partitions created previously.
        self.assertEqual(
            [('1,8191,0xDA\n8192,106496,0x0C,*\n114688,,,-', HEADS,
              SECTORS, '', self.media.path)], sfdisk_fixture.mock.calls)

    def test_create_partitions_for_origen(self):
        # For this board we create a one cylinder partition at the beginning.
        popen_fixture = self.useFixture(MockCmdRunnerPopenFixture())
        sfdisk_fixture = self.useFixture(MockRunSfdiskCommandsFixture())

        create_partitions(
            board_configs['origen'], self.media, HEADS, SECTORS, '')

        self.assertEqual(
            ['%s parted -s %s mklabel msdos' % (sudo_args, self.media.path),
             '%s sfdisk -l %s' % (sudo_args, self.media.path),
             'sync',
             '%s sfdisk -l %s' % (sudo_args, self.media.path)],
            popen_fixture.mock.commands_executed)
        # Notice that we create all partitions in a single sfdisk run because
        # every time we run sfdisk it actually repartitions the device,
        # erasing any partitions created previously.
        self.assertEqual(
            [('1,8191,0xDA\n8192,106496,0x0C,*\n114688,,,-', HEADS,
              SECTORS, '', self.media.path)], sfdisk_fixture.mock.calls)

    def test_create_partitions_for_beagle(self):
        popen_fixture = self.useFixture(MockCmdRunnerPopenFixture())
        sfdisk_fixture = self.useFixture(MockRunSfdiskCommandsFixture())

        create_partitions(
            board_configs['beagle'], self.media, HEADS, SECTORS, '')

        self.assertEqual(
            ['%s parted -s %s mklabel msdos' % (sudo_args, self.media.path),
             '%s sfdisk -l %s' % (sudo_args, self.media.path),
             'sync',
             '%s sfdisk -l %s' % (sudo_args, self.media.path)],
            popen_fixture.mock.commands_executed)
        self.assertEqual(
            [('63,106432,0x0C,*\n106496,,,-', HEADS, SECTORS, '',
              self.media.path)],
            sfdisk_fixture.mock.calls)

    def test_create_partitions_with_img_file(self):
        popen_fixture = self.useFixture(MockCmdRunnerPopenFixture())
        sfdisk_fixture = self.useFixture(MockRunSfdiskCommandsFixture())

        tmpfile = self.createTempFileAsFixture()
        create_partitions(
            board_configs['beagle'], Media(tmpfile), HEADS, SECTORS, '')

        # Unlike the test for partitioning of a regular block device, in this
        # case parted was not called as there's no existing partition table
        # for us to overwrite on the image file.
        self.assertEqual(
            ['%s sfdisk -l %s' % (sudo_args, tmpfile),
             'sync',
             '%s sfdisk -l %s' % (sudo_args, tmpfile)],
            popen_fixture.mock.commands_executed)

        self.assertEqual(
            [('63,106432,0x0C,*\n106496,,,-', HEADS, SECTORS, '', tmpfile)],
            sfdisk_fixture.mock.calls)

    def test_run_sfdisk_commands(self):
        tmpfile = self.createTempFileAsFixture()
        proc = cmd_runner.run(
            ['dd', 'of=%s' % tmpfile, 'bs=1', 'seek=10M', 'count=0'],
            stderr=open('/dev/null', 'w'))
        proc.communicate()
        stdout, stderr = run_sfdisk_commands(
            '2,16063,0xDA', HEADS, SECTORS, '', tmpfile, as_root=False,
            stderr=subprocess.PIPE)
        self.assertIn('Successfully wrote the new partition table', stdout)

    def test_run_sfdisk_commands_raises_on_non_zero_returncode(self):
        tmpfile = self.createTempFileAsFixture()
        self.assertRaises(
            cmd_runner.SubcommandNonZeroReturnValue,
            run_sfdisk_commands,
            ',1,0xDA', HEADS, SECTORS, '', tmpfile, as_root=False,
            stderr=subprocess.PIPE)

    def test_wait_partitions_to_settle(self):
        class Namespace:
            pass

        ns = Namespace()
        ns.count = 0

        class MockCmdRunnerPopen(object):
            def __call__(self, cmd, *args, **kwargs):
                ns.count += 1
                self.returncode = 0
                if ns.count < 5:
                    raise cmd_runner.SubcommandNonZeroReturnValue(args, 1)
                else:
                    return self

            def communicate(self, input=None):
                self.wait()
                return '', ''

            def wait(self):
                return self.returncode

        self.useFixture(MockCmdRunnerPopenFixture())

        tmpfile = self.createTempFileAsFixture()
        media = Media(tmpfile)
        media.is_block_device = True

        self.assertEqual(0, wait_partition_to_settle(media))

    def test_wait_partitions_to_settle_raises_SubcommandNonZeroReturnValue(
        self):
        def mock_run(args, as_root=False, chroot=None, stdin=None, stdout=None,
            stderr=None, cwd=None):
            raise cmd_runner.SubcommandNonZeroReturnValue(args, 1)

        self.useFixture(MockSomethingFixture(
            cmd_runner, 'run',
            mock_run))

        tmpfile = self.createTempFileAsFixture()
        media = Media(tmpfile)
        media.is_block_device = True

        self.assertRaises(cmd_runner.SubcommandNonZeroReturnValue,
            wait_partition_to_settle,
            media)


class TestPartitionSetup(TestCaseWithFixtures):

    def setUp(self):
        super(TestPartitionSetup, self).setUp()
        # Stub time.sleep() as create_partitions() use that.
        self.orig_sleep = time.sleep
        time.sleep = lambda s: None
        self.linux_image_size = 30 * 1024 ** 2
        self.linux_offsets_and_sizes = [
            (16384 * SECTOR_SIZE, 15746 * SECTOR_SIZE),
            (32768 * SECTOR_SIZE, (self.linux_image_size -
                                        32768 * SECTOR_SIZE))
            ]
        self.android_image_size = 256 * 1024 ** 2
        # Extended partition info takes 32 sectors from the first ext partition
        ext_part_size = 32
        self.android_offsets_and_sizes = [
            (63 * SECTOR_SIZE, 32768 * SECTOR_SIZE),
            (32831 * SECTOR_SIZE, 65536 * SECTOR_SIZE),
            (98367 * SECTOR_SIZE, 65536 * SECTOR_SIZE),
            ((294975 + ext_part_size) * SECTOR_SIZE,
             (131072 - ext_part_size) * SECTOR_SIZE),
            ((426047 + ext_part_size) * SECTOR_SIZE,
             self.android_image_size - (426047 + ext_part_size) * SECTOR_SIZE)
            ]

        self.android_snowball_offsets_and_sizes = [
            (8192 * SECTOR_SIZE, 24639 * SECTOR_SIZE),
            (32831 * SECTOR_SIZE, 65536 * SECTOR_SIZE),
            ((98367 + ext_part_size) * SECTOR_SIZE,
             (65536 - ext_part_size) * SECTOR_SIZE),
            (294975 * SECTOR_SIZE, 131072 * SECTOR_SIZE),
            ((426047 + ext_part_size) * SECTOR_SIZE,
             self.android_image_size - (426047 + ext_part_size) * SECTOR_SIZE)
            ]

    def tearDown(self):
        super(TestPartitionSetup, self).tearDown()
        time.sleep = self.orig_sleep

    def _create_tmpfile(self):
        # boot part at +8 MiB, root part at +16 MiB
        return self._create_qemu_img_with_partitions(
            '16384,15746,0x0C,*\n32768,,,-', '%s' % self.linux_image_size)

    def _create_android_tmpfile(self):
        # boot, system, cache, (extended), userdata and sdcard partitions
        return self._create_qemu_img_with_partitions(
            '63,32768,0x0C,*\n32831,65536,L\n98367,65536,L\n294975,-,E\n' \
                '294975,131072,L\n426047,,,-', '%s' % self.android_image_size)

    def _create_snowball_android_tmpfile(self):
        # raw, boot, system, cache, (extended), userdata and sdcard partitions
        return self._create_qemu_img_with_partitions(
            '256,7936,0xDA\n8192,24639,0x0C,*\n32831,65536,L\n' \
            '98367,-,E\n98367,65536,L\n294975,131072,L\n' \
            '426047,,,-', '%s' % self.android_image_size)

    def test_check_min_size_small(self):
        """Check that we get back the minimum size as expeceted."""
        self.assertEqual(MIN_IMAGE_SIZE, _check_min_size(12345))

    def test_check_min_size_big(self):
        """Check that we get back the same value we pass."""
        self.assertEqual(MIN_IMAGE_SIZE * 3, _check_min_size(3145728))

    def test_convert_size_wrong_suffix(self):
        self.assertRaises(ValueError, get_partition_size_in_bytes, "123456H")

    def test_convert_size_no_suffix(self):
        self.assertEqual(2 ** 20, get_partition_size_in_bytes('123456'))

    def test_convert_size_one_mbyte(self):
        self.assertEqual(2 ** 20, get_partition_size_in_bytes('1M'))

    def test_convert_size_in_kbytes_to_bytes(self):
        self.assertEqual(2 * 2 ** 20, get_partition_size_in_bytes('2048K'))

    def test_convert_size_in_mbytes_to_bytes(self):
        self.assertEqual(100 * 2 ** 20, get_partition_size_in_bytes('100M'))

    def test_convert_size_in_gbytes_to_bytes(self):
        self.assertEqual(12 * 2 ** 30, get_partition_size_in_bytes('12G'))

    def test_convert_size_float_no_suffix(self):
        self.assertEqual(3 * 2 ** 20, get_partition_size_in_bytes('2348576.91'))

    def test_convert_size_float_in_kbytes_to_bytes(self):
        self.assertEqual(3 * 2 ** 20, get_partition_size_in_bytes('2345.8K'))

    def test_convert_size_float_in_mbytes_to_bytes_double(self):
        self.assertEqual(2 * 2 ** 20, get_partition_size_in_bytes('1.0000001M'))

    def test_convert_size_float_in_mbytes_to_bytes(self):
        self.assertEqual(877 * 2 ** 20, get_partition_size_in_bytes('876.123M'))

    def test_convert_size_float_in_gbytes_to_bytes(self):
        self.assertEqual(1946 * 2 ** 20, get_partition_size_in_bytes('1.9G'))

    def test_calculate_partition_size_and_offset(self):
        tmpfile = self._create_tmpfile()
        vfat_size, vfat_offset, linux_size, linux_offset = (
            calculate_partition_size_and_offset(tmpfile))
        self.assertEqual(
            self.linux_offsets_and_sizes,
            [(vfat_offset, vfat_size), (linux_offset, linux_size)])

    def test_calculate_android_partition_size_and_offset(self):
        tmpfile = self._create_android_tmpfile()
        device_info = calculate_android_partition_size_and_offset(tmpfile)
        # We use map(None, ...) since it would catch if the lists are not of
        # equal length and zip() would not in all cases.
        for device_pair, expected_pair in map(None, device_info,
                                              self.android_offsets_and_sizes):
            self.assertEqual(device_pair, expected_pair)

    def test_calculate_snowball_android_partition_size_and_offset(self):
        tmpfile = self._create_snowball_android_tmpfile()
        device_info = calculate_android_partition_size_and_offset(tmpfile)
        # We use map(None, ...) since it would catch if the lists are not of
        # equal length and zip() would not in all cases.
        for device_pair, expected_pair in map(None, device_info,
                                              self.android_snowball_offsets_and_sizes):
            self.assertEqual(device_pair, expected_pair)

    def test_partition_numbering(self):
        # another Linux partition at +24 MiB after the boot/root parts
        tmpfile = self._create_qemu_img_with_partitions(
            '16384,15746,0x0C,*\n32768,15427,,-\n49152,,,-',
            '%s' % self.linux_image_size)
        vfat_size, vfat_offset, linux_size, linux_offset = (
            calculate_partition_size_and_offset(tmpfile))
        # check that the linux partition offset starts at +16 MiB so that it's
        # the partition immediately following the vfat one
        self.assertEqual(linux_offset, 32768 * 512)

    def test_get_boot_and_root_partitions_for_media_beagle(self):
        self.useFixture(MockSomethingFixture(
            partitions, '_get_device_file_for_partition_number',
            lambda dev, partition: '%s%d' % (tmpfile, partition)))
        tmpfile = self.createTempFileAsFixture()
        media = Media(tmpfile)
        media.is_block_device = True
        self.assertEqual(
            ("%s%d" % (tmpfile, 1), "%s%d" % (tmpfile, 2)),
            get_boot_and_root_partitions_for_media(
                media, board_configs['beagle']))

    def test_get_boot_and_root_partitions_for_media_mx5(self):
        self.useFixture(MockSomethingFixture(
            partitions, '_get_device_file_for_partition_number',
            lambda dev, partition: '%s%d' % (tmpfile, partition)))
        tmpfile = self.createTempFileAsFixture()
        media = Media(tmpfile)
        media.is_block_device = True
        self.assertEqual(
            ("%s%d" % (tmpfile, 2), "%s%d" % (tmpfile, 3)),
            get_boot_and_root_partitions_for_media(media, boards.Mx5Config))

    def _create_qemu_img_with_partitions(self, sfdisk_commands, tempfile_size):
        tmpfile = self.createTempFileAsFixture()
        proc = cmd_runner.run(
            ['dd', 'of=%s' % tmpfile, 'bs=1', 'seek=%s' % tempfile_size, 'count=0'],
            stderr=open('/dev/null', 'w'))
        proc.communicate()
        stdout, stderr = run_sfdisk_commands(
            sfdisk_commands, HEADS, SECTORS, '', tmpfile, as_root=False,
            # Throw away stderr as sfdisk complains a lot when operating on a
            # qemu image.
            stderr=subprocess.PIPE)
        self.assertIn('Successfully wrote the new partition table', stdout)
        return tmpfile

    def test_ensure_partition_is_not_mounted_for_mounted_partition(self):
        self.useFixture(MockSomethingFixture(
            partitions, 'is_partition_mounted', lambda part: True))
        popen_fixture = self.useFixture(MockCmdRunnerPopenFixture())
        ensure_partition_is_not_mounted('/dev/whatever')
        self.assertEqual(
            ['%s umount /dev/whatever' % sudo_args],
            popen_fixture.mock.commands_executed)

    def test_ensure_partition_is_not_mounted_for_umounted_partition(self):
        self.useFixture(MockSomethingFixture(
            partitions, 'is_partition_mounted', lambda part: False))
        popen_fixture = self.useFixture(MockCmdRunnerPopenFixture())
        ensure_partition_is_not_mounted('/dev/whatever')
        self.assertEqual(None, popen_fixture.mock.calls)

    def test_get_boot_and_root_loopback_devices(self):
        tmpfile = self._create_tmpfile()
        atexit_fixture = self.useFixture(MockSomethingFixture(
            atexit, 'register', AtExitRegister()))
        popen_fixture = self.useFixture(MockCmdRunnerPopenFixture())
        # We can't test the return value of get_boot_and_root_loopback_devices
        # because it'd require running losetup as root, so we just make sure
        # it calls losetup correctly.
        get_boot_and_root_loopback_devices(tmpfile)
        self.assertEqual(
            ['%s losetup -f --show %s --offset %s --sizelimit %s'
                % (sudo_args, tmpfile, offset, size) for (offset, size) in
             self.linux_offsets_and_sizes],
            popen_fixture.mock.commands_executed)

        # get_boot_and_root_loopback_devices will also setup two exit handlers
        # to de-register the loopback devices set up above.
        self.assertEqual(2, len(atexit_fixture.mock.funcs))
        popen_fixture.mock.calls = []
        atexit_fixture.mock.run_funcs()
        # We did not really run losetup above (as it requires root) so here we
        # don't have a device to pass to 'losetup -d', but when a device is
        # setup it is passed to the atexit handler.
        self.assertEquals(
            ['%s losetup -d ' % sudo_args,
             '%s losetup -d ' % sudo_args],
            popen_fixture.mock.commands_executed)

    def test_get_android_loopback_devices(self):
        tmpfile = self._create_android_tmpfile()
        atexit_fixture = self.useFixture(MockSomethingFixture(
            atexit, 'register', AtExitRegister()))
        popen_fixture = self.useFixture(MockCmdRunnerPopenFixture())
        # We can't test the return value of get_boot_and_root_loopback_devices
        # because it'd require running losetup as root, so we just make sure
        # it calls losetup correctly.
        get_android_loopback_devices(tmpfile)
        self.assertEqual(
            ['%s losetup -f --show %s --offset %s --sizelimit %s'
                % (sudo_args, tmpfile, offset, size) for (offset, size) in
             self.android_offsets_and_sizes],
            popen_fixture.mock.commands_executed)

        # get_boot_and_root_loopback_devices will also setup two exit handlers
        # to de-register the loopback devices set up above.
        self.assertEqual(5, len(atexit_fixture.mock.funcs))
        popen_fixture.mock.calls = []
        atexit_fixture.mock.run_funcs()
        # We did not really run losetup above (as it requires root) so here we
        # don't have a device to pass to 'losetup -d', but when a device is
        # setup it is passed to the atexit handler.
        self.assertEquals(
            ['%s losetup -d ' % sudo_args,
             '%s losetup -d ' % sudo_args,
             '%s losetup -d ' % sudo_args,
             '%s losetup -d ' % sudo_args,
             '%s losetup -d ' % sudo_args],
            popen_fixture.mock.commands_executed)

    def test_setup_partitions_for_image_file(self):
        # In practice we could pass an empty image file to setup_partitions,
        # but here we mock Popen() and thanks to that the image is not setup
        # (via dd) inside setup_partitions.  That's why we pass an
        # already setup image file.
        tmpfile = self._create_tmpfile()
        popen_fixture = self.useFixture(MockCmdRunnerPopenFixture())
        self.useFixture(MockSomethingFixture(
            sys, 'stdout', open('/dev/null', 'w')))

        def ensure_partition_not_mounted(part):
            raise AssertionError(
                "ensure_partition_is_not_mounted must not be called when "
                "generating image files. It makes no sense to do that and "
                "it depends on UDisks, thus making it hard to run on a "
                "chroot")
        self.useFixture(MockSomethingFixture(
            partitions,
            'ensure_partition_is_not_mounted', ensure_partition_not_mounted))
        self.useFixture(MockSomethingFixture(
            partitions, 'get_boot_and_root_loopback_devices',
            lambda image: ('/dev/loop99', '/dev/loop98')))
        bootfs_dev, rootfs_dev = setup_partitions(
            board_configs['beagle'], Media(tmpfile), '2G', 'boot',
            'root', 'ext3', True, True, True)
        self.assertEqual(
             # This is the call that would create a 2 GiB image file.
            ['dd of=%s bs=1 seek=2147483648 count=0' % tmpfile,
             '%s sfdisk -l %s' % (sudo_args, tmpfile),
             # This call would partition the image file.
             '%s sfdisk --force -D -uS -H %s -S %s -C 1024 %s' % (
                 sudo_args, HEADS, SECTORS, tmpfile),
             # Make sure changes are written to disk.
             'sync',
             '%s sfdisk -l %s' % (sudo_args, tmpfile),
             '%s mkfs.vfat -F 32 %s -n boot' % (sudo_args, bootfs_dev),
             '%s mkfs.ext3 %s -L root' % (sudo_args, rootfs_dev)],
            popen_fixture.mock.commands_executed)

    def test_setup_partitions_for_block_device(self):
        self.useFixture(MockSomethingFixture(
            sys, 'stdout', open('/dev/null', 'w')))
        # Pretend the partitions are mounted.
        self.useFixture(MockSomethingFixture(
            partitions, 'is_partition_mounted', lambda part: True))
        tmpfile = self._create_tmpfile()
        self.useFixture(MockSomethingFixture(
            partitions, '_get_device_file_for_partition_number',
            lambda dev, partition: '%s%d' % (tmpfile, partition)))
        media = Media(tmpfile)
        # Pretend our tmpfile is a block device.
        media.is_block_device = True
        popen_fixture = self.useFixture(MockCmdRunnerPopenFixture())
        bootfs_dev, rootfs_dev = setup_partitions(
            board_configs['beagle'], media, '2G', 'boot', 'root', 'ext3',
            True, True, True)
        self.assertEqual(
            ['%s parted -s %s mklabel msdos' % (sudo_args, tmpfile),
             '%s sfdisk -l %s' % (sudo_args, tmpfile),
             '%s sfdisk --force -D -uS -H %s -S %s %s' % (
                 sudo_args, HEADS, SECTORS, tmpfile),
             'sync',
             '%s sfdisk -l %s' % (sudo_args, tmpfile),
             # Since the partitions are mounted, setup_partitions will umount
             # them before running mkfs.
             '%s umount %s' % (sudo_args, bootfs_dev),
             '%s umount %s' % (sudo_args, rootfs_dev),
             '%s mkfs.vfat -F 32 %s -n boot' % (sudo_args, bootfs_dev),
             '%s mkfs.ext3 %s -L root' % (sudo_args, rootfs_dev)],
            popen_fixture.mock.commands_executed)

    def test_get_device_file_for_partition_number_raises_DBusException(self):
        def mock_get_udisks_device_path(d):
            raise dbus.exceptions.DBusException

        self.useFixture(MockSomethingFixture(
            partitions, '_get_udisks_device_path',
            mock_get_udisks_device_path))

        tmpfile = self.createTempFileAsFixture()
        partition = board_configs['beagle'].mmc_part_offset

        self.useFixture(MockSomethingFixture(
            glob, 'glob',
            lambda pathname: ['%s%d' % (tmpfile, partition)]))

        self.useFixture(MockSomethingFixture(
            sys, 'stdout', open('/dev/null', 'w')))

        media = Media(tmpfile)
        media.is_block_device = True
        self.assertRaises(dbus.exceptions.DBusException,
            _get_device_file_for_partition_number,
            media.path, partition)

    def test_get_device_file_for_partition_number(self):
        class Namespace:
            pass
        ns = Namespace()
        ns.count = 0

        def mock_get_udisks_device_path(dev):
            ns.count += 1
            if ns.count < 5:
                raise dbus.exceptions.DBusException
            else:
                return '/abc/123'

        def mock_get_udisks_device_file(dev, part):
            if ns.count < 5:
                raise dbus.exceptions.DBusException
            else:
                return '/abc/123'

        self.useFixture(MockSomethingFixture(
            partitions, '_get_udisks_device_path',
            mock_get_udisks_device_path))

        self.useFixture(MockSomethingFixture(
            partitions, '_get_udisks_device_file',
            mock_get_udisks_device_file))

        tmpfile = self.createTempFileAsFixture()
        partition = board_configs['beagle'].mmc_part_offset

        self.useFixture(MockSomethingFixture(
            glob, 'glob',
            lambda pathname: ['%s%d' % (tmpfile, partition)]))

        self.useFixture(MockSomethingFixture(
            sys, 'stdout', open('/dev/null', 'w')))

        media = Media(tmpfile)
        media.is_block_device = True
        self.assertIsNotNone(_get_device_file_for_partition_number(
            media.path, partition))


class TestException(Exception):
    """Just a test exception."""


class TestMountedPartitionContextManager(TestCaseWithFixtures):

    def test_basic(self):
        popen_fixture = self.useFixture(MockCmdRunnerPopenFixture())

        def test_func():
            with partition_mounted('foo', 'bar', '-t', 'proc'):
                pass
        test_func()
        expected = ['%s mount foo bar -t proc' % sudo_args,
                    'sync',
                    '%s umount bar' % sudo_args]
        self.assertEqual(expected, popen_fixture.mock.commands_executed)

    def test_exception_raised_inside_with_block(self):
        popen_fixture = self.useFixture(MockCmdRunnerPopenFixture())

        def test_func():
            with partition_mounted('foo', 'bar'):
                raise TestException('something')
        try:
            test_func()
        except TestException:
            pass
        expected = ['%s mount foo bar' % sudo_args,
                    'sync',
                    '%s umount bar' % sudo_args]
        self.assertEqual(expected, popen_fixture.mock.commands_executed)

    def test_umount_failure(self):
        # We ignore a SubcommandNonZeroReturnValue from umount because
        # otherwise it could shadow an exception raised inside the 'with'
        # block.
        popen_fixture = self.useFixture(MockCmdRunnerPopenFixture())

        def failing_umount(path):
            raise cmd_runner.SubcommandNonZeroReturnValue('umount', 1)
        self.useFixture(MockSomethingFixture(
            partitions, 'umount', failing_umount))

        def test_func():
            with partition_mounted('foo', 'bar'):
                pass
        test_func()
        expected = ['sudo -E mount foo bar', 'sync']
        self.assertEqual(expected, popen_fixture.mock.commands_executed)


class TestPopulateBoot(TestCaseWithFixtures):

    expected_args = (
        'chroot_dir/boot', False, False, [], 'chroot_dir', 'rootfs_uuid',
        'boot_disk', 'boot_device_or_file')
    expected_args_live = (
        'chroot_dir/casper', True, False, [], 'chroot_dir', 'rootfs_uuid',
        'boot_disk', 'boot_device_or_file')
    expected_calls = [
        'mkdir -p boot_disk',
        '%s mount boot_partition boot_disk' % sudo_args,
        'sync',
        '%s umount boot_disk' % sudo_args]

    def save_args(self, *args):
        self.saved_args = args

    def prepare_config(self, config):
        class c(config):
            pass

        self.config = c
        self.config.boot_script = 'boot_script'
        self.config.hardwarepack_handler = \
            TestSetMetadata.MockHardwarepackHandler('ahwpack.tar.gz')
        self.config.hardwarepack_handler.get_format = lambda: '1.0'
        self.popen_fixture = self.useFixture(MockCmdRunnerPopenFixture())
        self.useFixture(MockSomethingFixture(
            self.config, 'make_boot_files', self.save_args))

    def call_populate_boot(self, config, is_live=False):
        config.populate_boot(
            'chroot_dir', 'rootfs_uuid', 'boot_partition', 'boot_disk',
            'boot_device_or_file', is_live, False, [])

    def test_populate_boot_live(self):
        self.prepare_config(boards.BoardConfig)
        self.call_populate_boot(self.config, is_live=True)
        self.assertEquals(
            self.expected_calls, self.popen_fixture.mock.commands_executed)
        self.assertEquals(self.expected_args_live, self.saved_args)

    def test_populate_boot_regular(self):
        self.prepare_config(boards.BoardConfig)
        self.call_populate_boot(self.config)
        self.assertEquals(
            self.expected_calls, self.popen_fixture.mock.commands_executed)
        self.assertEquals(self.expected_args, self.saved_args)

    def test_populate_boot_uboot_flavor(self):
        self.prepare_config(boards.BoardConfig)
        self.config.uboot_flavor = "uboot_flavor"
        self.call_populate_boot(self.config)
        self.assertEquals(
            self.expected_calls, self.popen_fixture.mock.commands_executed)
        self.assertEquals(self.expected_args, self.saved_args)

    def test_populate_boot_uboot_in_boot_part(self):
        self.prepare_config(boards.BoardConfig)
        self.config.uboot_flavor = "uboot_flavor"
        self.config.uboot_in_boot_part = True
        self.call_populate_boot(self.config)
        expected_calls = self.expected_calls[:]
        expected_calls.insert(2,
            '%s cp -v chroot_dir/usr/lib/u-boot/uboot_flavor/u-boot.bin '
            'boot_disk' % sudo_args)
        self.assertEquals(
            expected_calls, self.popen_fixture.mock.commands_executed)
        self.assertEquals(self.expected_args, self.saved_args)

    def test_populate_boot_no_uboot_flavor(self):
        self.prepare_config(boards.BoardConfig)
        self.config.uboot_in_boot_part = True
        self.assertRaises(
            AssertionError, self.call_populate_boot, self.config)


class TestPopulateRootFS(TestCaseWithFixtures):

    lines_added_to_fstab = None
    create_flash_kernel_config_called = False

    def test_populate_rootfs(self):
        def fake_append_to_fstab(disk, additions):
            self.lines_added_to_fstab = additions

        def fake_create_flash_kernel_config(disk, mmc_device_id,
                                            partition_offset):
            self.create_flash_kernel_config_called = True

        # Mock stdout, cmd_runner.Popen(), append_to_fstab and
        # create_flash_kernel_config.
        self.useFixture(MockSomethingFixture(
            sys, 'stdout', open('/dev/null', 'w')))
        self.useFixture(MockSomethingFixture(
            rootfs, 'append_to_fstab', fake_append_to_fstab))
        self.useFixture(MockSomethingFixture(
            rootfs, 'create_flash_kernel_config',
            fake_create_flash_kernel_config))
        popen_fixture = self.useFixture(MockCmdRunnerPopenFixture())
        # Store a dummy rootdisk and contents_dir in a tempdir.
        tempdir = self.useFixture(CreateTempDirFixture()).tempdir
        root_disk = os.path.join(tempdir, 'rootdisk')
        contents_dir = os.path.join(tempdir, 'contents')
        contents_bin = os.path.join(contents_dir, 'bin')
        contents_etc = os.path.join(contents_dir, 'etc')
        os.makedirs(contents_bin)
        os.makedirs(contents_etc)

        # Must mock rootfs._list_files() because populate_rootfs() uses its
        # return value but since we mock cmd_runner.run() _list_files() would
        # return an invalid value.
        def mock_list_files(directory):
            return [contents_bin, contents_etc]
        self.useFixture(MockSomethingFixture(
            rootfs, '_list_files', mock_list_files))

        populate_rootfs(
            contents_dir, root_disk, partition='/dev/rootfs',
            rootfs_type='ext3', rootfs_uuid='uuid', should_create_swap=True,
            swap_size=100, mmc_device_id=0, partition_offset=0)

        self.assertEqual(
            ['UUID=uuid / ext3  errors=remount-ro 0 1',
             '/SWAP.swap  none  swap  sw  0 0'],
            self.lines_added_to_fstab)
        self.assertEqual(True, self.create_flash_kernel_config_called)
        swap_file = os.path.join(root_disk, 'SWAP.swap')
        expected = [
            '%s mount /dev/rootfs %s' % (sudo_args, root_disk),
            '%s mv %s %s %s' % (
                sudo_args, contents_bin, contents_etc, root_disk),
            '%s dd if=/dev/zero of=%s bs=1M count=100' % (
               sudo_args, swap_file),
            '%s mkswap %s' % (sudo_args, swap_file),
            'sync',
            '%s umount %s' % (sudo_args, root_disk)]
        self.assertEqual(expected, popen_fixture.mock.commands_executed)

    def test_create_flash_kernel_config(self):
        fixture = self.useFixture(MockCmdRunnerPopenFixture())
        tempdir = self.useFixture(CreateTempDirFixture()).tempdir

        create_flash_kernel_config(tempdir, mmc_device_id=0,
                                   boot_partition_number=1)

        calls = fixture.mock.calls
        self.assertEqual(1, len(calls), calls)
        call = calls[0]
        # The call writes to a tmpfile and then moves it to the,
        # /etc/flash-kernel.conf, so the tmpfile is the next to last in the
        # list of arguments stored.
        tmpfile = call[-2]
        self.assertEqual(
            '%s mv -f %s %s/etc/flash-kernel.conf' % (
                sudo_args, tmpfile, tempdir),
            fixture.mock.commands_executed[0])
        self.assertEqual('UBOOT_PART=/dev/mmcblk0p1',
                         open(tmpfile).read().rstrip())

    def test_list_files(self):
        tempdir = self.useFixture(CreateTempDirFixture()).tempdir
        # We don't want to mock cmd_runner.run() because we're testing the
        # command that it runs, but we need to monkey-patch SUDO_ARGS because
        # we don't want to use 'sudo' in tests.
        orig_sudo_args = cmd_runner.SUDO_ARGS

        def restore_sudo_args():
            cmd_runner.SUDO_ARGS = orig_sudo_args
        self.addCleanup(restore_sudo_args)
        cmd_runner.SUDO_ARGS = []
        file1 = self.createTempFileAsFixture(dir=tempdir)
        self.assertEqual([file1], rootfs._list_files(tempdir))

    def test_move_contents(self):
        tempdir = self.useFixture(CreateTempDirFixture()).tempdir
        popen_fixture = self.useFixture(MockCmdRunnerPopenFixture())
        file1 = self.createTempFileAsFixture(dir=tempdir)

        def mock_list_files(directory):
            return [file1]
        self.useFixture(MockSomethingFixture(
            rootfs, '_list_files', mock_list_files))

        move_contents(tempdir, '/tmp/')

        self.assertEqual(['%s mv %s /tmp/' % (sudo_args, file1)],
                         popen_fixture.mock.commands_executed)

    def test_has_space_left_for_swap(self):
        statvfs = os.statvfs('/')
        space_left = statvfs.f_bavail * statvfs.f_bsize
        swap_size_in_megs = space_left / (1024 ** 2)
        self.assertTrue(
            has_space_left_for_swap('/', swap_size_in_megs))

    def test_has_no_space_left_for_swap(self):
        statvfs = os.statvfs('/')
        space_left = statvfs.f_bavail * statvfs.f_bsize
        swap_size_in_megs = (space_left / (1024 ** 2)) + 1
        self.assertFalse(
            has_space_left_for_swap('/', swap_size_in_megs))

    def mock_write_data_to_protected_file(self, path, data):
        # Duplicate of write_data_to_protected_file() but does not sudo.
        _, tmpfile = tempfile.mkstemp()
        with open(tmpfile, 'w') as fd:
            fd.write(data)
            cmd_runner.run(['mv', '-f', tmpfile, path], as_root=False).wait()

    def test_update_interfaces_no_interfaces_no_update(self):
        self.useFixture(MockSomethingFixture(
                rootfs, 'write_data_to_protected_file',
                self.mock_write_data_to_protected_file))
        tempdir = self.useFixture(CreateTempDirFixture()).get_temp_dir()
        os.makedirs(os.path.join(tempdir, 'etc', 'network'))
        if_path = os.path.join(tempdir, 'etc', 'network', 'interfaces')

        class board_config(boards.BoardConfig):
            pass

        update_network_interfaces(tempdir, board_config)
        self.assertFalse(os.path.exists(if_path))

    def test_update_interfaces_creates_entry(self):
        self.useFixture(MockSomethingFixture(
                rootfs, 'write_data_to_protected_file',
                self.mock_write_data_to_protected_file))
        tempdir = self.useFixture(CreateTempDirFixture()).get_temp_dir()
        os.makedirs(os.path.join(tempdir, 'etc', 'network'))
        if_path = os.path.join(tempdir, 'etc', 'network', 'interfaces')

        class board_config(boards.BoardConfig):
            wired_interfaces = ['eth0']

        expected = 'auto eth0\n' \
            'iface eth0 inet dhcp\n'
        update_network_interfaces(tempdir, board_config)
        self.assertEqual(expected, open(if_path).read())

    def test_update_interfaces_creates_entries(self):
        self.useFixture(MockSomethingFixture(
                rootfs, 'write_data_to_protected_file',
                self.mock_write_data_to_protected_file))
        tempdir = self.useFixture(CreateTempDirFixture()).get_temp_dir()
        os.makedirs(os.path.join(tempdir, 'etc', 'network'))
        if_path = os.path.join(tempdir, 'etc', 'network', 'interfaces')

        class board_config(boards.BoardConfig):
            wired_interfaces = ['eth0', 'eth1']
            wireless_interfaces = ['wlan0']

        expected = 'auto %(if)s\n' \
            'iface %(if)s inet dhcp\n'

        update_network_interfaces(tempdir, board_config)
        self.assertIn(expected % {'if': 'eth1'}, open(if_path).read())
        self.assertIn(expected % {'if': 'eth0'}, open(if_path).read())
        self.assertIn(expected % {'if': 'wlan0'}, open(if_path).read())

    def test_update_interfaces_leaves_original(self):
        self.useFixture(MockSomethingFixture(
                rootfs, 'write_data_to_protected_file',
                self.mock_write_data_to_protected_file))
        tempdir = self.useFixture(CreateTempDirFixture()).get_temp_dir()
        os.makedirs(os.path.join(tempdir, 'etc', 'network'))
        if_path = os.path.join(tempdir, 'etc', 'network', 'interfaces')
        with open(if_path, 'w') as interfaces:
            interfaces.write('Original contents of file.\n')

        class board_config(boards.BoardConfig):
            wired_interfaces = ['eth0']

        expected = 'Original contents of file.\n' \
            'auto eth0\n' \
            'iface eth0 inet dhcp\n'
        update_network_interfaces(tempdir, board_config)
        self.assertEqual(expected, open(if_path).read())

    def test_write_data_to_protected_file(self):
        fixture = self.useFixture(MockCmdRunnerPopenFixture())
        data = 'foo'
        path = '/etc/nonexistant'

        write_data_to_protected_file(path, data)

        calls = fixture.mock.calls
        self.assertEqual(1, len(calls), calls)
        call = calls[0]
        # The call moves tmpfile to the given path, so tmpfile is the next to
        # last in the list of arguments stored.
        tmpfile = call[-2]
        self.assertEqual(['%s mv -f %s %s' % (sudo_args, tmpfile, path)],
                         fixture.mock.commands_executed)
        self.assertEqual(data, open(tmpfile).read())

    def test_rootfs_mount_options_for_btrfs(self):
        self.assertEqual("defaults", rootfs_mount_options('btrfs'))

    def test_rootfs_mount_options_for_ext4(self):
        self.assertEqual("errors=remount-ro", rootfs_mount_options('ext4'))

    def test_rootfs_mount_options_for_unknown(self):
        self.assertRaises(ValueError, rootfs_mount_options, 'unknown')

    def test_append_to_fstab(self):
        tempdir = self.useFixture(CreateTempDirFixture()).get_temp_dir()
        # we don't really need root (sudo) as we're not writing to a real
        # root owned /etc
        self.useFixture(MockSomethingFixture(os, 'getuid', lambda: 0))
        etc = os.path.join(tempdir, 'etc')
        os.mkdir(etc)
        fstab = os.path.join(etc, 'fstab')
        open(fstab, "w").close()
        append_to_fstab(tempdir, ['foo', 'bar'])
        f = open(fstab)
        contents = f.read()
        f.close()
        self.assertEquals("\nfoo\nbar\n", contents)


class TestCheckDevice(TestCaseWithFixtures):

    def _mock_does_device_exist_true(self):
        self.useFixture(MockSomethingFixture(
            check_device, '_does_device_exist', lambda device: True))

    def _mock_does_device_exist_false(self):
        self.useFixture(MockSomethingFixture(
            check_device, '_does_device_exist', lambda device: False))

    def _mock_print_devices(self):
        self.useFixture(MockSomethingFixture(
            check_device, '_print_devices', lambda: None))

    def _mock_select_device(self):
        self.useFixture(MockSomethingFixture(
            check_device, '_select_device', lambda device: True))

    def _mock_deselect_device(self):
        self.useFixture(MockSomethingFixture(
            check_device, '_select_device', lambda device: False))

    def _mock_sys_stdout(self):
        self.useFixture(MockSomethingFixture(
            sys, 'stdout', open(os.devnull, 'w')))

    def setUp(self):
        super(TestCheckDevice, self).setUp()
        self._mock_sys_stdout()
        self._mock_print_devices()

    def test_ensure_device_partitions_not_mounted(self):
        partitions_umounted = []

        def ensure_partition_is_not_mounted_mock(part):
            partitions_umounted.append(part)
        self.useFixture(MockSomethingFixture(
            partitions, 'ensure_partition_is_not_mounted',
            ensure_partition_is_not_mounted_mock))
        self.useFixture(MockSomethingFixture(
            glob, 'glob', lambda pattern: ['/dev/sdz1', '/dev/sdz2']))
        check_device._ensure_device_partitions_not_mounted('/dev/sdz')
        self.assertEquals(['/dev/sdz1', '/dev/sdz2'], partitions_umounted)

    def test_check_device_and_select(self):
        self._mock_does_device_exist_true()
        self._mock_select_device()
        self.assertTrue(
            check_device.confirm_device_selection_and_ensure_it_is_ready(
                None))

    def test_check_device_and_deselect(self):
        self._mock_does_device_exist_true()
        self._mock_deselect_device()
        self.assertFalse(
            check_device.confirm_device_selection_and_ensure_it_is_ready(
                None))

    def test_check_device_not_found(self):
        self._mock_does_device_exist_false()
        self.assertFalse(
            check_device.confirm_device_selection_and_ensure_it_is_ready(
                None))


class AtExitRegister(object):

    funcs = None

    def __call__(self, func, *args, **kwargs):
        if self.funcs is None:
            self.funcs = []
        self.funcs.append((func, args, kwargs))

    def run_funcs(self):
        for func, args, kwargs in self.funcs:
            func(*args, **kwargs)


class TestInstallHWPack(TestCaseWithFixtures):
    def mock_prepare_chroot(self, chroot_dir, tmp_dir):
        def fake_prepare_chroot(chroot_dir, tmp_dir):
            cmd_runner.run(['prepare_chroot %s %s' % (chroot_dir, tmp_dir)],
                as_root=True).wait()
        self.useFixture(MockSomethingFixture(
            linaro_image_tools.media_create.chroot_utils, 'prepare_chroot',
            fake_prepare_chroot))

    def test_temporarily_overwrite_file_on_dir(self):
        fixture = self.useFixture(MockCmdRunnerPopenFixture())
        temporarily_overwrite_file_on_dir('/path/to/file', '/dir', '/tmp/dir')
        self.assertEquals(
            ['%s mv -f /dir/file /tmp/dir/file' % sudo_args,
             '%s cp /path/to/file /dir' % sudo_args],
            fixture.mock.commands_executed)

        fixture.mock.calls = []
        run_local_atexit_funcs()
        self.assertEquals(
            ['%s mv -f /tmp/dir/file /dir' % sudo_args],
            fixture.mock.commands_executed)

    def test_copy_file(self):
        fixture = self.useFixture(MockCmdRunnerPopenFixture())
        copy_file('/path/to/file', '/dir')
        self.assertEquals(
            ['%s cp /path/to/file /dir' % sudo_args],
            fixture.mock.commands_executed)

        fixture.mock.calls = []
        run_local_atexit_funcs()
        self.assertEquals(
            ['%s rm -f /dir/file' % sudo_args],
            fixture.mock.commands_executed)

    def test_mount_chroot_proc(self):
        fixture = self.useFixture(MockCmdRunnerPopenFixture())
        mount_chroot_proc('chroot')
        self.assertEquals(
            ['%s mount proc chroot/proc -t proc' % sudo_args],
            fixture.mock.commands_executed)

        fixture.mock.calls = []
        run_local_atexit_funcs()
        self.assertEquals(
            ['%s umount -v chroot/proc' % sudo_args],
            fixture.mock.commands_executed)

    def test_install_hwpack(self):
        self.useFixture(MockSomethingFixture(
            sys, 'stdout', open('/dev/null', 'w')))
        fixture = self.useFixture(MockCmdRunnerPopenFixture())
        chroot_dir = 'chroot_dir'
        force_yes = False
        install_hwpack(chroot_dir, 'hwpack.tgz', force_yes)
        self.assertEquals(
            ['%s cp hwpack.tgz %s' % (sudo_args, chroot_dir),
             '%s %s %s linaro-hwpack-install /hwpack.tgz'
                % (sudo_args, chroot_args, chroot_dir)],
            fixture.mock.commands_executed)

        fixture.mock.calls = []
        run_local_atexit_funcs()
        self.assertEquals(
            ['%s rm -f %s/hwpack.tgz' % (sudo_args, chroot_dir)],
            fixture.mock.commands_executed)

    def test_install_hwpacks(self):
        self.useFixture(MockSomethingFixture(
            sys, 'stdout', open('/dev/null', 'w')))
        fixture = self.useFixture(MockCmdRunnerPopenFixture())
        chroot_dir = 'chroot_dir'
        tmp_dir = 'tmp_dir'
        self.mock_prepare_chroot(chroot_dir, tmp_dir)
        force_yes = True

        prefer_dir = preferred_tools_dir()

        install_hwpacks(
            chroot_dir, tmp_dir, prefer_dir, force_yes, [], 'hwpack1.tgz',
            'hwpack2.tgz')
        linaro_hwpack_install = find_command(
            'linaro-hwpack-install', prefer_dir=prefer_dir)
        expected = [
            'prepare_chroot %(chroot_dir)s %(tmp_dir)s',
            'cp %(linaro_hwpack_install)s %(chroot_dir)s/usr/bin',
            'mount proc %(chroot_dir)s/proc -t proc',
            'chroot %(chroot_dir)s true',
            'cp hwpack1.tgz %(chroot_dir)s',
            ('%(chroot_args)s %(chroot_dir)s linaro-hwpack-install '
             '--force-yes /hwpack1.tgz'),
            'cp hwpack2.tgz %(chroot_dir)s',
            ('%(chroot_args)s %(chroot_dir)s linaro-hwpack-install '
             '--force-yes /hwpack2.tgz'),
            'rm -f %(chroot_dir)s/hwpack2.tgz',
            'rm -f %(chroot_dir)s/hwpack1.tgz',
            'umount -v %(chroot_dir)s/proc',
            'rm -f %(chroot_dir)s/usr/bin/linaro-hwpack-install']
        keywords = dict(
            chroot_dir=chroot_dir, tmp_dir=tmp_dir, chroot_args=chroot_args,
            linaro_hwpack_install=linaro_hwpack_install)
        expected = [
            "%s %s" % (sudo_args, line % keywords) for line in expected]
        self.assertEquals(expected, fixture.mock.commands_executed)

    def test_install_packages(self):
        self.useFixture(MockSomethingFixture(
            sys, 'stdout', open('/dev/null', 'w')))
        fixture = self.useFixture(MockCmdRunnerPopenFixture())
        chroot_dir = 'chroot_dir'
        tmp_dir = 'tmp_dir'
        self.mock_prepare_chroot(chroot_dir, tmp_dir)

        install_packages(chroot_dir, tmp_dir, 'pkg1', 'pkg2')
        expected = [
            'prepare_chroot %(chroot_dir)s %(tmp_dir)s',
            'mount proc %(chroot_dir)s/proc -t proc',
            '%(chroot_args)s %(chroot_dir)s apt-get --yes install pkg1 pkg2',
            '%(chroot_args)s %(chroot_dir)s apt-get clean',
            'umount -v %(chroot_dir)s/proc']
        keywords = dict(
            chroot_dir=chroot_dir, tmp_dir=tmp_dir, chroot_args=chroot_args)
        expected = [
            "%s %s" % (sudo_args, line % keywords) for line in expected]
        self.assertEquals(expected, fixture.mock.commands_executed)

    def test_prepare_chroot(self):
        self.useFixture(MockSomethingFixture(
            sys, 'stdout', open('/dev/null', 'w')))
        fixture = self.useFixture(MockCmdRunnerPopenFixture())

        prepare_chroot('chroot', '/tmp/dir')
        run_local_atexit_funcs()
        expected = [
            'mv -f chroot/etc/resolv.conf /tmp/dir/resolv.conf',
            'cp /etc/resolv.conf chroot/etc',
            'mv -f chroot/etc/hosts /tmp/dir/hosts',
            'cp /etc/hosts chroot/etc',
            'cp /usr/bin/qemu-arm-static chroot/usr/bin',
            'rm -f chroot/usr/bin/qemu-arm-static',
            'mv -f /tmp/dir/hosts chroot/etc',
            'mv -f /tmp/dir/resolv.conf chroot/etc']
        expected = [
            "%s %s" % (sudo_args, line) for line in expected]
        self.assertEquals(expected, fixture.mock.commands_executed)

    def test_run_local_atexit_funcs(self):
        self.useFixture(MockSomethingFixture(
            sys, 'stderr', open('/dev/null', 'w')))
        self.call_order = []

        class TestException(Exception):
            pass

        def raising_func():
            self.call_order.append('raising_func')
            raise TestException()

        def behaving_func():
            self.call_order.append('behaving_func')
            self.behaving_func_called = True
        # run_local_atexit_funcs() runs the atexit handlers in LIFO order, but
        # even though the first function called (raising_func) will raise
        # an exception, the second one will still be called after it.
        linaro_image_tools.media_create.chroot_utils.local_atexit = [
            behaving_func, raising_func]
        # run_local_atexit_funcs() also propagates the last exception raised
        # by one of the functions.
        chroot_utils = linaro_image_tools.media_create.chroot_utils
        self.assertRaises(TestException, chroot_utils.run_local_atexit_funcs)
        self.assertEquals(
            ['raising_func', 'behaving_func'], self.call_order)

    def test_hwpack_atexit(self):
        self.run_local_atexit_functions_called = False

        def mock_run_local_atexit_functions():
            self.run_local_atexit_functions_called = True

        def mock_install_hwpack(p1, p2, p3):
            raise Exception('hwpack mock exception')

        self.useFixture(MockSomethingFixture(
            sys, 'stdout', open('/dev/null', 'w')))
        self.useFixture(MockCmdRunnerPopenFixture())
        self.useFixture(MockSomethingFixture(
            linaro_image_tools.media_create.chroot_utils, 'install_hwpack',
            mock_install_hwpack))
        self.useFixture(MockSomethingFixture(
            linaro_image_tools.media_create.chroot_utils,
            'run_local_atexit_funcs',
            mock_run_local_atexit_functions))

        force_yes = True
        exception_caught = False
        try:
            install_hwpacks(
                'chroot', '/tmp/dir', preferred_tools_dir(), force_yes, [],
                'hwp.tgz', 'hwp2.tgz')
        except:
            exception_caught = True
        self.assertTrue(self.run_local_atexit_functions_called)
        self.assertTrue(exception_caught)

    def setUp(self):
        super(TestInstallHWPack, self).setUp()

        # Ensure the list of cleanup functions gets cleared to make sure tests
        # don't interfere with one another.

        def clear_atexits():
            linaro_image_tools.media_create.chroot_utils.local_atexit = []
        self.addCleanup(clear_atexits)<|MERGE_RESOLUTION|>--- conflicted
+++ resolved
@@ -494,14 +494,8 @@
 
         class config(BoardConfig):
             pass
-<<<<<<< HEAD
         self.assertRaises(
             AssertionError, config.set_metadata, 'ahwpack.tar.gz')
-=======
-        self.assertRaises(AssertionError,
-                          config.set_metadata,
-                          'ahwpack.tar.gz')
->>>>>>> eb6c7482
 
 
 class TestGetMLOFile(TestCaseWithFixtures):
@@ -776,16 +770,8 @@
         uboot_file = os.path.join(uboot_dir, 'u-boot.bin')
         uboot_relative_file = uboot_file.replace(self.tempdir, '')
         with open(cfg_file, 'w') as f:
-<<<<<<< HEAD
                 f.write('%s %s %i %#x %s\n' % (
                         'NORMAL', uboot_relative_file, 0, 0xBA0000, '9'))
-=======
-                f.write('%s %s %i %#x %s\n' % ('NORMAL',
-                                               uboot_relative_file,
-                                               0,
-                                               0xBA0000,
-                                               '9'))
->>>>>>> eb6c7482
         with open(uboot_file, 'w') as f:
             file_info = boards.SnowballEmmcConfig.get_file_info(
                 self.tempdir, self.temp_bootdir_path)
@@ -798,16 +784,9 @@
         with open(cfg_file, 'w') as f:
                 f.write('%s %s %i %#x %s\n' % ('NORMAL', 'u-boot.bin', 0,
                                                0xBA0000, '9'))
-<<<<<<< HEAD
         self.assertRaises(
             AssertionError, boards.SnowballEmmcConfig.get_file_info,
             self.tempdir, self.temp_bootdir_path)
-=======
-        self.assertRaises(AssertionError,
-                          boards.SnowballEmmcConfig.get_file_info,
-                          self.tempdir,
-                          self.temp_bootdir_path)
->>>>>>> eb6c7482
 
     def test_file_name_size(self):
         ''' Test using a to large toc file '''
@@ -986,13 +965,8 @@
         super(TestBootSteps, self).setUp()
         self.funcs_calls = []
         self.mock_all_boards_funcs()
-<<<<<<< HEAD
         boards = linaro_image_tools.media_create.boards
         boards.BoardConfig.hwpack_format = '1.0'
-=======
-        linaro_image_tools.media_create.boards.BoardConfig.hwpack_format = \
-        '1.0'
->>>>>>> eb6c7482
 
     def mock_all_boards_funcs(self):
         """Mock functions of boards module with a call tracer."""
@@ -2491,16 +2465,19 @@
         self.assertEqual(12 * 2 ** 30, get_partition_size_in_bytes('12G'))
 
     def test_convert_size_float_no_suffix(self):
-        self.assertEqual(3 * 2 ** 20, get_partition_size_in_bytes('2348576.91'))
+        self.assertEqual(3 * 2 ** 20,
+                         get_partition_size_in_bytes('2348576.91'))
 
     def test_convert_size_float_in_kbytes_to_bytes(self):
         self.assertEqual(3 * 2 ** 20, get_partition_size_in_bytes('2345.8K'))
 
     def test_convert_size_float_in_mbytes_to_bytes_double(self):
-        self.assertEqual(2 * 2 ** 20, get_partition_size_in_bytes('1.0000001M'))
+        self.assertEqual(2 * 2 ** 20,
+                         get_partition_size_in_bytes('1.0000001M'))
 
     def test_convert_size_float_in_mbytes_to_bytes(self):
-        self.assertEqual(877 * 2 ** 20, get_partition_size_in_bytes('876.123M'))
+        self.assertEqual(877 * 2 ** 20,
+                         get_partition_size_in_bytes('876.123M'))
 
     def test_convert_size_float_in_gbytes_to_bytes(self):
         self.assertEqual(1946 * 2 ** 20, get_partition_size_in_bytes('1.9G'))
