--- conflicted
+++ resolved
@@ -1179,15 +1179,13 @@
             '63,270272,0x0E,*\n270336,1048576,L\n1318912,524288,L\n'
             '1843200,-,E\n1843200,1048576,L\n2891776,,,-',
             android_boards.AndroidVexpressA9Config.get_sfdisk_cmd())
-<<<<<<< HEAD
-=======
 
     def test_mx5_android(self):
         self.assertEqual(
             '1,8191,0xDA\n8192,262144,0x0C,*\n270336,1048576,L\n'
             '1318912,-,E\n1318912,524288,L\n1843200,1048576,L\n2891776,,,-',
             android_boards.AndroidMx53LoCoConfig.get_sfdisk_cmd())
->>>>>>> c6a12ec7
+
 
 class TestGetSfdiskCmdV2(TestCase):
 
