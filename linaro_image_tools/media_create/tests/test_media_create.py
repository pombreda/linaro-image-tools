# Copyright (C) 2010, 2011 Linaro
#
# Author: Guilherme Salgado <guilherme.salgado@linaro.org>
#
# This file is part of Linaro Image Tools.
#
# Linaro Image Tools is free software: you can redistribute it and/or modify
# it under the terms of the GNU General Public License as published by
# the Free Software Foundation, either version 3 of the License, or
# (at your option) any later version.
#
# Linaro Image Tools is distributed in the hope that it will be useful,
# but WITHOUT ANY WARRANTY; without even the implied warranty of
# MERCHANTABILITY or FITNESS FOR A PARTICULAR PURPOSE.  See the
# GNU General Public License for more details.
#
# You should have received a copy of the GNU General Public License
# along with this program.  If not, see <http://www.gnu.org/licenses/>.

import atexit
import glob
import os
import random
import string
import subprocess
import sys
import tempfile
import textwrap
import time
import types
import struct
import tarfile
import dbus

from mock import MagicMock
from StringIO import StringIO
from testtools import TestCase

from linaro_image_tools import cmd_runner
from linaro_image_tools.hwpack.handler import HardwarepackHandler
from linaro_image_tools.hwpack.packages import PackageMaker
import linaro_image_tools.media_create
from linaro_image_tools.media_create import (
    android_boards,
    boards,
    check_device,
    partitions,
    rootfs,
    )
from linaro_image_tools.media_create.boards import (
    SECTOR_SIZE,
    align_up,
    align_partition,
    get_plain_boot_script_contents,
    make_flashable_env,
    install_mx5_boot_loader,
    install_omap_boot_loader,
    make_boot_script,
    make_uImage,
    make_uInitrd,
    make_dtb,
    _get_file_matching,
    _get_mlo_file,
    _run_mkimage,
    BoardConfig,
    get_board_config,
    )
from linaro_image_tools.media_create.android_boards import (
    AndroidSnowballEmmcConfig,
    )
from linaro_image_tools.media_create.chroot_utils import (
    copy_file,
    install_hwpack,
    install_hwpacks,
    install_packages,
    mount_chroot_proc,
    prepare_chroot,
    run_local_atexit_funcs,
    temporarily_overwrite_file_on_dir,
    )
from linaro_image_tools.media_create.partitions import (
    HEADS,
    MIN_IMAGE_SIZE,
    Media,
    SECTORS,
    _check_min_size,
    _get_device_file_for_partition_number,
    _parse_blkid_output,
    calculate_android_partition_size_and_offset,
    calculate_partition_size_and_offset,
    create_partitions,
    ensure_partition_is_not_mounted,
    get_android_loopback_devices,
    get_boot_and_root_loopback_devices,
    get_boot_and_root_partitions_for_media,
    get_partition_size_in_bytes,
    get_uuid,
    partition_mounted,
    run_sfdisk_commands,
    setup_partitions,
    wait_partition_to_settle,
    )
from linaro_image_tools.media_create.rootfs import (
    append_to_fstab,
    create_flash_kernel_config,
    has_space_left_for_swap,
    move_contents,
    populate_rootfs,
    rootfs_mount_options,
    update_network_interfaces,
    write_data_to_protected_file,
    )
from linaro_image_tools.media_create.tests.fixtures import (
    CreateTarballFixture,
    MockRunSfdiskCommandsFixture,
    )
from linaro_image_tools.media_create.unpack_binary_tarball import (
    unpack_binary_tarball,
    )
from linaro_image_tools.testing import TestCaseWithFixtures
from linaro_image_tools.tests.fixtures import (
    CreateTempDirFixture,
    MockCmdRunnerPopenFixture,
    MockSomethingFixture,
    )
from linaro_image_tools.utils import find_command, preferred_tools_dir

from linaro_image_tools.hwpack.testing import ContextManagerFixture

chroot_args = " ".join(cmd_runner.CHROOT_ARGS)
sudo_args = " ".join(cmd_runner.SUDO_ARGS)


class TestHardwarepackHandler(TestCaseWithFixtures):
    def setUp(self):
        super(TestHardwarepackHandler, self).setUp()
        self.tar_dir_fixture = CreateTempDirFixture()
        self.useFixture(self.tar_dir_fixture)

        self.tarball_fixture = CreateTarballFixture(
            self.tar_dir_fixture.get_temp_dir())
        self.useFixture(self.tarball_fixture)

        self.metadata = (
            "NAME=ahwpack\nVERSION=4\nARCHITECTURE=armel\nORIGIN=linaro\n")

    def test_hardwarepack_bootloaders(self):
        metadata = ("format: 3.0\nname: ahwpack\nversion: 4\narchitecture: "
                    "armel\norigin: linaro\n")
        metadata += ("bootloaders:\n u_boot:\n  file: a_file\n uefi:\n  file: "
                        "b_file\n")
        data = '3.0'
        format = "%s\n" % data
        tarball = self.add_to_tarball(
            [('FORMAT', format), ('metadata', metadata)])
        hp = HardwarepackHandler([tarball], bootloader='u_boot')
        with hp:
            self.assertEquals(hp.get_field('bootloader_file')[0], 'a_file')

    def test_hardwarepack_boards(self):
        metadata = ("format: 3.0\nname: ahwpack\nversion: 4\narchitecture: "
                    "armel\norigin: linaro\n")
        metadata += ("bootloaders:\n u_boot:\n  file: a_file\n uefi:\n  file: "
                        "b_file\n")
        metadata += ("boards:\n panda:\n  bootloaders:\n   u_boot:\n    "
                        "file: panda_file")
        data = '3.0'
        format = "%s\n" % data
        tarball = self.add_to_tarball(
            [('FORMAT', format), ('metadata', metadata)])
        hp = HardwarepackHandler([tarball], board='panda')
        with hp:
            self.assertEquals(hp.get_field('bootloader_file')[0], 'panda_file')

    def test_hardwarepack_boards_and_bootloaders(self):
        metadata = ("format: 3.0\nname: ahwpack\nversion: 4\narchitecture: "
                    "armel\norigin: linaro\n")
        metadata += ("bootloaders:\n u_boot:\n  file: a_file\n uefi:\n  file: "
                        "b_file\n")
        metadata += ("boards:\n panda:\n  bootloaders:\n   u_boot:\n    "
                        "file: panda_file\n   uefi:\n    file: "
                        "uefi_panda_file\n")
        metadata += (" panda-lt:\n bootloaders:\n   u_boot:\n    "
                        "file: panda_lt_file")
        data = '3.0'
        format = "%s\n" % data
        tarball = self.add_to_tarball(
            [('FORMAT', format), ('metadata', metadata)])
        hp = HardwarepackHandler([tarball], board='panda', bootloader='uefi')
        with hp:
            self.assertEquals(hp.get_field('bootloader_file')[0],
                                           'uefi_panda_file')

    def add_to_tarball(self, files, tarball=None):
        if tarball is None:
            tarball = self.tarball_fixture.get_tarball()
        tar_file = tarfile.open(tarball, mode='w:gz')
        for filename, data in files:
            tarinfo = tarfile.TarInfo(filename)
            tarinfo.size = len(data)
            tar_file.addfile(tarinfo, StringIO(data))
        tar_file.close()
        return tarball

    def test_get_format_1(self):
        data = '1.0'
        format = "%s\n" % data
        tarball = self.add_to_tarball(
            [('FORMAT', format), ('metadata', self.metadata)])
        hp = HardwarepackHandler([tarball])
        with hp:
            self.assertEquals(hp.get_format(), data)

    def test_get_format_2(self):
        data = '2.0'
        format = "%s\n" % data
        tarball = self.add_to_tarball(
            [('FORMAT', format), ('metadata', self.metadata)])
        hp = HardwarepackHandler([tarball])
        with hp:
            self.assertEquals(hp.get_format(), data)

    def test_get_unknown_format_raises(self):
        data = '9.9'
        format = "%s\n" % data
        tarball = self.add_to_tarball(
            [('FORMAT', format), ('metadata', self.metadata)])
        hp = HardwarepackHandler([tarball])
        with hp:
            self.assertRaises(AssertionError, hp.get_format)

    def test_mixed_formats(self):
        format1 = "%s\n" % '1.0'
        format2 = "%s\n" % '2.0'
        tarball1 = self.add_to_tarball(
            [('FORMAT', format1), ('metadata', self.metadata)],
            tarball=self.tarball_fixture.get_tarball())
        tarball_fixture2 = CreateTarballFixture(
            self.tar_dir_fixture.get_temp_dir(), reldir='tarfile2',
            filename='secondtarball.tar.gz')
        self.useFixture(tarball_fixture2)
        tarball2 = self.add_to_tarball(
            [('FORMAT', format2), ('metadata', self.metadata)],
            tarball=tarball_fixture2.get_tarball())
        hp = HardwarepackHandler([tarball2, tarball1])
        with hp:
            self.assertEquals(hp.get_format(), '1.0and2.0')

    def test_identical_formats_ok(self):
        format1 = "%s\n" % '2.0'
        format2 = "%s\n" % '2.0'
        tarball1 = self.add_to_tarball(
            [('FORMAT', format1), ('metadata', self.metadata)],
            tarball=self.tarball_fixture.get_tarball())
        tarball_fixture2 = CreateTarballFixture(
            self.tar_dir_fixture.get_temp_dir(), reldir='tarfile2',
            filename='secondtarball.tar.gz')
        self.useFixture(tarball_fixture2)
        tarball2 = self.add_to_tarball(
            [('FORMAT', format2), ('metadata', self.metadata)],
            tarball=tarball_fixture2.get_tarball())
        hp = HardwarepackHandler([tarball1, tarball2])
        with hp:
            self.assertEquals(hp.get_format(), '2.0')

    def test_get_metadata(self):
        data = 'data to test'
        metadata = self.metadata + "U_BOOT=%s\n" % data
        tarball = self.add_to_tarball(
            [('metadata', metadata)])
        hp = HardwarepackHandler([tarball])
        with hp:
            test_data, _ = hp.get_field('bootloader_file')
            self.assertEqual(test_data, data)

    def test_preserves_formatters(self):
        data = '%s%d'
        metadata = self.metadata + "U_BOOT=%s\n" % data
        tarball = self.add_to_tarball(
            [('metadata', metadata)])
        hp = HardwarepackHandler([tarball])
        with hp:
            test_data, _ = hp.get_field('bootloader_file')
            self.assertEqual(test_data, data)

    def test_creates_tempdir(self):
        tarball = self.add_to_tarball(
            [('metadata', self.metadata)])
        hp = HardwarepackHandler([tarball])
        with hp:
            self.assertTrue(os.path.exists(hp.tempdir))

    def test_tempfiles_are_removed(self):
        tempdir = None
        tarball = self.add_to_tarball(
            [('metadata', self.metadata)])
        hp = HardwarepackHandler([tarball])
        with hp:
            tempdir = hp.tempdir
        self.assertFalse(os.path.exists(tempdir))

    def test_get_file(self):
        data = 'test file contents\n'
        file_in_archive = 'testfile'
        metadata = self.metadata + "%s=%s\n" % ('U_BOOT', file_in_archive)
        tarball = self.add_to_tarball(
            [('metadata', metadata),
             (file_in_archive, data)])
        hp = HardwarepackHandler([tarball])
        with hp:
            test_file = hp.get_file('bootloader_file')
            self.assertEquals(data, open(test_file, 'r').read())

    def test_list_packages(self):
        metadata = ("format: 3.0\nname: ahwpack\nversion: 4\narchitecture: "
                    "armel\norigin: linaro\n")
        format = "3.0\n"
        tarball = self.add_to_tarball([
            ("FORMAT", format),
            ("metadata", metadata),
            ("pkgs/foo_1-1_all.deb", ''),
            ("pkgs/bar_1-1_all.deb", ''),
        ])

        hp = HardwarepackHandler([tarball], board='panda', bootloader='uefi')
        with hp:
            packages = hp.list_packages()
            names = [p[1] for p in packages]
            self.assertIn('pkgs/foo_1-1_all.deb', names)
            self.assertIn('pkgs/bar_1-1_all.deb', names)
            self.assertEqual(len(packages), 2)

    def test_find_package_for(self):
        metadata = ("format: 3.0\nname: ahwpack\nversion: 4\narchitecture: "
                    "armel\norigin: linaro\n")
        format = "3.0\n"
        tarball = self.add_to_tarball([
            ("FORMAT", format),
            ("metadata", metadata),
            ("pkgs/foo_1-3_all.deb", ''),
            ("pkgs/foo_2-5_arm.deb", ''),
            ("pkgs/bar_1-3_arm.deb", ''),
        ])

        hp = HardwarepackHandler([tarball], board='panda', bootloader='uefi')
        with hp:
            self.assertEqual(hp.find_package_for("foo")[1],
                             "pkgs/foo_1-3_all.deb")
            self.assertEqual(hp.find_package_for("bar")[1],
                             "pkgs/bar_1-3_arm.deb")
            self.assertEqual(hp.find_package_for("foo", version=2)[1],
                             "pkgs/foo_2-5_arm.deb")
            self.assertEqual(hp.find_package_for("foo", version=2,
                                                 revision=5)[1],
                             "pkgs/foo_2-5_arm.deb")
            self.assertEqual(hp.find_package_for("foo", version=2, revision=5,
                                                 architecture="arm")[1],
                             "pkgs/foo_2-5_arm.deb")
            self.assertEqual(hp.find_package_for("foo", architecture="arm")[1],
                             "pkgs/foo_2-5_arm.deb")
            self.assertEqual(hp.find_package_for("foo", architecture="all")[1],
                             "pkgs/foo_1-3_all.deb")

    def test_get_file_from_package(self):
        metadata = ("format: 3.0\nname: ahwpack\nversion: 4\narchitecture: "
                    "armel\norigin: linaro\n")
        format = "3.0\n"

        names = ['package0', 'package1', 'package2']
        files = {names[0]:
                     ["usr/lib/u-boot/omap4_panda/u-boot.img",
                      "usr/share/doc/u-boot-linaro-omap4-panda/copyright"],
                 names[1]: ["usr/lib/u-boot/omap4_panda/u-boot2.img",
                                    "foo/bar",
                                    "flim/flam"],
                 names[2]: ["some/path/config"]}

        # Generate some test packages
        maker = PackageMaker()
        self.useFixture(ContextManagerFixture(maker))

        tarball_content = [("FORMAT", format), ("metadata", metadata)]

        package_names = []
        for package_name in names:
            # The files parameter to make_package is a list of files to create.
            # These files are text files containing package_name and their
            # path. Since package_name is different for each package, this
            # gives each file a unique content.
            deb_file_path = maker.make_package(package_name, '1.0', {},
                                               files=files[package_name])
            name = os.path.basename(deb_file_path)
            tarball_content.append((os.path.join("pkgs", name),
                                    open(deb_file_path).read()))
            package_names.append(name)

        tarball = self.add_to_tarball(tarball_content)

        hp = HardwarepackHandler([tarball], board='panda', bootloader='uefi')
        with hp:
            path = hp.get_file_from_package("some/path/config", "package2")
            self.assertTrue(path.endswith("some/path/config"))


class TestSetMetadata(TestCaseWithFixtures):

    class MockHardwarepackHandler(HardwarepackHandler):
        metadata_dict = {}

        def __enter__(self):
            return self

        def get_field(self, field):
            try:
                return self.metadata_dict[field], None
            except:
                return None, None

        def get_format(self):
            return '2.0'

        def get_file(self, file_alias):
            return None

    def test_does_not_set_if_old_format(self):
        self.useFixture(MockSomethingFixture(
                linaro_image_tools.media_create.boards, 'HardwarepackHandler',
                self.MockHardwarepackHandler))

        board_conf = BoardConfig()
        board_conf.set_metadata('ahwpack.tar.gz')
        self.assertEquals(None, board_conf.kernel_addr)

    def test_sets_kernel_addr(self):
        self.useFixture(MockSomethingFixture(
                linaro_image_tools.media_create.boards, 'HardwarepackHandler',
                self.MockHardwarepackHandler))
        field_to_test = 'kernel_addr'
        data_to_set = '0x8123ABCD'
        self.MockHardwarepackHandler.metadata_dict = {
            field_to_test: data_to_set,
            }

        board_conf = BoardConfig()
        board_conf.set_metadata('ahwpack.tar.gz')
        self.assertEquals(data_to_set, board_conf.kernel_addr)

    def test_sets_initrd_addr(self):
        self.useFixture(MockSomethingFixture(
                linaro_image_tools.media_create.boards, 'HardwarepackHandler',
                self.MockHardwarepackHandler))
        field_to_test = 'initrd_addr'
        data_to_set = '0x8123ABCD'
        self.MockHardwarepackHandler.metadata_dict = {
            field_to_test: data_to_set,
            }

        board_conf = BoardConfig()
        board_conf.set_metadata('ahwpack.tar.gz')
        self.assertEquals(data_to_set, board_conf.initrd_addr)

    def test_sets_load_addr(self):
        self.useFixture(MockSomethingFixture(
                linaro_image_tools.media_create.boards, 'HardwarepackHandler',
                self.MockHardwarepackHandler))
        field_to_test = 'load_addr'
        data_to_set = '0x8123ABCD'
        self.MockHardwarepackHandler.metadata_dict = {
            field_to_test: data_to_set,
            }

        board_conf = BoardConfig()
        board_conf.set_metadata('ahwpack.tar.gz')
        self.assertEquals(data_to_set, board_conf.load_addr)

    def test_sets_serial_tty(self):
        self.useFixture(MockSomethingFixture(
                linaro_image_tools.media_create.boards, 'HardwarepackHandler',
                self.MockHardwarepackHandler))
        field_to_test = 'serial_tty'
        data_to_set = 'ttyAA'
        self.MockHardwarepackHandler.metadata_dict = {
            field_to_test: data_to_set,
            }

        board_conf = BoardConfig()
        board_conf.set_metadata('ahwpack.tar.gz')
        self.assertEquals(data_to_set, board_conf.serial_tty)

    def test_sets_wired_interfaces(self):
        self.useFixture(MockSomethingFixture(
                linaro_image_tools.media_create.boards, 'HardwarepackHandler',
                self.MockHardwarepackHandler))
        field_to_test = 'wired_interfaces'
        data_to_set = 'eth0 eth1'
        self.MockHardwarepackHandler.metadata_dict = {
            field_to_test: data_to_set,
            }

        board_conf = BoardConfig()
        board_conf.set_metadata('ahwpack.tar.gz')
        self.assertEquals(data_to_set, board_conf.wired_interfaces)

    def test_sets_wireless_interfaces(self):
        self.useFixture(MockSomethingFixture(
                linaro_image_tools.media_create.boards, 'HardwarepackHandler',
                self.MockHardwarepackHandler))
        field_to_test = 'wireless_interfaces'
        data_to_set = 'wlan0 wl1'
        self.MockHardwarepackHandler.metadata_dict = {
            field_to_test: data_to_set,
            }

        board_conf = BoardConfig()
        board_conf.set_metadata('ahwpack.tar.gz')
        self.assertEquals(data_to_set, board_conf.wireless_interfaces)

    def test_sets_mmc_id(self):
        self.useFixture(MockSomethingFixture(
                linaro_image_tools.media_create.boards, 'HardwarepackHandler',
                self.MockHardwarepackHandler))
        field_to_test = 'mmc_id'
        data_to_set = '0:1'
        self.MockHardwarepackHandler.metadata_dict = {
            field_to_test: data_to_set,
            }

        board_conf = BoardConfig()
        board_conf.set_metadata('ahwpack.tar.gz')
        self.assertEquals(data_to_set, board_conf.mmc_option)
        self.assertEquals(0, board_conf.mmc_device_id)
        self.assertEquals(0, board_conf.mmc_part_offset)

    def test_sets_boot_min_size(self):
        self.useFixture(MockSomethingFixture(
                linaro_image_tools.media_create.boards, 'HardwarepackHandler',
                self.MockHardwarepackHandler))
        field_to_test = 'boot_min_size'
        data_to_set = '100'
        expected = align_up(int(data_to_set) * 1024 * 1024,
                            SECTOR_SIZE) / SECTOR_SIZE
        self.MockHardwarepackHandler.metadata_dict = {
            field_to_test: data_to_set,
            }

        board_conf = BoardConfig()
        board_conf.set_metadata('ahwpack.tar.gz')
        self.assertEquals(expected, board_conf.BOOT_MIN_SIZE_S)

    def test_sets_root_min_size(self):
        self.useFixture(MockSomethingFixture(
                linaro_image_tools.media_create.boards, 'HardwarepackHandler',
                self.MockHardwarepackHandler))
        field_to_test = 'root_min_size'
        data_to_set = '3'
        expected = align_up(int(data_to_set) * 1024 * 1024,
                            SECTOR_SIZE) / SECTOR_SIZE
        self.MockHardwarepackHandler.metadata_dict = {
            field_to_test: data_to_set,
            }

        board_conf = BoardConfig()
        board_conf.set_metadata('ahwpack.tar.gz')
        self.assertEquals(expected, board_conf.ROOT_MIN_SIZE_S)

    def test_sets_loader_min_size(self):
        self.useFixture(MockSomethingFixture(
                linaro_image_tools.media_create.boards, 'HardwarepackHandler',
                self.MockHardwarepackHandler))
        field_to_test = 'loader_min_size'
        data_to_set = '2'
        expected = align_up(int(data_to_set) * 1024 * 1024,
                            SECTOR_SIZE) / SECTOR_SIZE
        self.MockHardwarepackHandler.metadata_dict = {
            field_to_test: data_to_set,
            }

        board_conf = BoardConfig()
        board_conf.set_metadata('ahwpack.tar.gz')
        self.assertEquals(expected, board_conf.LOADER_MIN_SIZE_S)

    def test_sets_partition_layout_32(self):
        self.useFixture(MockSomethingFixture(
                linaro_image_tools.media_create.boards, 'HardwarepackHandler',
                self.MockHardwarepackHandler))
        field_to_test = 'partition_layout'
        data_to_set = 'bootfs_rootfs'
        self.MockHardwarepackHandler.metadata_dict = {
            field_to_test: data_to_set,
            }

        board_conf = BoardConfig()
        board_conf.set_metadata('ahwpack.tar.gz')
        self.assertEquals(32, board_conf.fat_size)

    def test_sets_partition_layout_16(self):
        self.useFixture(MockSomethingFixture(
                linaro_image_tools.media_create.boards, 'HardwarepackHandler',
                self.MockHardwarepackHandler))
        field_to_test = 'partition_layout'
        data_to_set = 'bootfs16_rootfs'
        self.MockHardwarepackHandler.metadata_dict = {
            field_to_test: data_to_set,
            }

        board_conf = BoardConfig()
        board_conf.set_metadata('ahwpack.tar.gz')
        self.assertEquals(16, board_conf.fat_size)

    def test_sets_partition_layout_raises(self):
        self.useFixture(MockSomethingFixture(
                linaro_image_tools.media_create.boards, 'HardwarepackHandler',
                self.MockHardwarepackHandler))
        field_to_test = 'partition_layout'
        data_to_set = 'bootfs_bogus_rootfs'
        self.MockHardwarepackHandler.metadata_dict = {
            field_to_test: data_to_set,
            }

        board_conf = BoardConfig()
        self.assertRaises(
            AssertionError, board_conf.set_metadata, 'ahwpack.tar.gz')

    def test_sets_copy_files(self):
        self.useFixture(MockSomethingFixture(
            linaro_image_tools.media_create.boards, 'HardwarepackHandler',
            self.MockHardwarepackHandler))
        field_to_test = 'bootloader_copy_files'
        data_to_set = {'package':
                           [{"source1": "dest1"},
                            {"source2": "dest2"}]}
        self.MockHardwarepackHandler.metadata_dict = {
            field_to_test: data_to_set,
            }

        board_conf = BoardConfig()
        board_conf.set_metadata('ahwpack.tar.gz')
        self.assertEquals(data_to_set, board_conf.bootloader_copy_files)


class TestGetMLOFile(TestCaseWithFixtures):

    def test_mlo_from_new_xloader(self):
        tempdir = self.useFixture(CreateTempDirFixture()).get_temp_dir()
        path = os.path.join(
            tempdir, 'usr', 'lib', 'x-loader', 'omap3530beagle')
        os.makedirs(path)
        mlo_path = os.path.join(path, 'MLO')
        open(mlo_path, 'w').close()
        self.assertEquals(
            mlo_path, _get_mlo_file(tempdir))

    def test_mlo_from_old_xloader(self):
        tempdir = self.useFixture(CreateTempDirFixture()).get_temp_dir()
        path = os.path.join(tempdir, 'usr', 'lib', 'x-loader-omap4')
        os.makedirs(path)
        mlo_path = os.path.join(path, 'MLO')
        open(mlo_path, 'w').close()
        self.assertEquals(
            mlo_path, _get_mlo_file(tempdir))

    def test_no_mlo_found(self):
        tempdir = self.useFixture(CreateTempDirFixture()).get_temp_dir()
        self.assertRaises(
            AssertionError, _get_mlo_file, tempdir)

    def test_more_than_one_mlo_found(self):
        tempdir = self.useFixture(CreateTempDirFixture()).get_temp_dir()
        for directory in ['x-loader-omap4', 'x-loader-omap3']:
            path = os.path.join(tempdir, 'usr', 'lib', directory)
            os.makedirs(path)
            mlo_path = os.path.join(path, 'MLO')
            open(mlo_path, 'w').close()
        self.assertRaises(
            AssertionError, _get_mlo_file, tempdir)


def _create_uboot_dir(root, flavor):
    path = os.path.join(root, 'usr', 'lib', 'u-boot', flavor)
    os.makedirs(path)
    return path


class TestGetSMDKSPL(TestCaseWithFixtures):
    def setUp(self):
            super(TestGetSMDKSPL, self).setUp()
            self.config = boards.SMDKV310Config()
            self.config.hwpack_format = '1.0'

    def test_no_file_present(self):
        tempdir = self.useFixture(CreateTempDirFixture()).get_temp_dir()
        self.assertRaises(
            AssertionError, self.config._get_samsung_spl, tempdir)

    def test_old_file_present(self):
        tempdir = self.useFixture(CreateTempDirFixture()).get_temp_dir()
        path = _create_uboot_dir(tempdir, self.config.bootloader_flavor)
        spl_path = os.path.join(path, 'v310_mmc_spl.bin')
        open(spl_path, 'w').close()
        self.assertEquals(spl_path, self.config._get_samsung_spl(tempdir))

    def test_new_file_present(self):
        tempdir = self.useFixture(CreateTempDirFixture()).get_temp_dir()
        path = _create_uboot_dir(tempdir, self.config.bootloader_flavor)
        spl_path = os.path.join(path, 'u-boot-mmc-spl.bin')
        open(spl_path, 'w').close()
        self.assertEquals(spl_path, self.config._get_samsung_spl(tempdir))

    def test_prefers_old_path(self):
        tempdir = self.useFixture(CreateTempDirFixture()).get_temp_dir()
        path = _create_uboot_dir(tempdir, self.config.bootloader_flavor)
        old_spl_path = os.path.join(path, 'v310_mmc_spl.bin')
        new_spl_path = os.path.join(path, 'u-boot-mmc-spl.bin')
        open(old_spl_path, 'w').close()
        open(new_spl_path, 'w').close()
        self.assertEquals(old_spl_path, self.config._get_samsung_spl(tempdir))


class TestGetSMDKUboot(TestCaseWithFixtures):
    def setUp(self):
        super(TestGetSMDKUboot, self).setUp()
        self.config = boards.SMDKV310Config()
        self.config.hwpack_format = '1.0'

    def test_uses_uboot_flavour(self):
        chroot_dir = "chroot"
        uboot_file = os.path.join(chroot_dir, 'usr', 'lib', 'u-boot',
                                  self.config.bootloader_flavor, 'u-boot.bin')
        self.assertEquals(
            uboot_file, self.config._get_samsung_bootloader(chroot_dir))


class TestGetOrigenSPL(TestCaseWithFixtures):
    def setUp(self):
        super(TestGetOrigenSPL, self).setUp()
        self.config = boards.OrigenConfig()
        self.config.hwpack_format = '1.0'

    def test_no_file_present(self):
        tempdir = self.useFixture(CreateTempDirFixture()).get_temp_dir()
        self.assertRaises(
            AssertionError, self.config._get_samsung_spl, tempdir)

    def test_new_file_present(self):
        tempdir = self.useFixture(CreateTempDirFixture()).get_temp_dir()
        path = _create_uboot_dir(tempdir, self.config.bootloader_flavor)
        spl_path = os.path.join(path, 'u-boot-mmc-spl.bin')
        open(spl_path, 'w').close()
        self.assertEquals(spl_path, self.config._get_samsung_spl(tempdir))


class TestGetOrigenUboot(TestGetSMDKUboot):
    config = boards.OrigenConfig()


class TestCreateToc(TestCaseWithFixtures):
    ''' Tests boards.SnowballEmmcConfig.create_toc()'''

    def setUp(self):
        ''' Create a temporary directory to work in'''
        super(TestCreateToc, self).setUp()
        self.tempdir = self.useFixture(CreateTempDirFixture()).get_temp_dir()
        #Create the test's input data structures
        zero = '\x00\x00\x00\x00'
        line1 = zero + zero + zero + zero + zero + 'b' + zero + zero + \
                 '\x00\x00\x00'
        maxint = '\xFF\xFF\xFF\x7F'
        minint = '\xFF\xFF\xFF\xFF'
        line2 = maxint + maxint + zero + minint + minint + \
                 'hello' + zero + '\x00\x00\x00'
        line3 = '\x01\x00\x00\x00' '\x64\x00\x00\x00' + zero + \
                 '\x05\x00\x00\x00' '\x05\x00\x00\x00' \
                 'hello' + zero + '\x00\x00\x00'
        self.expected = line1 + line2 + line3
        self.board_conf = boards.SnowballEmmcConfig()

    def create_files_structure(self, src_data):
        ''' Creates the data structure that the tested function
            needs as input'''
        files = []
        for line in src_data:
            files.append({'section_name': line[5],
                  'filename': 'N/A',
                  'align': line[3],
                  'offset': line[0],
                  'size': line[1],
                  'load_adress': 'N/A'})
        return files

    def test_create_toc_normal_case(self):
        ''' Creates a toc file, and then reads the created
            file and compares it to precomputed data'''
        correct_data = [(0, 0, 0, 0, 0, 'b'),
                        (0x7FFFFFFF, 0x7FFFFFFF, 0x7FFFFFFF, -1, -1, 'hello'),
                        (1, 100, 1000, 5, 10, 'hello')]
        files = self.create_files_structure(correct_data)
        filename = os.path.join(self.tempdir, 'toc')
        with open(filename, 'w') as f:
            self.board_conf.create_toc(f, files)
        with open(filename, 'r') as f:
            actual = f.read()
        self.assertEquals(96, len(actual))
        for i in range(len(actual)):
            self.assertEquals(self.expected[i], actual[i], 'Mismatch at ix' \
                ' %d, ref=%c, actual=%c' % (i, self.expected[i], actual[i]))

    def test_create_toc_error_too_large_section_name(self):
        '''Verify that trying to write past the end of the
           section name field raises an exception'''
        illegal_name_data = [(0, 0, 0, 0, 0, 'Too_longName')]
        files = self.create_files_structure(illegal_name_data)
        with open(os.path.join(self.tempdir, 'toc'), 'w') as f:
            self.assertRaises(AssertionError,
                              self.board_conf.create_toc,
                              f, files)

    def test_create_toc_error_negative_unsigned(self):
        '''Verify that trying to write a negative number to an unsigned
           field raises an exception'''
        illegal_unsigned_data = [(-3, 0, 0, 0, 0, 'xxx')]
        files = self.create_files_structure(illegal_unsigned_data)
        with open(os.path.join(self.tempdir, 'toc'), 'w') as f:
            self.assertRaises(struct.error,
                              self.board_conf.create_toc,
                              f, files)


class TestSnowballBootFiles(TestCaseWithFixtures):
    ''' Tests boards.SnowballEmmcConfig.install_snowball_boot_loader()'''
    ''' Tests boards.SnowballEmmcConfig._make_boot_files()'''
    ''' Tests boards.SnowballEmmcConfig.get_file_info()'''

    def setUp(self):
        ''' Create temporary directory to work in'''
        super(TestSnowballBootFiles, self).setUp()
        self.tempdir = self.useFixture(CreateTempDirFixture()).get_temp_dir()
        self.temp_bootdir_path = os.path.join(self.tempdir, 'boot')
        self.temp_configdir_path = os.path.join(self.tempdir, 'startfiles')
        if not os.path.exists(self.temp_bootdir_path):
            os.makedirs(self.temp_bootdir_path)
        if not os.path.exists(self.temp_configdir_path):
            os.makedirs(self.temp_configdir_path)
        self.snowball_config = get_board_config('snowball_emmc')
        self.snowball_config.hwpack_format = HardwarepackHandler.FORMAT_1

    def setupFiles(self):
        return self.create_test_files(self.temp_bootdir_path)

    def setupAndroidFiles(self):
        return self.create_test_files(self.temp_configdir_path)

    def create_test_files(self, path):
        ''' Adds some files in the temp dir that the tested function
            can use as input:
            * A config file, which the tested function reads to
              discover which binary files should be written to
              the loader partition.
            * Test versions of the binary files themselves,
              containing dummy data.
            Returns the expected value that the tested function should
            return, given these input files.  '''
        src_data = [('ISSW', 'boot_image_issw.bin', -1, 0, '5'),
                    ('X-LOADER', 'boot_image_x-loader.bin', -1, 0, '6'),
                    ('MEM_INIT', 'mem_init.bin', 0, 0x160000, '7'),
                    ('PWR_MGT', 'power_management.bin', 0, 0x170000, '8'),
                    ('NORMAL', 'u-boot.bin', 0, 0xBA0000, '9'),
                    ('UBOOT_ENV', 'u-boot-env.bin', 0, 0x00C1F000, '10')]
        # Create a config file
        cfg_file = os.path.join(
            path, self.snowball_config.snowball_startup_files_config)
        with open(cfg_file, 'w') as f:
            for line in src_data:
                # Write comments, so we test that the parser can read them
                f.write('#Yet another comment\n')
                # Write whitespace, so we test that the parser can handle them
                f.write('   \n\t\n \t \t \n')
                f.write('%s %s %i %#x %s\n' % line)
        expected = []
        # Define dummy binary files, containing nothing but their own
        # section names.
        for line in src_data:
            with open(os.path.join(path, line[1]), 'w') as f:
                f.write(line[0])
        #define the expected values read from the config file
        expected = []
        ofs = [self.snowball_config.TOC_SIZE,
               self.snowball_config.TOC_SIZE + len('ISSW'), 0x160000,
               0x170000, 0xBA0000, 0xC1F000]
        size = [len('ISSW'), len('X-LOADER'), len('MEM_INIT'), \
                len('PWR_MGT'), len('NORMAL'), len('UBOOT_ENV')]
        i = 0
        for line in src_data:
            filename = os.path.join(path, line[1])
            expected.append({'section_name': line[0],
                             'filename': filename,
                             'align': int(line[2]),
                             'offset': ofs[i],
                             'size': long(size[i]),
                             'load_adress': line[4]})
            i += 1
        return expected

    def test_get_file_info_relative_path(self):
        # Create a config file
        cfg_file = os.path.join(self.temp_bootdir_path,
                      self.snowball_config.snowball_startup_files_config)
        uboot_file = 'u-boot.bin'
        with open(cfg_file, 'w') as f:
                f.write('%s %s %i %#x %s\n' % ('NORMAL', uboot_file, 0,
                                               0xBA0000, '9'))
        with open(os.path.join(self.temp_bootdir_path, uboot_file), 'w') as f:
            file_info = self.snowball_config.get_file_info(
                self.tempdir, self.temp_bootdir_path)
        self.assertEquals(file_info[0]['filename'],
                          os.path.join(self.temp_bootdir_path, uboot_file))

    def test_get_file_info_abs_path(self):
        # Create a config file
        cfg_file = os.path.join(self.temp_bootdir_path,
                      self.snowball_config.snowball_startup_files_config)
        uboot_dir = tempfile.mkdtemp(dir=self.tempdir)
        uboot_file = os.path.join(uboot_dir, 'u-boot.bin')
        uboot_relative_file = uboot_file.replace(self.tempdir, '')
        with open(cfg_file, 'w') as f:
                f.write('%s %s %i %#x %s\n' % (
                        'NORMAL', uboot_relative_file, 0, 0xBA0000, '9'))
        with open(uboot_file, 'w') as f:
            file_info = self.snowball_config.get_file_info(
                self.tempdir, self.temp_bootdir_path)
        self.assertEquals(file_info[0]['filename'], uboot_file)

    def test_get_file_info_raises(self):
        # Create a config file
        cfg_file = os.path.join(self.temp_bootdir_path,
                      self.snowball_config.snowball_startup_files_config)
        with open(cfg_file, 'w') as f:
                f.write('%s %s %i %#x %s\n' % ('NORMAL', 'u-boot.bin', 0,
                                               0xBA0000, '9'))
        self.assertRaises(
            AssertionError, self.snowball_config.get_file_info,
            self.tempdir, self.temp_bootdir_path)

    def test_file_name_size(self):
        ''' Test using a to large toc file '''
        _, toc_filename = tempfile.mkstemp()
        atexit.register(os.unlink, toc_filename)
        filedata = 'X'
        bytes = self.snowball_config.TOC_SIZE + 1
        tmpfile = open(toc_filename, 'wb')
        for n in xrange(bytes):
            tmpfile.write(filedata)
        tmpfile.close()
        files = self.setupFiles()
        self.assertRaises(AssertionError,
            self.snowball_config.install_snowball_boot_loader,
            toc_filename, files, "boot_device_or_file",
            self.snowball_config.SNOWBALL_LOADER_START_S)

    def test_install_snowball_boot_loader_toc_dont_delete(self):
        fixture = self.useFixture(MockCmdRunnerPopenFixture())
        toc_filename = self.createTempFileAsFixture()
        files = self.setupFiles()
        self.snowball_config.install_snowball_boot_loader(toc_filename,
            files, "boot_device_or_file",
            self.snowball_config.SNOWBALL_LOADER_START_S)
        expected = [
            '%s dd if=%s of=boot_device_or_file bs=512 conv=notrunc' \
            ' seek=%s' % (sudo_args, toc_filename,
            self.snowball_config.SNOWBALL_LOADER_START_S),
            '%s dd if=%s/boot_image_issw.bin of=boot_device_or_file bs=512' \
            ' conv=notrunc seek=257' % (sudo_args, self.temp_bootdir_path),
            '%s dd if=%s/boot_image_x-loader.bin of=boot_device_or_file' \
            ' bs=1 conv=notrunc seek=131588'
            % (sudo_args, self.temp_bootdir_path),
            '%s dd if=%s/mem_init.bin of=boot_device_or_file bs=512' \
            ' conv=notrunc seek=3072' % (sudo_args, self.temp_bootdir_path),
            '%s dd if=%s/power_management.bin of=boot_device_or_file bs=512' \
            ' conv=notrunc seek=3200' % (sudo_args, self.temp_bootdir_path),
            '%s dd if=%s/u-boot.bin of=boot_device_or_file bs=512' \
            ' conv=notrunc seek=24064' % (sudo_args, self.temp_bootdir_path),
            '%s dd if=%s/u-boot-env.bin of=boot_device_or_file bs=512'
            ' conv=notrunc seek=25080' % (sudo_args, self.temp_bootdir_path)]

        self.assertEqual(expected, fixture.mock.commands_executed)

    def test_install_snowball_boot_loader_toc_delete(self):
        fixture = self.useFixture(MockCmdRunnerPopenFixture())
        toc_filename = self.createTempFileAsFixture()
        files = self.setupFiles()
        self.snowball_config.install_snowball_boot_loader(toc_filename,
            files, "boot_device_or_file",
            self.snowball_config.SNOWBALL_LOADER_START_S, True)
        expected = [
            '%s dd if=%s of=boot_device_or_file bs=512 conv=notrunc' \
            ' seek=%s' % (sudo_args, toc_filename,
            self.snowball_config.SNOWBALL_LOADER_START_S),
            '%s dd if=%s/boot_image_issw.bin of=boot_device_or_file bs=512' \
            ' conv=notrunc seek=257' % (sudo_args, self.temp_bootdir_path),
            '%s rm %s/boot_image_issw.bin' % (sudo_args,
            self.temp_bootdir_path),
            '%s dd if=%s/boot_image_x-loader.bin of=boot_device_or_file' \
            ' bs=1 conv=notrunc seek=131588'
            % (sudo_args, self.temp_bootdir_path),
            '%s rm %s/boot_image_x-loader.bin' % (sudo_args,
            self.temp_bootdir_path),
            '%s dd if=%s/mem_init.bin of=boot_device_or_file bs=512' \
            ' conv=notrunc seek=3072' % (sudo_args, self.temp_bootdir_path),
            '%s rm %s/mem_init.bin' % (sudo_args, self.temp_bootdir_path),
            '%s dd if=%s/power_management.bin of=boot_device_or_file bs=512' \
            ' conv=notrunc seek=3200' % (sudo_args, self.temp_bootdir_path),
            '%s rm %s/power_management.bin' % (sudo_args,
            self.temp_bootdir_path),
            '%s dd if=%s/u-boot.bin of=boot_device_or_file bs=512' \
            ' conv=notrunc seek=24064' % (sudo_args, self.temp_bootdir_path),
            '%s rm %s/u-boot.bin' % (sudo_args, self.temp_bootdir_path),
            '%s dd if=%s/u-boot-env.bin of=boot_device_or_file bs=512'
            ' conv=notrunc seek=25080' % (sudo_args, self.temp_bootdir_path),
            '%s rm %s/u-boot-env.bin' % (sudo_args, self.temp_bootdir_path)]

        self.assertEqual(expected, fixture.mock.commands_executed)

    def test_install_snowball_boot_loader_toc_android(self):
        fixture = self.useFixture(MockCmdRunnerPopenFixture())
        toc_filename = self.createTempFileAsFixture()
        files = self.setupFiles()
        board_conf = AndroidSnowballEmmcConfig()
        board_conf.install_snowball_boot_loader(
            toc_filename, files, "boot_device_or_file",
            board_conf.SNOWBALL_LOADER_START_S)
        expected = [
            '%s dd if=%s of=boot_device_or_file bs=512 conv=notrunc' \
            ' seek=%s' % (sudo_args, toc_filename,
            board_conf.SNOWBALL_LOADER_START_S),
            '%s dd if=%s/boot_image_issw.bin of=boot_device_or_file bs=512' \
            ' conv=notrunc seek=257' % (sudo_args, self.temp_bootdir_path),
            '%s dd if=%s/boot_image_x-loader.bin of=boot_device_or_file' \
            ' bs=1 conv=notrunc seek=131588'
            % (sudo_args, self.temp_bootdir_path),
            '%s dd if=%s/mem_init.bin of=boot_device_or_file bs=512' \
            ' conv=notrunc seek=3072' % (sudo_args, self.temp_bootdir_path),
            '%s dd if=%s/power_management.bin of=boot_device_or_file bs=512' \
            ' conv=notrunc seek=3200' % (sudo_args, self.temp_bootdir_path),
            '%s dd if=%s/u-boot.bin of=boot_device_or_file bs=512' \
            ' conv=notrunc seek=24064' % (sudo_args, self.temp_bootdir_path),
            '%s dd if=%s/u-boot-env.bin of=boot_device_or_file bs=512'
            ' conv=notrunc seek=25080' % (sudo_args, self.temp_bootdir_path)]

        self.assertEqual(expected, fixture.mock.commands_executed)

    def test_snowball_make_boot_files(self):
        fixture = self.useFixture(MockCmdRunnerPopenFixture())
        self.useFixture(MockSomethingFixture(tempfile, 'mkstemp',
            lambda: (-1, '/tmp/temp_snowball_make_boot_files')))
        self.setupFiles()
        k_img_file = os.path.join(self.tempdir, 'vmlinuz-1-ux500')
        i_img_file = os.path.join(self.tempdir, 'initrd.img-1-ux500')

        boot_env = self.snowball_config._get_boot_env(
            is_live=False, is_lowmem=False, consoles=[],
            rootfs_id="UUID=test_boot_env_uuid",
            i_img_data=None, d_img_data=None)
        self.snowball_config._make_boot_files(boot_env, self.tempdir,
            self.temp_bootdir_path, 'boot_device_or_file', k_img_file,
            i_img_file, None)
        expected = [
            '%s mkimage -A arm -O linux -T kernel -C none -a 0x00008000 -e' \
            ' 0x00008000 -n Linux -d %s %s/boot/uImage' % (sudo_args,
            k_img_file, self.tempdir),
            '%s cp /tmp/temp_snowball_make_boot_files %s/boot/boot.txt'
            % (sudo_args, self.tempdir),
            '%s mkimage -A arm -O linux -T script -C none -a 0 -e 0 -n boot' \
            ' script -d %s/boot/boot.txt %s/boot/flash.scr'
            % (sudo_args, self.tempdir, self.tempdir),
            '%s dd if=/tmp/temp_snowball_make_boot_files' \
            ' of=boot_device_or_file bs=512 conv=notrunc seek=256'
            % (sudo_args),
            '%s dd if=%s/boot/boot_image_issw.bin of=boot_device_or_file' \
            ' bs=512 conv=notrunc seek=257' % (sudo_args, self.tempdir),
            '%s rm %s/boot_image_issw.bin' % (sudo_args,
            self.temp_bootdir_path),
            '%s dd if=%s/boot/boot_image_x-loader.bin of=boot_device_or_file' \
            ' bs=1 conv=notrunc seek=131588' % (sudo_args, self.tempdir),
            '%s rm %s/boot_image_x-loader.bin' % (sudo_args,
            self.temp_bootdir_path),
            '%s dd if=%s/boot/mem_init.bin of=boot_device_or_file bs=512' \
            ' conv=notrunc seek=3072' % (sudo_args, self.tempdir),
            '%s rm %s/mem_init.bin' % (sudo_args, self.temp_bootdir_path),
            '%s dd if=%s/boot/power_management.bin of=boot_device_or_file' \
            ' bs=512 conv=notrunc seek=3200' % (sudo_args, self.tempdir),
            '%s rm %s/power_management.bin' % (sudo_args,
            self.temp_bootdir_path),
            '%s dd if=%s/boot/u-boot.bin of=boot_device_or_file bs=512' \
            ' conv=notrunc seek=24064' % (sudo_args, self.tempdir),
            '%s rm %s/u-boot.bin' % (sudo_args, self.temp_bootdir_path),
            '%s dd if=%s/boot/u-boot-env.bin of=boot_device_or_file bs=512' \
            ' conv=notrunc seek=25080' % (sudo_args, self.tempdir),
            '%s rm %s/u-boot-env.bin' % (sudo_args, self.temp_bootdir_path),
            '%s rm /tmp/temp_snowball_make_boot_files' % (sudo_args),
            '%s rm %s/startfiles.cfg' % (sudo_args, self.temp_bootdir_path)]

        self.assertEqual(expected, fixture.mock.commands_executed)

    def test_missing_files(self):
        '''When the files cannot be read, an IOError should be raised'''
        self.assertRaises(IOError,
                          self.snowball_config.get_file_info,
                          self.tempdir, self.temp_bootdir_path)

    def test_normal_case(self):
        expected = self.setupFiles()
        actual = self.snowball_config.get_file_info(
            self.tempdir, self.temp_bootdir_path)
        self.assertEquals(expected, actual)


class TestBootSteps(TestCaseWithFixtures):

    def setUp(self):
        super(TestBootSteps, self).setUp()
        self.funcs_calls = []
        self.mock_all_boards_funcs()

    def mock_all_boards_funcs(self):
        """Mock functions of boards module with a call tracer."""

        def mock_func_creator(name):
            return lambda *args, **kwargs: self.funcs_calls.append(name)

        for name in dir(boards):
            attr = getattr(boards, name)
            if type(attr) == types.FunctionType:
                self.useFixture(MockSomethingFixture(
                    linaro_image_tools.media_create.boards, name,
                    mock_func_creator(name)))

    def mock_set_appropriate_serial_tty(self, config):

        def set_appropriate_serial_tty_mock(chroot_dir):
            config.serial_tty = config._serial_tty

        config.set_appropriate_serial_tty = MagicMock(
            side_effect=set_appropriate_serial_tty_mock)

    def make_boot_files(self, config):
        def _get_kflavor_files_mock(path):
            if config.dtb_name is None:
                return (path, path, None)
            return (path, path, path)

        config._get_kflavor_files = MagicMock(
            side_effect=_get_kflavor_files_mock)

        config.make_boot_files('', False, False, [], '', '', '', '')

    def test_vexpress_steps(self):
        board_conf = boards.VexpressConfig()
        board_conf.hwpack_format = '1.0'
        self.make_boot_files(board_conf)
        expected = ['make_uImage', 'make_uInitrd']
        self.assertEqual(expected, self.funcs_calls)

    def test_vexpress_a9_steps(self):
        board_conf = boards.VexpressA9Config()
        board_conf.hwpack_format = '1.0'
        self.make_boot_files(board_conf)
        expected = ['make_uImage', 'make_uInitrd']
        self.assertEqual(expected, self.funcs_calls)

    def test_mx5_steps(self):
        board_conf = boards.Mx5Config()
        board_conf.hwpack_format = '1.0'
        board_conf.bootloader_flavor = 'bootloader_flavor'
        board_conf.hardwarepack_handler = (
            TestSetMetadata.MockHardwarepackHandler('ahwpack.tar.gz'))
        board_conf.hardwarepack_handler.get_format = (
            lambda: '1.0')
        self.make_boot_files(board_conf)
        expected = [
            'install_mx5_boot_loader', 'make_uImage', 'make_uInitrd',
            'make_dtb', 'make_boot_script']
        self.assertEqual(expected, self.funcs_calls)

    def test_smdkv310_steps(self):
        def mock_func_creator(name):
            return self.funcs_calls.append(name)

        board_conf = boards.SMDKV310Config()
        board_conf.hwpack_format = '1.0'
        board_conf.install_samsung_boot_loader = MagicMock()
        board_conf.install_samsung_boot_loader.return_value = \
            self.funcs_calls.append('install_samsung_boot_loader')
        self.useFixture(MockSomethingFixture(os.path, 'exists',
                                             lambda file: True))
        board_conf.hardwarepack_handler = (
            TestSetMetadata.MockHardwarepackHandler('ahwpack.tar.gz'))
        board_conf.hardwarepack_handler.get_format = (
            lambda: '1.0')
        self.make_boot_files(board_conf)
        expected = [
            'install_samsung_boot_loader', 'make_flashable_env', '_dd',
            'make_uImage', 'make_uInitrd', 'make_boot_script']
        self.assertEqual(expected, self.funcs_calls)

    def test_origen_steps(self):
        def mock_func_creator(name):
            return classmethod(
                lambda *args, **kwargs: self.funcs_calls.append(name))

        board_conf = boards.OrigenConfig()
        board_conf.hwpack_format = '1.0'
        board_conf.install_samsung_boot_loader = MagicMock()
        board_conf.install_samsung_boot_loader.return_value = \
            self.funcs_calls.append('install_samsung_boot_loader')
        self.useFixture(MockSomethingFixture(os.path, 'exists',
                                             lambda file: True))
        board_conf.hardwarepack_handler = (
            TestSetMetadata.MockHardwarepackHandler('ahwpack.tar.gz'))
        board_conf.hardwarepack_handler.get_format = (
            lambda: '1.0')
        self.make_boot_files(board_conf)
        expected = [
            'install_samsung_boot_loader', 'make_flashable_env', '_dd',
            'make_uImage', 'make_uInitrd', 'make_boot_script']
        self.assertEqual(expected, self.funcs_calls)

    def test_ux500_steps(self):
        board_conf = boards.Ux500Config()
        board_conf.hwpack_format = '1.0'
        self.make_boot_files(board_conf)
        expected = ['make_uImage', 'make_uInitrd', 'make_boot_script']
        self.assertEqual(expected, self.funcs_calls)

    def test_snowball_sd_steps(self):
        board_conf = boards.SnowballSdConfig()
        board_conf.hwpack_format = '1.0'
        self.make_boot_files(board_conf)
        expected = ['make_uImage', 'make_boot_script']
        self.assertEqual(expected, self.funcs_calls)

    def test_panda_steps(self):
        board_conf = boards.PandaConfig()
        board_conf.hwpack_format = '1.0'
        self.mock_set_appropriate_serial_tty(board_conf)
        self.make_boot_files(board_conf)
        expected = [
            'install_omap_boot_loader', 'make_uImage', 'make_uInitrd',
            'make_dtb', 'make_boot_script', 'make_boot_ini']
        self.assertEqual(expected, self.funcs_calls)

    def test_beagle_steps(self):
        board_conf = boards.BeagleConfig()
        board_conf.hwpack_format = '1.0'
        self.mock_set_appropriate_serial_tty(board_conf)
        self.make_boot_files(board_conf)
        expected = [
            'install_omap_boot_loader', 'make_uImage', 'make_uInitrd',
            'make_dtb', 'make_boot_script', 'make_boot_ini']
        self.assertEqual(expected, self.funcs_calls)

    def test_igep_steps(self):
        board_conf = boards.IgepConfig()
        board_conf.hwpack_format = '1.0'
        self.mock_set_appropriate_serial_tty(board_conf)
        self.make_boot_files(board_conf)
        expected = [
            'make_uImage', 'make_uInitrd', 'make_dtb', 'make_boot_script',
            'make_boot_ini']
        self.assertEqual(expected, self.funcs_calls)

    def test_overo_steps(self):
        board_conf = boards.OveroConfig()
        board_conf.hwpack_format = '1.0'
        self.mock_set_appropriate_serial_tty(board_conf)
        self.make_boot_files(board_conf)
        expected = [
            'install_omap_boot_loader', 'make_uImage', 'make_uInitrd',
            'make_dtb', 'make_boot_script', 'make_boot_ini']
        self.assertEqual(expected, self.funcs_calls)


class TestPopulateRawPartition(TestCaseWithFixtures):

    def setUp(self):
        super(TestPopulateRawPartition, self).setUp()
        self.funcs_calls = []
        self.mock_all_boards_funcs()

    def mock_all_boards_funcs(self):
        """Mock functions of boards module with a call tracer."""

        def mock_func_creator(name):
            return lambda *args, **kwargs: self.funcs_calls.append(name)

        for name in dir(boards):
            attr = getattr(boards, name)
            if type(attr) == types.FunctionType:
                self.useFixture(MockSomethingFixture(
                    linaro_image_tools.media_create.boards, name,
                    mock_func_creator(name)))

    def populate_raw_partition(self, config):
        config.populate_raw_partition('', '')

    def test_snowball_config_raises(self):
        self.assertRaises(NotImplementedError,
                          boards.SnowballSdConfig().snowball_config, '')

    def test_beagle_raw(self):
        self.populate_raw_partition(android_boards.AndroidBeagleConfig())
        expected = []
        self.assertEqual(expected, self.funcs_calls)

    def test_panda_raw(self):
        self.populate_raw_partition(android_boards.AndroidPandaConfig())
        expected = []
        self.assertEqual(expected, self.funcs_calls)

    def test_snowball_sd_raw(self):
        self.populate_raw_partition(boards.SnowballSdConfig())
        expected = []
        self.assertEqual(expected, self.funcs_calls)

    def test_snowball_emmc_raw(self):
        def mock_func_creator(name):
            return classmethod(
                lambda *args, **kwargs: self.funcs_calls.append(name))

        self.useFixture(MockSomethingFixture(
                linaro_image_tools.media_create.boards.SnowballEmmcConfig,
                'get_file_info',
                mock_func_creator('get_file_info')))
        self.useFixture(MockSomethingFixture(
                linaro_image_tools.media_create.boards.SnowballEmmcConfig,
                'create_toc',
                mock_func_creator('create_toc')))
        self.useFixture(MockSomethingFixture(
                linaro_image_tools.media_create.boards.SnowballEmmcConfig,
                'install_snowball_boot_loader',
                mock_func_creator('install_snowball_boot_loader')))
        self.useFixture(MockSomethingFixture(
                linaro_image_tools.media_create.boards.SnowballEmmcConfig,
                'delete_file',
                mock_func_creator('delete_file')))
        self.populate_raw_partition(boards.SnowballEmmcConfig())
        expected = ['get_file_info', 'create_toc',
                    'install_snowball_boot_loader', 'delete_file',
                    'delete_file']
        # Test that we run the Snowball populate_raw_partition() and
        # delete both the toc and startfiles.
        self.assertEqual(expected, self.funcs_calls)

    def test_smdkv310_raw(self):
        self.useFixture(MockSomethingFixture(os.path, 'getsize',
                                             lambda file: 1))

        self.populate_raw_partition(boards.SMDKV310Config())
        expected = ['_dd', '_dd', '_dd']
        self.assertEqual(expected, self.funcs_calls)

    def test_mx53loco_raw(self):
        self.populate_raw_partition(boards.Mx53LoCoConfig())
        expected = []
        self.assertEqual(expected, self.funcs_calls)

    def test_origen_raw(self):
        self.useFixture(MockSomethingFixture(os.path, 'getsize',
                                             lambda file: 1))

        self.populate_raw_partition(boards.OrigenConfig())
        expected = ['_dd', '_dd', '_dd']
        self.assertEqual(expected, self.funcs_calls)

    def test_vexpress_a9_raw(self):
        self.populate_raw_partition(boards.VexpressA9Config())
        expected = []
        self.assertEqual(expected, self.funcs_calls)


class TestPopulateRawPartitionAndroid(TestCaseWithFixtures):

    def setUp(self):
        super(TestPopulateRawPartitionAndroid, self).setUp()
        self.funcs_calls = []

    def populate_raw_partition(self, config):
        config.populate_raw_partition('', '')

    def test_beagle_raw(self):
        self.populate_raw_partition(android_boards.AndroidBeagleConfig())
        expected = []
        self.assertEqual(expected, self.funcs_calls)

    def test_panda_raw(self):
        self.populate_raw_partition(android_boards.AndroidPandaConfig())
        expected = []
        self.assertEqual(expected, self.funcs_calls)

    def test_snowball_sd_raw(self):
        self.populate_raw_partition(android_boards.AndroidSnowballSdConfig())
        expected = []
        self.assertEqual(expected, self.funcs_calls)

    def test_snowball_emmc_raw(self):
        def mock_func_creator(name):
            return classmethod(
                lambda *args, **kwargs: self.funcs_calls.append(name))

        self.useFixture(MockSomethingFixture(os.path, 'exists',
                                             lambda file: True))
        fixture = MockCmdRunnerPopenFixture()
        self.useFixture(fixture)
        expected_commands = ['sudo -E cp boot/u-boot.bin ./startupfiles']

        self.useFixture(MockSomethingFixture(
                android_boards.AndroidSnowballEmmcConfig,
                'get_file_info',
                mock_func_creator('get_file_info')))
        self.useFixture(MockSomethingFixture(
                android_boards.AndroidSnowballEmmcConfig,
                'create_toc',
                mock_func_creator('create_toc')))
        self.useFixture(MockSomethingFixture(
                android_boards.AndroidSnowballEmmcConfig,
                'install_snowball_boot_loader',
                mock_func_creator('install_snowball_boot_loader')))
        self.useFixture(MockSomethingFixture(
                android_boards.AndroidSnowballEmmcConfig,
                'delete_file',
                mock_func_creator('delete_file')))
        self.populate_raw_partition(android_boards.AndroidSnowballEmmcConfig())
        expected_calls = ['get_file_info', 'create_toc',
                    'install_snowball_boot_loader', 'delete_file']
        # Test that we copy the u-boot files to the local startupfiles dir.
        self.assertEqual(expected_commands, fixture.mock.commands_executed)
        # Test that we run the Snowball populate_raw_partition() and only
        # delete the toc.
        self.assertEqual(expected_calls, self.funcs_calls)

    def test_smdkv310_raw(self):
        fixture = MockCmdRunnerPopenFixture()
        self.useFixture(fixture)
        expected_commands = [
            'sudo -E dd if=/dev/zero of= bs=512 conv=notrunc count=32 seek=33',
            ('sudo -E dd if=boot/u-boot-mmc-spl.bin of= '
             'bs=512 conv=notrunc seek=1'),
            'sudo -E dd if=boot/u-boot.bin of= bs=512 conv=notrunc seek=65']
        self.useFixture(MockSomethingFixture(os.path, 'getsize',
                                             lambda file: 1))

        self.populate_raw_partition(android_boards.AndroidSMDKV310Config())
        expected_calls = []
        # Test that we dd the files
        self.assertEqual(expected_commands, fixture.mock.commands_executed)
        self.assertEqual(expected_calls, self.funcs_calls)

    def test_mx53loco_raw(self):
        self.populate_raw_partition(android_boards.AndroidMx53LoCoConfig())
        expected = []
        self.assertEqual(expected, self.funcs_calls)

    def test_origen_raw(self):
        fixture = MockCmdRunnerPopenFixture()
        self.useFixture(fixture)
        expected_commands = [
            'sudo -E dd if=/dev/zero of= bs=512 conv=notrunc count=32 seek=33',
            ('sudo -E dd if=boot/u-boot-mmc-spl.bin of= bs=512 '
             'conv=notrunc seek=1'),
            'sudo -E dd if=boot/u-boot.bin of= bs=512 conv=notrunc seek=65']
        self.useFixture(MockSomethingFixture(os.path, 'getsize',
                                             lambda file: 1))

        self.populate_raw_partition(android_boards.AndroidOrigenConfig())
        expected = []
        # Test that we dd the files
        self.assertEqual(expected_commands, fixture.mock.commands_executed)
        self.assertEqual(expected, self.funcs_calls)

    def test_vexpress_raw(self):
        self.populate_raw_partition(android_boards.AndroidVexpressConfig())
        expected = []
        self.assertEqual(expected, self.funcs_calls)


class TestAlignPartition(TestCase):

    def test_align_up_none(self):
        self.assertEqual(1024, align_up(1024, 1))

    def test_align_up_no_rounding(self):
        self.assertEqual(512, align_up(512, 512))

    def test_align_up_rounding(self):
        self.assertEqual(512, align_up(1, 512))

    def test_align_partition_4_mib_4_mib(self):
        expected = (4 * 1024 * 1024, 8 * 1024 * 1024 - 1, 4 * 1024 * 1024)
        self.assertEqual(expected,
            align_partition(1, 1, 4 * 1024 * 1024, 4 * 1024 * 1024))

    def test_align_partition_none_4_mib(self):
        expected = (1, 4 * 1024 * 1024 - 1, 4 * 1024 * 1024 - 1)
        self.assertEqual(expected,
            align_partition(1, 1, 1, 4 * 1024 * 1024))


class TestFixForBug697824(TestCaseWithFixtures):

    def mock_set_appropriate_serial_tty(self, config):

        def set_appropriate_serial_tty_mock(arg):
            self.set_appropriate_serial_tty_called = True

        # Need to mock all the calls done from make_boot_files in order
        # to be able to correctly call it.
        config._get_kflavor_files = MagicMock(return_value=('', '', ''))
        config._get_boot_env = MagicMock(return_value=None)
        config._make_boot_files = MagicMock()
        config._make_boot_files_v2 = MagicMock()
        config.set_appropriate_serial_tty = MagicMock(
             side_effect=set_appropriate_serial_tty_mock)

    def test_omap_make_boot_files(self):
        self.set_appropriate_serial_tty_called = False

        board_conf = boards.BeagleConfig()
        board_conf.hwpack_format = HardwarepackHandler.FORMAT_1
        self.mock_set_appropriate_serial_tty(board_conf)
        # We don't need to worry about what's passed to make_boot_files()
        # because we mock the method which does the real work above and here
        # we're only interested in ensuring that OmapConfig.make_boot_files()
        # calls set_appropriate_serial_tty().
        board_conf.make_boot_files(
            None, None, None, None, None, None, None, None)
        self.assertTrue(
            self.set_appropriate_serial_tty_called,
            "make_boot_files didn't call set_appropriate_serial_tty")

    def test_omap_make_boot_files_v2(self):
        self.set_appropriate_serial_tty_called = False

        board_conf = boards.BeagleConfig()
        board_conf.hwpack_format = HardwarepackHandler.FORMAT_2
        self.mock_set_appropriate_serial_tty(board_conf)
        # We don't need to worry about what's passed to make_boot_files()
        # because we mock the method which does the real work above and here
        # we're only interested in ensuring that OmapConfig.make_boot_files()
        # does not call set_appropriate_serial_tty().
        board_conf.make_boot_files(
            None, None, None, None, None, None, None, None)
        self.assertFalse(
            self.set_appropriate_serial_tty_called,
            "make_boot_files called set_appropriate_serial_tty")

    def test_set_appropriate_serial_tty_old_kernel(self):
        tempdir = self.useFixture(CreateTempDirFixture()).tempdir
        boot_dir = os.path.join(tempdir, 'boot')
        os.makedirs(boot_dir)
        open(os.path.join(boot_dir, 'vmlinuz-2.6.35-23-foo'), 'w').close()
        board_conf = boards.BeagleConfig()
        board_conf.hwpack_format = '1.0'
        board_conf.set_appropriate_serial_tty(tempdir)
        self.assertEquals('ttyS2', board_conf.serial_tty)

    def test_set_appropriate_serial_tty_new_kernel(self):
        tempdir = self.useFixture(CreateTempDirFixture()).tempdir
        boot_dir = os.path.join(tempdir, 'boot')
        os.makedirs(boot_dir)
        open(os.path.join(boot_dir, 'vmlinuz-2.6.36-13-foo'), 'w').close()
        board_conf = boards.BeagleConfig()
        board_conf.hwpack_format = '1.0'
        board_conf.set_appropriate_serial_tty(tempdir)
        self.assertEquals('ttyO2', board_conf.serial_tty)

    def test_set_appropriate_serial_tty_three_dot_oh_kernel(self):
        tempdir = self.useFixture(CreateTempDirFixture()).tempdir
        boot_dir = os.path.join(tempdir, 'boot')
        os.makedirs(boot_dir)
        open(os.path.join(boot_dir, 'vmlinuz-3.0-13-foo'), 'w').close()
        board_conf = boards.BeagleConfig()
        board_conf.hwpack_format = '1.0'
        board_conf.set_appropriate_serial_tty(tempdir)
        self.assertEquals('ttyO2', board_conf.serial_tty)


class TestGetSfdiskCmd(TestCase):

    def set_up_config(self, config):
        config.hwpack_format = '1.0'

    def test_default(self):
        board_conf = BoardConfig()
        self.set_up_config(board_conf)
        self.assertEqual(
            '63,106432,0x0C,*\n106496,,,-', board_conf.get_sfdisk_cmd())

    def test_default_aligned(self):
        board_conf = BoardConfig()
        self.set_up_config(board_conf)
        self.assertEqual(
            '8192,106496,0x0C,*\n114688,,,-',
            board_conf.get_sfdisk_cmd(should_align_boot_part=True))

    def test_mx5(self):
        board_conf = boards.Mx5Config()
        board_conf.hwpack_format = '1.0'
        self.assertEqual(
            '1,8191,0xDA\n8192,106496,0x0C,*\n114688,,,-',
            board_conf.get_sfdisk_cmd())

    def test_snowball_sd(self):
        board_conf = boards.SnowballSdConfig()
        self.set_up_config(board_conf)
        self.assertEqual(
            '63,106432,0x0C,*\n106496,,,-', board_conf.get_sfdisk_cmd())

    def test_snowball_emmc(self):
        board_conf = boards.SnowballEmmcConfig()
        self.set_up_config(board_conf)
        self.assertEqual(
            '256,7936,0xDA\n8192,106496,0x0C,*\n114688,,,-',
            board_conf.get_sfdisk_cmd())

    def test_smdkv310(self):
        board_conf = get_board_config('smdkv310')
        self.set_up_config(board_conf)
        self.assertEquals(
            '1,8191,0xDA\n8192,106496,0x0C,*\n114688,,,-',
            board_conf.get_sfdisk_cmd())

    def test_origen(self):
        board_conf = get_board_config('origen')
        self.set_up_config(board_conf)
        self.assertEquals(
            '1,8191,0xDA\n8192,106496,0x0C,*\n114688,,,-',
            board_conf.get_sfdisk_cmd())

    def test_panda_android(self):
        self.assertEqual(
            '63,270272,0x0C,*\n270336,1048576,L\n1318912,524288,L\n'
            '1843200,-,E\n1843200,1048576,L\n2891776,,,-',
            android_boards.AndroidPandaConfig().get_sfdisk_cmd())

    def test_origen_android(self):
        self.assertEqual(
            '1,8191,0xDA\n8253,270274,0x0C,*\n278528,1048576,L\n'
            '1327104,-,E\n1327104,524288,L\n1851392,1048576,L\n2899968,,,-',
            android_boards.AndroidOrigenConfig().get_sfdisk_cmd())

    def test_snowball_emmc_android(self):
        self.assertEqual(
            '256,7936,0xDA\n8192,262144,0x0C,*\n270336,1048576,L\n'
            '1318912,-,E\n1318912,524288,L\n1843200,1048576,L\n2891776,,,-',
            android_boards.AndroidSnowballEmmcConfig().get_sfdisk_cmd())

    def test_vexpress_android(self):
        self.assertEqual(
            '63,270272,0x0E,*\n270336,1048576,L\n1318912,524288,L\n'
            '1843200,-,E\n1843200,1048576,L\n2891776,,,-',
            android_boards.AndroidVexpressConfig().get_sfdisk_cmd())

    def test_mx5_android(self):
        self.assertEqual(
            '1,8191,0xDA\n8192,262144,0x0C,*\n270336,1048576,L\n'
            '1318912,-,E\n1318912,524288,L\n1843200,1048576,L\n2891776,,,-',
            android_boards.AndroidMx53LoCoConfig().get_sfdisk_cmd())

    def test_mx6_android(self):
        self.assertEqual(
            '1,8191,0xDA\n8192,262144,0x0C,*\n270336,1048576,L\n'
            '1318912,-,E\n1318912,524288,L\n1843200,1048576,L\n2891776,,,-',
            android_boards.AndroidMx6QSabreliteConfig().get_sfdisk_cmd())


class TestGetSfdiskCmdV2(TestCase):

    def test_mx5(self):
        board_conf = boards.Mx5Config()
        board_conf.partition_layout = 'reserved_bootfs_rootfs'
        self.assertEqual(
            '1,8191,0xDA\n8192,106496,0x0C,*\n114688,,,-',
            board_conf.get_sfdisk_cmd())

    def test_snowball_sd(self):
        board_conf = boards.SnowballSdConfig()
        board_conf.partition_layout = 'bootfs_rootfs'
        self.assertEqual(
            '63,106432,0x0C,*\n106496,,,-',
            board_conf.get_sfdisk_cmd())

    def test_snowball_emmc(self):
        board_conf = boards.SnowballEmmcConfig()
        board_conf.partition_layout = 'reserved_bootfs_rootfs'
        board_conf.loader_start_s = (128 * 1024) / SECTOR_SIZE
        self.assertEqual(
            '256,7936,0xDA\n8192,106496,0x0C,*\n114688,,,-',
            board_conf.get_sfdisk_cmd())

    def test_smdkv310(self):
<<<<<<< HEAD
        board_conf = get_board_config('smdkv310')
        board_conf.partition_layout = 'reserved_bootfs_rootfs'
        board_conf.LOADER_MIN_SIZE_S = (
            board_conf.samsung_v310_bl2_start +
            board_conf.samsung_v310_bl2_len -
            board_conf.samsung_v310_bl1_start)
=======
        class config(board_configs['smdkv310']):
            partition_layout = 'reserved_bootfs_rootfs'
            LOADER_MIN_SIZE_S = (boards.BoardConfig.samsung_bl1_start +
                                 boards.BoardConfig.samsung_bl1_len +
                                 boards.BoardConfig.samsung_bl2_len +
                                 boards.BoardConfig.samsung_env_len)
>>>>>>> 7c3af93a
        self.assertEquals(
            '1,8191,0xDA\n8192,106496,0x0C,*\n114688,,,-',
            board_conf.get_sfdisk_cmd())

    def test_origen(self):
<<<<<<< HEAD
        board_conf = get_board_config('origen')
        board_conf.partition_layout = 'reserved_bootfs_rootfs'
        board_conf.LOADER_MIN_SIZE_S = (
                                 board_conf.samsung_v310_bl2_start +
                                 board_conf.samsung_v310_bl2_len -
                                 board_conf.samsung_v310_bl1_start)
=======
        class config(board_configs['origen']):
            partition_layout = 'reserved_bootfs_rootfs'
            LOADER_MIN_SIZE_S = (boards.BoardConfig.samsung_bl1_start +
                                 boards.BoardConfig.samsung_bl1_len +
                                 boards.BoardConfig.samsung_bl2_len +
                                 boards.BoardConfig.samsung_env_len)
>>>>>>> 7c3af93a
        self.assertEquals(
            '1,8191,0xDA\n8192,106496,0x0C,*\n114688,,,-',
            board_conf.get_sfdisk_cmd())


class TestGetBootCmd(TestCase):

    def test_vexpress(self):
        board_conf = get_board_config('vexpress')
        boot_commands = board_conf._get_boot_env(
            is_live=False, is_lowmem=False, consoles=['ttyXXX'],
            rootfs_id="UUID=deadbeef", i_img_data="initrd", d_img_data=None)
        expected = {
            'bootargs': 'console=tty0 console=ttyAMA0,38400n8 '
                        'console=ttyXXX  root=UUID=deadbeef rootwait ro',
            'bootcmd': 'fatload mmc 0:1 0x60000000 uImage; '
                       'fatload mmc 0:1 0x62000000 uInitrd; '
                       'bootm 0x60000000 0x62000000',
            'fdt_high': '0xffffffff',
            'initrd_high': '0xffffffff'}
        self.assertEqual(expected, boot_commands)

    def test_vexpress_a9(self):
        board_conf = get_board_config('vexpress-a9')
        boot_commands = board_conf._get_boot_env(
            is_live=False, is_lowmem=False, consoles=['ttyXXX'],
            rootfs_id="UUID=deadbeef", i_img_data="initrd", d_img_data=None)
        expected = {
            'bootargs': 'console=tty0 console=ttyAMA0,38400n8 '
                        'console=ttyXXX  root=UUID=deadbeef rootwait ro',
            'bootcmd': 'fatload mmc 0:1 0x60000000 uImage; '
                       'fatload mmc 0:1 0x62000000 uInitrd; '
                       'bootm 0x60000000 0x62000000',
            'fdt_high': '0xffffffff',
            'initrd_high': '0xffffffff'}
        self.assertEqual(expected, boot_commands)

    def test_mx51(self):
        board_conf = boards.Mx51Config()
        boot_commands = board_conf._get_boot_env(
            is_live=False, is_lowmem=False, consoles=[],
            rootfs_id="UUID=deadbeef", i_img_data="initrd",
            d_img_data="mx51.dtb")
        expected = {
            'bootargs': 'console=tty0 console=ttymxc0,115200n8  '
                        'root=UUID=deadbeef rootwait ro',
            'bootcmd': 'fatload mmc 0:2 0x90000000 uImage; '
                       'fatload mmc 0:2 0x92000000 uInitrd; '
                       'fatload mmc 0:2 0x91ff0000 board.dtb; '
                       'bootm 0x90000000 0x92000000 0x91ff0000',
            'fdt_high': '0xffffffff',
            'initrd_high': '0xffffffff'}
        self.assertEqual(expected, boot_commands)

    def test_smdkv310(self):
        board_conf = get_board_config('smdkv310')
        boot_commands = board_conf._get_boot_env(
            is_live=False, is_lowmem=False, consoles=[],
            rootfs_id="UUID=deadbeef", i_img_data="initrd", d_img_data=None)
        expected = {
            'bootargs': 'console=ttySAC1,115200n8  root=UUID=deadbeef '
                        'rootwait ro',
             'bootcmd': 'fatload mmc 0:2 0x40007000 uImage; '
                        'fatload mmc 0:2 0x42000000 uInitrd; '
                        'bootm 0x40007000 0x42000000',
             'ethact': 'smc911x-0',
             'ethaddr': '00:40:5c:26:0a:5b',
            'fdt_high': '0xffffffff',
            'initrd_high': '0xffffffff'}
        self.assertEqual(expected, boot_commands)

    def test_origen(self):
        board_conf = get_board_config('origen')
        boot_commands = board_conf._get_boot_env(
            is_live=False, is_lowmem=False, consoles=[],
            rootfs_id="UUID=deadbeef", i_img_data="initrd", d_img_data=None)
        expected = {
            'bootargs': 'console=ttySAC2,115200n8  root=UUID=deadbeef '
                        'rootwait ro',
             'bootcmd': 'fatload mmc 0:2 0x40007000 uImage; '
                        'fatload mmc 0:2 0x42000000 uInitrd; '
                        'bootm 0x40007000 0x42000000',
            'fdt_high': '0xffffffff',
            'initrd_high': '0xffffffff'}
        self.assertEqual(expected, boot_commands)

    def test_ux500(self):
        board_conf = get_board_config('ux500')
        boot_commands = board_conf._get_boot_env(
            is_live=False, is_lowmem=False, consoles=[],
            rootfs_id="UUID=deadbeef", i_img_data="initrd", d_img_data=None)
        expected = {
            'bootargs': 'console=tty0 console=ttyAMA2,115200n8  '
                        'root=UUID=deadbeef rootwait ro earlyprintk '
                        'rootdelay=1 fixrtc nocompcache mem=96M@0 '
                        'mem_modem=32M@96M mem=44M@128M pmem=22M@172M '
                        'mem=30M@194M mem_mali=32M@224M pmem_hwb=54M@256M '
                        'hwmem=48M@302M mem=152M@360M',
            'bootcmd': 'fatload mmc 1:1 0x00100000 uImage; '
                       'fatload mmc 1:1 0x08000000 uInitrd; '
                       'bootm 0x00100000 0x08000000',
            'fdt_high': '0xffffffff',
            'initrd_high': '0xffffffff'}
        self.assertEqual(expected, boot_commands)

    def test_snowball_emmc(self):
        board_conf = get_board_config('snowball_emmc')
        boot_commands = board_conf._get_boot_env(
            is_live=False, is_lowmem=False, consoles=[],
            rootfs_id="UUID=deadbeef", i_img_data="initrd", d_img_data=None)
        expected = {
            'bootargs': 'console=tty0 console=ttyAMA2,115200n8  '
                        'root=UUID=deadbeef rootwait ro earlyprintk '
                        'rootdelay=1 fixrtc nocompcache mem=96M@0 '
                        'mem_modem=32M@96M mem=44M@128M pmem=22M@172M '
                        'mem=30M@194M mem_mali=32M@224M pmem_hwb=54M@256M '
                        'hwmem=48M@302M mem=152M@360M',
            'bootcmd': 'fatload mmc 1:1 0x00100000 uImage; '
                       'fatload mmc 1:1 0x08000000 uInitrd; '
                       'bootm 0x00100000 0x08000000',
            'fdt_high': '0xffffffff',
            'initrd_high': '0xffffffff'}
        self.assertEqual(expected, boot_commands)

    def test_panda(self):
        # XXX: To fix bug 697824 we have to change class attributes of our
        # OMAP board configs, and some tests do that so to make sure they
        # don't interfere with us we'll reset that before doing anything.
        config = get_board_config('panda')
        config.serial_tty = config._serial_tty
        boot_commands = config._get_boot_env(
            is_live=False, is_lowmem=False, consoles=[],
            rootfs_id="UUID=deadbeef", i_img_data="initrd",
            d_img_data="panda.dtb")
        expected = {
            'bootargs': 'console=tty0 console=ttyO2,115200n8  '
                        'root=UUID=deadbeef rootwait ro earlyprintk fixrtc '
                        'nocompcache vram=48M omapfb.vram=0:24M '
                        'mem=456M@0x80000000 mem=512M@0xA0000000',
            'bootcmd': 'fatload mmc 0:1 0x80200000 uImage; '
                       'fatload mmc 0:1 0x81600000 uInitrd; '
                       'fatload mmc 0:1 0x815f0000 board.dtb; '
                       'bootm 0x80200000 0x81600000 0x815f0000',
            'fdt_high': '0xffffffff',
            'initrd_high': '0xffffffff'}
        self.assertEqual(expected, boot_commands)

    def test_beagle(self):
        # XXX: To fix bug 697824 we have to change class attributes of our
        # OMAP board configs, and some tests do that so to make sure they
        # don't interfere with us we'll reset that before doing anything.
        config = get_board_config('beagle')
        config.serial_tty = config._serial_tty
        boot_commands = config._get_boot_env(
            is_live=False, is_lowmem=False, consoles=[],
            rootfs_id="UUID=deadbeef", i_img_data="initrd",
            d_img_data="beagle.dtb")
        expected = {
            'bootargs': 'console=tty0 console=ttyO2,115200n8  '
                        'root=UUID=deadbeef rootwait ro earlyprintk fixrtc '
                        'nocompcache vram=12M '
                        'omapfb.mode=dvi:1280x720MR-16@60 mpurate=${mpurate}',
            'bootcmd': 'fatload mmc 0:1 0x80000000 uImage; '
                       'fatload mmc 0:1 0x81600000 uInitrd; '
                       'fatload mmc 0:1 0x815f0000 board.dtb; '
                       'bootm 0x80000000 0x81600000 0x815f0000',
            'fdt_high': '0xffffffff',
            'initrd_high': '0xffffffff'}
        self.assertEqual(expected, boot_commands)

    def test_igep(self):
        # XXX: To fix bug 697824 we have to change class attributes of our
        # OMAP board configs, and some tests do that so to make sure they
        # don't interfere with us we'll reset that before doing anything.
        config = boards.IgepConfig()
        config.serial_tty = config._serial_tty
        boot_cmd = config._get_boot_env(
            is_live=False, is_lowmem=False, consoles=[],
            rootfs_id="UUID=deadbeef", i_img_data="initrd",
            d_img_data="igep.dtb")
        expected = {
            'bootargs': 'console=tty0 console=ttyO2,115200n8  '
                        'root=UUID=deadbeef rootwait ro earlyprintk fixrtc '
                        'nocompcache vram=12M '
                        'omapfb.mode=dvi:1280x720MR-16@60 mpurate=${mpurate}',
            'bootcmd': 'fatload mmc 0:1 0x80000000 uImage; '
                       'fatload mmc 0:1 0x81600000 uInitrd; '
                       'fatload mmc 0:1 0x815f0000 board.dtb; '
                       'bootm 0x80000000 0x81600000 0x815f0000',
            'fdt_high': '0xffffffff',
            'initrd_high': '0xffffffff'}
        self.assertEqual(expected, boot_cmd)

    def test_overo(self):
        # XXX: To fix bug 697824 we have to change class attributes of our
        # OMAP board configs, and some tests do that so to make sure they
        # don't interfere with us we'll reset that before doing anything.
        config = get_board_config('overo')
        config.serial_tty = config._serial_tty
        boot_commands = config._get_boot_env(
            is_live=False, is_lowmem=False, consoles=[],
            rootfs_id="UUID=deadbeef", i_img_data="initrd",
            d_img_data="overo.dtb")
        expected = {
            'bootargs': 'console=tty0 console=ttyO2,115200n8  '
                        'root=UUID=deadbeef rootwait ro earlyprintk '
                        'mpurate=${mpurate} vram=12M '
                        'omapdss.def_disp=${defaultdisplay} '
                        'omapfb.mode=dvi:${dvimode}',
            'bootcmd': 'fatload mmc 0:1 0x80000000 uImage; '
                       'fatload mmc 0:1 0x81600000 uInitrd; '
                       'fatload mmc 0:1 0x815f0000 board.dtb; '
                       'bootm 0x80000000 0x81600000 0x815f0000',
            'fdt_high': '0xffffffff',
            'initrd_high': '0xffffffff'}
        self.assertEqual(expected, boot_commands)


class TestExtraBootCmd(TestCaseWithFixtures):

    def setUp(self):
        super(TestExtraBootCmd, self).setUp()
        self.board_conf = BoardConfig()

    def test_extra_boot_args_options_is_picked_by_get_boot_env(self):
        boot_args = 'whatever'

        self.board_conf.extra_boot_args_options = boot_args
        boot_commands = self.board_conf._get_boot_env(
            is_live=False, is_lowmem=False, consoles=['ttyXXX'],
            rootfs_id="UUID=deadbeef", i_img_data=None, d_img_data=None)
        expected = (
            ' console=ttyXXX  root=UUID=deadbeef rootwait ro %s' % boot_args)
        self.assertEqual(expected, boot_commands['bootargs'])

    def test_passing_None_to_add_boot_args(self):
        boot_args = 'extra-args'

        self.board_conf.extra_boot_args_options = boot_args
        self.board_conf.add_boot_args(None)
        self.assertEqual(boot_args, self.board_conf.extra_boot_args_options)

    def test_passing_string_to_add_boot_args(self):
        boot_args = 'extra-args'
        extra_args = 'user-args'

        self.board_conf.extra_boot_args_options = boot_args
        self.board_conf.add_boot_args(extra_args)
        self.assertEqual(
            "%s %s" % (boot_args, extra_args),
            self.board_conf.extra_boot_args_options)

    def test_passing_string_to_add_boot_args_with_no_default_extra_args(self):
        extra_args = 'user-args'

        self.board_conf.add_boot_args(extra_args)
        self.assertEqual(extra_args, self.board_conf.extra_boot_args_options)

    def test_add_boot_args_from_file(self):
        boot_args = 'extra-args'
        extra_args = 'user-args'
        boot_arg_path = self.createTempFileAsFixture()
        with open(boot_arg_path, 'w') as boot_arg_file:
            boot_arg_file.write(extra_args)

        self.board_conf.extra_boot_args_options = boot_args
        self.board_conf.add_boot_args_from_file(boot_arg_path)
        self.assertEqual(
            "%s %s" % (boot_args, extra_args),
            self.board_conf.extra_boot_args_options)

    def test_passing_None_to_add_boot_args_from_file(self):
        boot_args = 'extra-args'

        self.board_conf.extra_boot_args_options = boot_args
        self.board_conf.add_boot_args_from_file(None)
        self.assertEqual(boot_args, self.board_conf.extra_boot_args_options)

    def test_add_boot_args_from_file_strips_whitespace_from_file(self):
        boot_args = 'extra-args'
        extra_args = 'user-args'
        boot_arg_path = self.createTempFileAsFixture()
        with open(boot_arg_path, 'w') as boot_arg_file:
            boot_arg_file.write('\n\n \t ' + extra_args + '  \n\n')

        self.board_conf.extra_boot_args_options = boot_args
        self.board_conf.add_boot_args_from_file(boot_arg_path)
        self.assertEqual(
            "%s %s" % (boot_args, extra_args),
            self.board_conf.extra_boot_args_options)


class TestUnpackBinaryTarball(TestCaseWithFixtures):

    def setUp(self):
        super(TestUnpackBinaryTarball, self).setUp()

        self.tar_dir_fixture = CreateTempDirFixture()
        self.useFixture(self.tar_dir_fixture)

        self.tarball_fixture = CreateTarballFixture(
            self.tar_dir_fixture.get_temp_dir())
        self.useFixture(self.tarball_fixture)

    def test_unpack_binary_tarball(self):
        tmp_dir = self.useFixture(CreateTempDirFixture()).get_temp_dir()
        rc = unpack_binary_tarball(
            self.tarball_fixture.get_tarball(), tmp_dir, as_root=False)
        self.assertEqual(rc, 0)


class TestGetUuid(TestCaseWithFixtures):

    def setUp(self):
        super(TestGetUuid, self).setUp()

    def test_get_uuid(self):
        fixture = MockCmdRunnerPopenFixture()
        self.useFixture(fixture)
        get_uuid("/dev/rootfs")
        self.assertEquals(
            ["%s blkid -o udev -p -c /dev/null /dev/rootfs" % sudo_args],
            fixture.mock.commands_executed)

    def test_parse_blkid_output(self):
        output = (
            "ID_FS_UUID=67d641db-ea7d-4acf-9f46-5f1f8275dce2\n"
            "ID_FS_UUID_ENC=67d641db-ea7d-4acf-9f46-5f1f8275dce2\n"
            "ID_FS_TYPE=ext4\n")
        uuid = _parse_blkid_output(output)
        self.assertEquals("67d641db-ea7d-4acf-9f46-5f1f8275dce2", uuid)


class TestBoards(TestCaseWithFixtures):

    def _mock_get_file_matching(self):
        self.useFixture(MockSomethingFixture(
            boards, '_get_file_matching',
            lambda regex: regex))

    def _mock_Popen(self):
        fixture = MockCmdRunnerPopenFixture()
        self.useFixture(fixture)
        return fixture

    def test_make_uImage(self):
        self._mock_get_file_matching()
        fixture = self._mock_Popen()
        make_uImage('load_addr', 'parts_dir/vmlinuz-*-sub_arch', 'boot_disk')
        expected = [
            '%s mkimage -A arm -O linux -T kernel -C none -a load_addr '
            '-e load_addr -n Linux -d parts_dir/vmlinuz-*-sub_arch '
            'boot_disk/uImage' % sudo_args]
        self.assertEqual(expected, fixture.mock.commands_executed)

    def test_make_uInitrd(self):
        self._mock_get_file_matching()
        fixture = self._mock_Popen()
        make_uInitrd('parts_dir/initrd.img-*-sub_arch', 'boot_disk')
        expected = [
            '%s mkimage -A arm -O linux -T ramdisk -C none -a 0 -e 0 '
            '-n initramfs -d parts_dir/initrd.img-*-sub_arch '
            'boot_disk/uInitrd' % sudo_args]
        self.assertEqual(expected, fixture.mock.commands_executed)

    def test_make_dtb(self):
        self._mock_get_file_matching()
        fixture = self._mock_Popen()
        make_dtb('parts_dir/dt-*-sub_arch/board_name.dtb', 'boot_disk')
        expected = [
            '%s cp parts_dir/dt-*-sub_arch/board_name.dtb '
            'boot_disk/board.dtb' % sudo_args]
        self.assertEqual(expected, fixture.mock.commands_executed)

    def test_make_flashable_env_too_small_env(self):
        env = {'verylong': 'evenlonger'}
        self.assertRaises(AssertionError, make_flashable_env, env, 8)

    def test_make_flashable_env(self):
        env_file = self.createTempFileAsFixture()
        self.useFixture(MockSomethingFixture(
            tempfile, "mkstemp", lambda: (None, env_file)))
        env = {'a': 'b', 'x': 'y'}
        make_flashable_env(env, 12)
        with open(env_file, "r") as fd:
            self.assertEqual("\x80\x29\x2E\x89a=b\x00x=y\x00", fd.read())

    def test_install_mx5_boot_loader(self):
        fixture = self._mock_Popen()
        imx_file = self.createTempFileAsFixture()
        install_mx5_boot_loader(imx_file, "boot_device_or_file",
                                BoardConfig.LOADER_MIN_SIZE_S)
        expected = [
            '%s dd if=%s of=boot_device_or_file bs=512 '
            'conv=notrunc seek=2' % (sudo_args, imx_file)]
        self.assertEqual(expected, fixture.mock.commands_executed)

    def test_install_mx5_boot_loader_too_large(self):
        self.useFixture(MockSomethingFixture(
            os.path, "getsize",
            lambda s: (BoardConfig.LOADER_MIN_SIZE_S - 1) * SECTOR_SIZE + 1))
        self.assertRaises(AssertionError,
            install_mx5_boot_loader, "imx_file", "boot_device_or_file",
                          BoardConfig.LOADER_MIN_SIZE_S)

    def test_install_omap_boot_loader(self):
        fixture = self._mock_Popen()
        self.useFixture(MockSomethingFixture(
            boards, '_get_mlo_file',
            lambda chroot_dir: "%s/MLO" % chroot_dir))

        board_conf = BoardConfig()
        board_conf.set_metadata([])
        install_omap_boot_loader("chroot_dir", "boot_disk", board_conf)
        expected = [
            '%s cp -v chroot_dir/MLO boot_disk' % sudo_args, 'sync']
        self.assertEqual(expected, fixture.mock.commands_executed)

    def test_install_smdk_u_boot(self):
        fixture = self._mock_Popen()
        board_conf = boards.SMDKV310Config()
        bootloader_flavor = board_conf.bootloader_flavor
        self.useFixture(MockSomethingFixture(os.path, 'getsize',
                                             lambda file: 1))
        board_conf.install_samsung_boot_loader(
            "%s/%s/SPL" % ("chroot_dir", bootloader_flavor),
            "%s/%s/uboot" % ("chroot_dir", bootloader_flavor), "boot_disk")
        expected = [
            '%s dd if=chroot_dir/%s/SPL of=boot_disk bs=512 conv=notrunc '
            'seek=%d' % (sudo_args, bootloader_flavor,
<<<<<<< HEAD
                         board_conf.samsung_v310_bl1_start),
            '%s dd if=chroot_dir/%s/uboot of=boot_disk bs=512 conv=notrunc '
            'seek=%d' % (sudo_args, bootloader_flavor,
                         board_conf.samsung_v310_bl2_start)]
=======
                         boards.SMDKV310Config.samsung_bl1_start),
            '%s dd if=chroot_dir/%s/uboot of=boot_disk bs=512 conv=notrunc '
            'seek=%d' % (sudo_args, bootloader_flavor,
                         boards.SMDKV310Config.samsung_bl2_start)]
>>>>>>> 7c3af93a
        self.assertEqual(expected, fixture.mock.commands_executed)

    def test_install_origen_u_boot(self):
        fixture = self._mock_Popen()
        board_conf = boards.OrigenConfig()
        bootloader_flavor = board_conf.bootloader_flavor
        # Made-up value to be used as the chroot directory.
        chroot_dir_value = 'chroot_dir'
        board_conf._get_samsung_spl = MagicMock()
        board_conf._get_samsung_spl.return_value = ("%s/%s/SPL" %
            (chroot_dir_value, bootloader_flavor))
        board_conf._get_samsung_bootloader = MagicMock()
        board_conf._get_samsung_bootloader.return_value = ("%s/%s/uboot" %
            (chroot_dir_value, bootloader_flavor))
        board_conf.hardwarepack_handler = (
            TestSetMetadata.MockHardwarepackHandler('ahwpack.tar.gz'))
        board_conf.hardwarepack_handler.get_format = (
            lambda: '1.0')
        self.useFixture(MockSomethingFixture(os.path, 'getsize',
                                             lambda file: 1))
        board_conf.install_samsung_boot_loader(
            board_conf._get_samsung_spl(chroot_dir_value),
            board_conf._get_samsung_bootloader(chroot_dir_value),
            "boot_disk")
        expected = [
            '%s dd if=chroot_dir/%s/SPL of=boot_disk bs=512 conv=notrunc '
            'seek=%d' % (sudo_args, bootloader_flavor,
<<<<<<< HEAD
                         board_conf.samsung_v310_bl1_start),
            '%s dd if=chroot_dir/%s/uboot of=boot_disk bs=512 conv=notrunc '
            'seek=%d' % (sudo_args, bootloader_flavor,
                         board_conf.samsung_v310_bl2_start)]
=======
                         boards.OrigenConfig.samsung_bl1_start),
            '%s dd if=chroot_dir/%s/uboot of=boot_disk bs=512 conv=notrunc '
            'seek=%d' % (sudo_args, bootloader_flavor,
                         boards.OrigenConfig.samsung_bl2_start)]
>>>>>>> 7c3af93a
        self.assertEqual(expected, fixture.mock.commands_executed)

    def test_get_plain_boot_script_contents(self):
        boot_env = {'bootargs': 'mybootargs', 'bootcmd': 'mybootcmd',
                    'initrd_high': '0xffffffff', 'fdt_high': '0xffffffff'}
        boot_script_data = get_plain_boot_script_contents(boot_env)
        self.assertEqual(textwrap.dedent("""\
            setenv initrd_high "0xffffffff"
            setenv fdt_high "0xffffffff"
            setenv bootcmd "mybootcmd"
            setenv bootargs "mybootargs"
            boot"""), boot_script_data)

    def test_make_boot_script(self):
        self.useFixture(MockSomethingFixture(
            tempfile, 'mkstemp', lambda: (-1, '/tmp/random-abxzr')))
        tempdir = self.useFixture(CreateTempDirFixture()).tempdir
        self._mock_get_file_matching()
        fixture = self._mock_Popen()
        boot_script_path = os.path.join(tempdir, 'boot.scr')
        plain_boot_script_path = os.path.join(tempdir, 'boot.txt')
        boot_env = {'bootargs': 'mybootargs', 'bootcmd': 'mybootcmd',
                    'initrd_high': '0xffffffff', 'fdt_high': '0xffffffff'}
        make_boot_script(boot_env, boot_script_path)
        expected = [
            '%s cp /tmp/random-abxzr %s' % (
                sudo_args, plain_boot_script_path),
            '%s mkimage -A arm -O linux -T script -C none -a 0 -e 0 '
            '-n boot script -d %s %s' % (
                sudo_args, plain_boot_script_path, boot_script_path)]
        self.assertEqual(expected, fixture.mock.commands_executed)

    def test_get_file_matching(self):
        prefix = ''.join(
            random.choice(string.ascii_lowercase) for x in range(5))
        file1 = self.createTempFileAsFixture(prefix)
        directory = os.path.dirname(file1)
        self.assertEqual(
            file1, _get_file_matching('%s/%s*' % (directory, prefix)))

    def test_get_file_matching_too_many_files_found(self):
        prefix = ''.join(
            random.choice(string.ascii_lowercase) for x in range(5))
        file1 = self.createTempFileAsFixture(prefix)
        file2 = self.createTempFileAsFixture(prefix)
        directory = os.path.dirname(file1)
        assert directory == os.path.dirname(file2), (
            "file1 and file2 should be in the same directory")
        self.assertRaises(
            ValueError, _get_file_matching, '%s/%s*' % (directory, prefix))

    def test_get_kflavor_files_more_specific(self):
        tempdir = self.useFixture(CreateTempDirFixture()).tempdir
        flavorx = 'flavorX'
        flavorxy = 'flavorXY'

        board_conf = BoardConfig()
        board_conf.kernel_flavors = [flavorx, flavorxy]
        for f in reversed(board_conf.kernel_flavors):
            kfile = os.path.join(tempdir, 'vmlinuz-1-%s' % f)
            ifile = os.path.join(tempdir, 'initrd.img-1-%s' % f)
            open(kfile, "w").close()
            open(ifile, "w").close()
        self.assertEqual(
            (kfile, ifile, None), board_conf._get_kflavor_files(tempdir))

    def test_get_dt_kflavor_files_more_specific(self):
        tempdir = self.useFixture(CreateTempDirFixture()).tempdir
        flavorx = 'flavorX'
        flavorxy = 'flavorXY'

        board_conf = BoardConfig()
        board_conf.kernel_flavors = [flavorx, flavorxy]
        board_conf.dtb_name = 'board_name.dtb'
        for f in reversed(board_conf.kernel_flavors):
            kfile = os.path.join(tempdir, 'vmlinuz-1-%s' % f)
            ifile = os.path.join(tempdir, 'initrd.img-1-%s' % f)
            dt = os.path.join(tempdir, 'dt-1-%s' % f)
            os.mkdir(dt)
            dfile = os.path.join(dt, board_conf.dtb_name)
            open(kfile, "w").close()
            open(ifile, "w").close()
            open(dfile, "w").close()
        self.assertEqual(
            (kfile, ifile, dfile), board_conf._get_kflavor_files(tempdir))

    def test_get_kflavor_files_later_in_flavors(self):
        tempdir = self.useFixture(CreateTempDirFixture()).tempdir
        flavor1 = 'flavorXY'
        flavor2 = 'flavorAA'

        board_conf = BoardConfig()
        board_conf.kernel_flavors = [flavor1, flavor2]
        kfile = os.path.join(tempdir, 'vmlinuz-1-%s' % flavor1)
        ifile = os.path.join(tempdir, 'initrd.img-1-%s' % flavor1)
        open(kfile, "w").close()
        open(ifile, "w").close()
        self.assertEqual(
            (kfile, ifile, None), board_conf._get_kflavor_files(tempdir))

    def test_get_dt_kflavor_files_later_in_flavors(self):
        tempdir = self.useFixture(CreateTempDirFixture()).tempdir
        flavor1 = 'flavorXY'
        flavor2 = 'flavorAA'

        board_conf = BoardConfig()
        board_conf.kernel_flavors = [flavor1, flavor2]
        board_conf.dtb_name = 'board_name.dtb'
        kfile = os.path.join(tempdir, 'vmlinuz-1-%s' % flavor1)
        ifile = os.path.join(tempdir, 'initrd.img-1-%s' % flavor1)
        dt = os.path.join(tempdir, 'dt-1-%s' % flavor1)
        os.mkdir(dt)
        dfile = os.path.join(dt, board_conf.dtb_name)
        open(kfile, "w").close()
        open(ifile, "w").close()
        open(dfile, "w").close()
        self.assertEqual(
            (kfile, ifile, dfile), board_conf._get_kflavor_files(tempdir))

    def test_get_kflavor_files_raises_when_no_match(self):
        tempdir = self.useFixture(CreateTempDirFixture()).tempdir
        flavor1 = 'flavorXY'
        flavor2 = 'flavorAA'

        board_conf = BoardConfig()
        board_conf.kernel_flavors = [flavor1, flavor2]
        self.assertRaises(ValueError, board_conf._get_kflavor_files, tempdir)

    def test_get_file_matching_no_files_found(self):
        self.assertEqual(
            None, _get_file_matching('/foo/bar/baz/*non-existent'))

    def test_run_mkimage(self):
        # Create a fake boot script.
        filename = self.createTempFileAsFixture()
        f = open(filename, 'w')
        f.write("setenv bootcmd 'fatload mmc 0:1 0x80000000 uImage;\nboot")
        f.close()

        img = self.createTempFileAsFixture()
        # Use that fake boot script to create a boot loader using mkimage.
        # Send stdout to /dev/null as mkimage will print to stdout and we
        # don't want that.
        retval = _run_mkimage(
            'script', '0', '0', 'boot script', filename, img,
            stdout=open('/dev/null', 'w'), as_root=False)

        self.assertEqual(0, retval)


class TestCreatePartitions(TestCaseWithFixtures):

    media = Media('/dev/xdz')

    def setUp(self):
        super(TestCreatePartitions, self).setUp()
        # Stub time.sleep() as create_partitions() use that.
        self.orig_sleep = time.sleep
        time.sleep = lambda s: None
        #boards = linaro_image_tools.media_create.boards
        #boards.BoardConfig.hwpack_format = '1.0'

    def tearDown(self):
        super(TestCreatePartitions, self).tearDown()
        time.sleep = self.orig_sleep

    def test_create_partitions_for_mx5(self):
        # For this board we create a one cylinder partition at the beginning.
        popen_fixture = self.useFixture(MockCmdRunnerPopenFixture())
        sfdisk_fixture = self.useFixture(MockRunSfdiskCommandsFixture())

        board_conf = boards.Mx5Config()
        board_conf.hwpack_format = HardwarepackHandler.FORMAT_1
        create_partitions(board_conf, self.media, HEADS, SECTORS, '')

        self.assertEqual(
            ['%s parted -s %s mklabel msdos' % (sudo_args, self.media.path),
             '%s sfdisk -l %s' % (sudo_args, self.media.path),
             'sync',
             '%s sfdisk -l %s' % (sudo_args, self.media.path)],
            popen_fixture.mock.commands_executed)
        # Notice that we create all partitions in a single sfdisk run because
        # every time we run sfdisk it actually repartitions the device,
        # erasing any partitions created previously.
        self.assertEqual(
            [('1,8191,0xDA\n8192,106496,0x0C,*\n114688,,,-', HEADS, SECTORS,
              '', self.media.path)],
            sfdisk_fixture.mock.calls)

    def test_create_partitions_for_smdkv310(self):
        # For this board we create a one cylinder partition at the beginning.
        popen_fixture = self.useFixture(MockCmdRunnerPopenFixture())
        sfdisk_fixture = self.useFixture(MockRunSfdiskCommandsFixture())

        board_conf = get_board_config('smdkv310')
        board_conf.hwpack_format = HardwarepackHandler.FORMAT_1
        create_partitions(board_conf, self.media, HEADS, SECTORS, '')

        self.assertEqual(
            ['%s parted -s %s mklabel msdos' % (sudo_args, self.media.path),
             '%s sfdisk -l %s' % (sudo_args, self.media.path),
             'sync',
             '%s sfdisk -l %s' % (sudo_args, self.media.path)],
            popen_fixture.mock.commands_executed)
        # Notice that we create all partitions in a single sfdisk run because
        # every time we run sfdisk it actually repartitions the device,
        # erasing any partitions created previously.
        self.assertEqual(
            [('1,8191,0xDA\n8192,106496,0x0C,*\n114688,,,-', HEADS,
              SECTORS, '', self.media.path)], sfdisk_fixture.mock.calls)

    def test_create_partitions_for_origen(self):
        # For this board we create a one cylinder partition at the beginning.
        popen_fixture = self.useFixture(MockCmdRunnerPopenFixture())
        sfdisk_fixture = self.useFixture(MockRunSfdiskCommandsFixture())

        board_conf = get_board_config('origen')
        board_conf.hwpack_format = HardwarepackHandler.FORMAT_1
        create_partitions(board_conf, self.media, HEADS, SECTORS, '')

        self.assertEqual(
            ['%s parted -s %s mklabel msdos' % (sudo_args, self.media.path),
             '%s sfdisk -l %s' % (sudo_args, self.media.path),
             'sync',
             '%s sfdisk -l %s' % (sudo_args, self.media.path)],
            popen_fixture.mock.commands_executed)
        # Notice that we create all partitions in a single sfdisk run because
        # every time we run sfdisk it actually repartitions the device,
        # erasing any partitions created previously.
        self.assertEqual(
            [('1,8191,0xDA\n8192,106496,0x0C,*\n114688,,,-', HEADS,
              SECTORS, '', self.media.path)], sfdisk_fixture.mock.calls)

    def test_create_partitions_for_beagle(self):
        popen_fixture = self.useFixture(MockCmdRunnerPopenFixture())
        sfdisk_fixture = self.useFixture(MockRunSfdiskCommandsFixture())

        board_conf = get_board_config('beagle')
        board_conf.hwpack_format = HardwarepackHandler.FORMAT_1
        create_partitions(board_conf, self.media, HEADS, SECTORS, '')

        self.assertEqual(
            ['%s parted -s %s mklabel msdos' % (sudo_args, self.media.path),
             '%s sfdisk -l %s' % (sudo_args, self.media.path),
             'sync',
             '%s sfdisk -l %s' % (sudo_args, self.media.path)],
            popen_fixture.mock.commands_executed)
        self.assertEqual(
            [('63,106432,0x0C,*\n106496,,,-', HEADS, SECTORS, '',
              self.media.path)],
            sfdisk_fixture.mock.calls)

    def test_create_partitions_with_img_file(self):
        popen_fixture = self.useFixture(MockCmdRunnerPopenFixture())
        sfdisk_fixture = self.useFixture(MockRunSfdiskCommandsFixture())

        tmpfile = self.createTempFileAsFixture()
        board_conf = get_board_config('beagle')
        board_conf.hwpack_format = HardwarepackHandler.FORMAT_1
        create_partitions(board_conf, Media(tmpfile), HEADS, SECTORS, '')

        # Unlike the test for partitioning of a regular block device, in this
        # case parted was not called as there's no existing partition table
        # for us to overwrite on the image file.
        self.assertEqual(
            ['%s sfdisk -l %s' % (sudo_args, tmpfile),
             'sync',
             '%s sfdisk -l %s' % (sudo_args, tmpfile)],
            popen_fixture.mock.commands_executed)

        self.assertEqual(
            [('63,106432,0x0C,*\n106496,,,-', HEADS, SECTORS, '', tmpfile)],
            sfdisk_fixture.mock.calls)

    def test_run_sfdisk_commands(self):
        tmpfile = self.createTempFileAsFixture()
        proc = cmd_runner.run(
            ['dd', 'of=%s' % tmpfile, 'bs=1', 'seek=10M', 'count=0'],
            stderr=open('/dev/null', 'w'))
        proc.communicate()
        stdout, stderr = run_sfdisk_commands(
            '2,16063,0xDA', HEADS, SECTORS, '', tmpfile, as_root=False,
            stderr=subprocess.PIPE)
        self.assertIn('Successfully wrote the new partition table', stdout)

    def test_run_sfdisk_commands_raises_on_non_zero_returncode(self):
        tmpfile = self.createTempFileAsFixture()
        self.assertRaises(
            cmd_runner.SubcommandNonZeroReturnValue,
            run_sfdisk_commands,
            ',1,0xDA', HEADS, SECTORS, '', tmpfile, as_root=False,
            stderr=subprocess.PIPE)

    def test_wait_partitions_to_settle(self):
        class Namespace:
            pass

        ns = Namespace()
        ns.count = 0

        class MockCmdRunnerPopen(object):
            def __call__(self, cmd, *args, **kwargs):
                ns.count += 1
                self.returncode = 0
                if ns.count < 5:
                    raise cmd_runner.SubcommandNonZeroReturnValue(args, 1)
                else:
                    return self

            def communicate(self, input=None):
                self.wait()
                return '', ''

            def wait(self):
                return self.returncode

        self.useFixture(MockCmdRunnerPopenFixture())

        tmpfile = self.createTempFileAsFixture()
        media = Media(tmpfile)
        media.is_block_device = True

        self.assertEqual(0, wait_partition_to_settle(media))

    def test_wait_partitions_to_settle_raises_SubcommandNonZeroReturnValue(
        self):
        def mock_run(args, as_root=False, chroot=None, stdin=None, stdout=None,
            stderr=None, cwd=None):
            raise cmd_runner.SubcommandNonZeroReturnValue(args, 1)

        self.useFixture(MockSomethingFixture(
            cmd_runner, 'run',
            mock_run))

        tmpfile = self.createTempFileAsFixture()
        media = Media(tmpfile)
        media.is_block_device = True

        self.assertRaises(cmd_runner.SubcommandNonZeroReturnValue,
            wait_partition_to_settle,
            media)


class TestPartitionSetup(TestCaseWithFixtures):

    def setUp(self):
        super(TestPartitionSetup, self).setUp()
        # Stub time.sleep() as create_partitions() use that.
        self.orig_sleep = time.sleep
        time.sleep = lambda s: None
        self.linux_image_size = 30 * 1024 ** 2
        self.linux_offsets_and_sizes = [
            (16384 * SECTOR_SIZE, 15746 * SECTOR_SIZE),
            (32768 * SECTOR_SIZE, (self.linux_image_size -
                                        32768 * SECTOR_SIZE))
            ]
        self.android_image_size = 256 * 1024 ** 2
        # Extended partition info takes 32 sectors from the first ext partition
        ext_part_size = 32
        self.android_offsets_and_sizes = [
            (63 * SECTOR_SIZE, 32768 * SECTOR_SIZE),
            (32831 * SECTOR_SIZE, 65536 * SECTOR_SIZE),
            (98367 * SECTOR_SIZE, 65536 * SECTOR_SIZE),
            ((294975 + ext_part_size) * SECTOR_SIZE,
             (131072 - ext_part_size) * SECTOR_SIZE),
            ((426047 + ext_part_size) * SECTOR_SIZE,
             self.android_image_size - (426047 + ext_part_size) * SECTOR_SIZE)
            ]

        self.android_snowball_offsets_and_sizes = [
            (8192 * SECTOR_SIZE, 24639 * SECTOR_SIZE),
            (32831 * SECTOR_SIZE, 65536 * SECTOR_SIZE),
            ((98367 + ext_part_size) * SECTOR_SIZE,
             (65536 - ext_part_size) * SECTOR_SIZE),
            (294975 * SECTOR_SIZE, 131072 * SECTOR_SIZE),
            ((426047 + ext_part_size) * SECTOR_SIZE,
             self.android_image_size - (426047 + ext_part_size) * SECTOR_SIZE)
            ]

    def tearDown(self):
        super(TestPartitionSetup, self).tearDown()
        time.sleep = self.orig_sleep

    def _create_tmpfile(self):
        # boot part at +8 MiB, root part at +16 MiB
        return self._create_qemu_img_with_partitions(
            '16384,15746,0x0C,*\n32768,,,-', '%s' % self.linux_image_size)

    def _create_android_tmpfile(self):
        # boot, system, cache, (extended), userdata and sdcard partitions
        return self._create_qemu_img_with_partitions(
            '63,32768,0x0C,*\n32831,65536,L\n98367,65536,L\n294975,-,E\n' \
                '294975,131072,L\n426047,,,-', '%s' % self.android_image_size)

    def _create_snowball_android_tmpfile(self):
        # raw, boot, system, cache, (extended), userdata and sdcard partitions
        return self._create_qemu_img_with_partitions(
            '256,7936,0xDA\n8192,24639,0x0C,*\n32831,65536,L\n' \
            '98367,-,E\n98367,65536,L\n294975,131072,L\n' \
            '426047,,,-', '%s' % self.android_image_size)

    def test_check_min_size_small(self):
        """Check that we get back the minimum size as expeceted."""
        self.assertEqual(MIN_IMAGE_SIZE, _check_min_size(12345))

    def test_check_min_size_big(self):
        """Check that we get back the same value we pass."""
        self.assertEqual(MIN_IMAGE_SIZE * 3, _check_min_size(3145728))

    def test_convert_size_wrong_suffix(self):
        self.assertRaises(ValueError, get_partition_size_in_bytes, "123456H")

    def test_convert_size_no_suffix(self):
        self.assertEqual(2 ** 20, get_partition_size_in_bytes('123456'))

    def test_convert_size_one_mbyte(self):
        self.assertEqual(2 ** 20, get_partition_size_in_bytes('1M'))

    def test_convert_size_in_kbytes_to_bytes(self):
        self.assertEqual(2 * 2 ** 20, get_partition_size_in_bytes('2048K'))

    def test_convert_size_in_mbytes_to_bytes(self):
        self.assertEqual(100 * 2 ** 20, get_partition_size_in_bytes('100M'))

    def test_convert_size_in_gbytes_to_bytes(self):
        self.assertEqual(12 * 2 ** 30, get_partition_size_in_bytes('12G'))

    def test_convert_size_float_no_suffix(self):
        self.assertEqual(3 * 2 ** 20,
                         get_partition_size_in_bytes('2348576.91'))

    def test_convert_size_float_in_kbytes_to_bytes(self):
        self.assertEqual(3 * 2 ** 20, get_partition_size_in_bytes('2345.8K'))

    def test_convert_size_float_in_mbytes_to_bytes_double(self):
        self.assertEqual(2 * 2 ** 20,
                         get_partition_size_in_bytes('1.0000001M'))

    def test_convert_size_float_in_mbytes_to_bytes(self):
        self.assertEqual(877 * 2 ** 20,
                         get_partition_size_in_bytes('876.123M'))

    def test_convert_size_float_in_gbytes_to_bytes(self):
        self.assertEqual(1946 * 2 ** 20, get_partition_size_in_bytes('1.9G'))

    def test_calculate_partition_size_and_offset(self):
        tmpfile = self._create_tmpfile()
        vfat_size, vfat_offset, linux_size, linux_offset = (
            calculate_partition_size_and_offset(tmpfile))
        self.assertEqual(
            self.linux_offsets_and_sizes,
            [(vfat_offset, vfat_size), (linux_offset, linux_size)])

    def test_calculate_android_partition_size_and_offset(self):
        tmpfile = self._create_android_tmpfile()
        device_info = calculate_android_partition_size_and_offset(tmpfile)
        # We use map(None, ...) since it would catch if the lists are not of
        # equal length and zip() would not in all cases.
        for device_pair, expected_pair in map(None, device_info,
                                              self.android_offsets_and_sizes):
            self.assertEqual(device_pair, expected_pair)

    def test_calculate_snowball_android_partition_size_and_offset(self):
        tmpfile = self._create_snowball_android_tmpfile()
        device_info = calculate_android_partition_size_and_offset(tmpfile)
        # We use map(None, ...) since it would catch if the lists are not of
        # equal length and zip() would not in all cases.
        snowball_info = map(None, device_info,
                            self.android_snowball_offsets_and_sizes)
        for device_pair, expected_pair in snowball_info:
            self.assertEqual(device_pair, expected_pair)

    def test_partition_numbering(self):
        # another Linux partition at +24 MiB after the boot/root parts
        tmpfile = self._create_qemu_img_with_partitions(
            '16384,15746,0x0C,*\n32768,15427,,-\n49152,,,-',
            '%s' % self.linux_image_size)
        vfat_size, vfat_offset, linux_size, linux_offset = (
            calculate_partition_size_and_offset(tmpfile))
        # check that the linux partition offset starts at +16 MiB so that it's
        # the partition immediately following the vfat one
        self.assertEqual(linux_offset, 32768 * 512)

    def test_get_boot_and_root_partitions_for_media_beagle(self):
        self.useFixture(MockSomethingFixture(
            partitions, '_get_device_file_for_partition_number',
            lambda dev, partition: '%s%d' % (tmpfile, partition)))
        tmpfile = self.createTempFileAsFixture()
        media = Media(tmpfile)
        media.is_block_device = True
        self.assertEqual(
            ("%s%d" % (tmpfile, 1), "%s%d" % (tmpfile, 2)),
            get_boot_and_root_partitions_for_media(
                media, get_board_config('beagle')))

    def test_get_boot_and_root_partitions_for_media_mx5(self):
        self.useFixture(MockSomethingFixture(
            partitions, '_get_device_file_for_partition_number',
            lambda dev, partition: '%s%d' % (tmpfile, partition)))
        tmpfile = self.createTempFileAsFixture()
        media = Media(tmpfile)
        media.is_block_device = True
        self.assertEqual(
            ("%s%d" % (tmpfile, 2), "%s%d" % (tmpfile, 3)),
            get_boot_and_root_partitions_for_media(media, boards.Mx5Config()))

    def _create_qemu_img_with_partitions(self, sfdisk_commands, tempfile_size):
        tmpfile = self.createTempFileAsFixture()
        proc = cmd_runner.run(
            ['dd', 'of=%s' % tmpfile, 'bs=1', 'seek=%s' % tempfile_size,
             'count=0'],
            stderr=open('/dev/null', 'w'))
        proc.communicate()
        stdout, stderr = run_sfdisk_commands(
            sfdisk_commands, HEADS, SECTORS, '', tmpfile, as_root=False,
            # Throw away stderr as sfdisk complains a lot when operating on a
            # qemu image.
            stderr=subprocess.PIPE)
        self.assertIn('Successfully wrote the new partition table', stdout)
        return tmpfile

    def test_ensure_partition_is_not_mounted_for_mounted_partition(self):
        self.useFixture(MockSomethingFixture(
            partitions, 'is_partition_mounted', lambda part: True))
        popen_fixture = self.useFixture(MockCmdRunnerPopenFixture())
        ensure_partition_is_not_mounted('/dev/whatever')
        self.assertEqual(
            ['%s umount /dev/whatever' % sudo_args],
            popen_fixture.mock.commands_executed)

    def test_ensure_partition_is_not_mounted_for_umounted_partition(self):
        self.useFixture(MockSomethingFixture(
            partitions, 'is_partition_mounted', lambda part: False))
        popen_fixture = self.useFixture(MockCmdRunnerPopenFixture())
        ensure_partition_is_not_mounted('/dev/whatever')
        self.assertEqual(None, popen_fixture.mock.calls)

    def test_get_boot_and_root_loopback_devices(self):
        tmpfile = self._create_tmpfile()
        atexit_fixture = self.useFixture(MockSomethingFixture(
            atexit, 'register', AtExitRegister()))
        popen_fixture = self.useFixture(MockCmdRunnerPopenFixture())
        # We can't test the return value of get_boot_and_root_loopback_devices
        # because it'd require running losetup as root, so we just make sure
        # it calls losetup correctly.
        get_boot_and_root_loopback_devices(tmpfile)
        self.assertEqual(
            ['%s losetup -f --show %s --offset %s --sizelimit %s'
                % (sudo_args, tmpfile, offset, size) for (offset, size) in
             self.linux_offsets_and_sizes],
            popen_fixture.mock.commands_executed)

        # get_boot_and_root_loopback_devices will also setup two exit handlers
        # to de-register the loopback devices set up above.
        self.assertEqual(2, len(atexit_fixture.mock.funcs))
        popen_fixture.mock.calls = []
        atexit_fixture.mock.run_funcs()
        # We did not really run losetup above (as it requires root) so here we
        # don't have a device to pass to 'losetup -d', but when a device is
        # setup it is passed to the atexit handler.
        self.assertEquals(
            ['%s losetup -d ' % sudo_args,
             '%s losetup -d ' % sudo_args],
            popen_fixture.mock.commands_executed)

    def test_get_android_loopback_devices(self):
        tmpfile = self._create_android_tmpfile()
        atexit_fixture = self.useFixture(MockSomethingFixture(
            atexit, 'register', AtExitRegister()))
        popen_fixture = self.useFixture(MockCmdRunnerPopenFixture())
        # We can't test the return value of get_boot_and_root_loopback_devices
        # because it'd require running losetup as root, so we just make sure
        # it calls losetup correctly.
        get_android_loopback_devices(tmpfile)
        self.assertEqual(
            ['%s losetup -f --show %s --offset %s --sizelimit %s'
                % (sudo_args, tmpfile, offset, size) for (offset, size) in
             self.android_offsets_and_sizes],
            popen_fixture.mock.commands_executed)

        # get_boot_and_root_loopback_devices will also setup two exit handlers
        # to de-register the loopback devices set up above.
        self.assertEqual(5, len(atexit_fixture.mock.funcs))
        popen_fixture.mock.calls = []
        atexit_fixture.mock.run_funcs()
        # We did not really run losetup above (as it requires root) so here we
        # don't have a device to pass to 'losetup -d', but when a device is
        # setup it is passed to the atexit handler.
        self.assertEquals(
            ['%s losetup -d ' % sudo_args,
             '%s losetup -d ' % sudo_args,
             '%s losetup -d ' % sudo_args,
             '%s losetup -d ' % sudo_args,
             '%s losetup -d ' % sudo_args],
            popen_fixture.mock.commands_executed)

    def test_setup_partitions_for_image_file(self):
        # In practice we could pass an empty image file to setup_partitions,
        # but here we mock Popen() and thanks to that the image is not setup
        # (via dd) inside setup_partitions.  That's why we pass an
        # already setup image file.
        tmpfile = self._create_tmpfile()
        popen_fixture = self.useFixture(MockCmdRunnerPopenFixture())
        self.useFixture(MockSomethingFixture(
            sys, 'stdout', open('/dev/null', 'w')))

        def ensure_partition_not_mounted(part):
            raise AssertionError(
                "ensure_partition_is_not_mounted must not be called when "
                "generating image files. It makes no sense to do that and "
                "it depends on UDisks, thus making it hard to run on a "
                "chroot")
        self.useFixture(MockSomethingFixture(
            partitions,
            'ensure_partition_is_not_mounted', ensure_partition_not_mounted))
        self.useFixture(MockSomethingFixture(
            partitions, 'get_boot_and_root_loopback_devices',
            lambda image: ('/dev/loop99', '/dev/loop98')))

        board_conf = get_board_config('beagle')
        board_conf.hwpack_format = '1.0'

        bootfs_dev, rootfs_dev = setup_partitions(
            board_conf, Media(tmpfile), '2G', 'boot',
            'root', 'ext3', True, True, True)
        self.assertEqual(
             # This is the call that would create a 2 GiB image file.
            ['dd of=%s bs=1 seek=2147483648 count=0' % tmpfile,
             '%s sfdisk -l %s' % (sudo_args, tmpfile),
             # This call would partition the image file.
             '%s sfdisk --force -D -uS -H %s -S %s -C 1024 %s' % (
                 sudo_args, HEADS, SECTORS, tmpfile),
             # Make sure changes are written to disk.
             'sync',
             '%s sfdisk -l %s' % (sudo_args, tmpfile),
             '%s mkfs.vfat -F 32 %s -n boot' % (sudo_args, bootfs_dev),
             '%s mkfs.ext3 %s -L root' % (sudo_args, rootfs_dev)],
            popen_fixture.mock.commands_executed)

    def test_setup_partitions_for_block_device(self):
        self.useFixture(MockSomethingFixture(
            sys, 'stdout', open('/dev/null', 'w')))
        # Pretend the partitions are mounted.
        self.useFixture(MockSomethingFixture(
            partitions, 'is_partition_mounted', lambda part: True))
        tmpfile = self._create_tmpfile()
        self.useFixture(MockSomethingFixture(
            partitions, '_get_device_file_for_partition_number',
            lambda dev, partition: '%s%d' % (tmpfile, partition)))
        media = Media(tmpfile)
        # Pretend our tmpfile is a block device.
        media.is_block_device = True
        popen_fixture = self.useFixture(MockCmdRunnerPopenFixture())

        board_conf = get_board_config('beagle')
        board_conf.hwpack_format = '1.0'

        bootfs_dev, rootfs_dev = setup_partitions(
            board_conf, media, '2G', 'boot', 'root', 'ext3',
            True, True, True)
        self.assertEqual(
            ['%s parted -s %s mklabel msdos' % (sudo_args, tmpfile),
             '%s sfdisk -l %s' % (sudo_args, tmpfile),
             '%s sfdisk --force -D -uS -H %s -S %s %s' % (
                 sudo_args, HEADS, SECTORS, tmpfile),
             'sync',
             '%s sfdisk -l %s' % (sudo_args, tmpfile),
             # Since the partitions are mounted, setup_partitions will umount
             # them before running mkfs.
             '%s umount %s' % (sudo_args, bootfs_dev),
             '%s umount %s' % (sudo_args, rootfs_dev),
             '%s mkfs.vfat -F 32 %s -n boot' % (sudo_args, bootfs_dev),
             '%s mkfs.ext3 %s -L root' % (sudo_args, rootfs_dev)],
            popen_fixture.mock.commands_executed)

    def test_get_device_file_for_partition_number_raises_DBusException(self):
        def mock_get_udisks_device_path(d):
            raise dbus.exceptions.DBusException

        self.useFixture(MockSomethingFixture(
            partitions, '_get_udisks_device_path',
            mock_get_udisks_device_path))

        tmpfile = self.createTempFileAsFixture()
        partition = get_board_config('beagle').mmc_part_offset

        self.useFixture(MockSomethingFixture(
            glob, 'glob',
            lambda pathname: ['%s%d' % (tmpfile, partition)]))

        self.useFixture(MockSomethingFixture(
            sys, 'stdout', open('/dev/null', 'w')))

        media = Media(tmpfile)
        media.is_block_device = True
        self.assertRaises(dbus.exceptions.DBusException,
            _get_device_file_for_partition_number,
            media.path, partition)

    def test_get_device_file_for_partition_number(self):
        class Namespace:
            pass
        ns = Namespace()
        ns.count = 0

        def mock_get_udisks_device_path(dev):
            ns.count += 1
            if ns.count < 5:
                raise dbus.exceptions.DBusException
            else:
                return '/abc/123'

        def mock_get_udisks_device_file(dev, part):
            if ns.count < 5:
                raise dbus.exceptions.DBusException
            else:
                return '/abc/123'

        self.useFixture(MockSomethingFixture(
            partitions, '_get_udisks_device_path',
            mock_get_udisks_device_path))

        self.useFixture(MockSomethingFixture(
            partitions, '_get_udisks_device_file',
            mock_get_udisks_device_file))

        tmpfile = self.createTempFileAsFixture()
        partition = get_board_config('beagle').mmc_part_offset

        self.useFixture(MockSomethingFixture(
            glob, 'glob',
            lambda pathname: ['%s%d' % (tmpfile, partition)]))

        self.useFixture(MockSomethingFixture(
            sys, 'stdout', open('/dev/null', 'w')))

        media = Media(tmpfile)
        media.is_block_device = True
        self.assertIsNotNone(_get_device_file_for_partition_number(
            media.path, partition))


class TestException(Exception):
    """Just a test exception."""


class TestMountedPartitionContextManager(TestCaseWithFixtures):

    def test_basic(self):
        popen_fixture = self.useFixture(MockCmdRunnerPopenFixture())

        def test_func():
            with partition_mounted('foo', 'bar', '-t', 'proc'):
                pass
        test_func()
        expected = ['%s mount foo bar -t proc' % sudo_args,
                    'sync',
                    '%s umount bar' % sudo_args]
        self.assertEqual(expected, popen_fixture.mock.commands_executed)

    def test_exception_raised_inside_with_block(self):
        popen_fixture = self.useFixture(MockCmdRunnerPopenFixture())

        def test_func():
            with partition_mounted('foo', 'bar'):
                raise TestException('something')
        try:
            test_func()
        except TestException:
            pass
        expected = ['%s mount foo bar' % sudo_args,
                    'sync',
                    '%s umount bar' % sudo_args]
        self.assertEqual(expected, popen_fixture.mock.commands_executed)

    def test_umount_failure(self):
        # We ignore a SubcommandNonZeroReturnValue from umount because
        # otherwise it could shadow an exception raised inside the 'with'
        # block.
        popen_fixture = self.useFixture(MockCmdRunnerPopenFixture())

        def failing_umount(path):
            raise cmd_runner.SubcommandNonZeroReturnValue('umount', 1)
        self.useFixture(MockSomethingFixture(
            partitions, 'umount', failing_umount))

        def test_func():
            with partition_mounted('foo', 'bar'):
                pass
        test_func()
        expected = ['sudo -E mount foo bar', 'sync']
        self.assertEqual(expected, popen_fixture.mock.commands_executed)


class TestPopulateBoot(TestCaseWithFixtures):

    expected_args = (
        'chroot_dir/boot', False, False, [], 'chroot_dir', 'rootfs_id',
        'boot_disk', 'boot_device_or_file')
    expected_args_live = (
        'chroot_dir/casper', True, False, [], 'chroot_dir', 'rootfs_id',
        'boot_disk', 'boot_device_or_file')
    expected_calls = [
        'mkdir -p boot_disk',
        '%s mount boot_partition boot_disk' % sudo_args,
        'sync',
        '%s umount boot_disk' % sudo_args]

    def save_args(self, *args):
        self.saved_args = args

    def prepare_config(self, config):
        self.config = config
        self.config.boot_script = 'boot_script'
        self.config.hardwarepack_handler = \
            TestSetMetadata.MockHardwarepackHandler('ahwpack.tar.gz')
        self.config.hardwarepack_handler.get_format = lambda: '1.0'
        self.popen_fixture = self.useFixture(MockCmdRunnerPopenFixture())
        self.useFixture(MockSomethingFixture(
            self.config, 'make_boot_files', self.save_args))
        self.config.hardwarepack_handler.get_file_from_package = \
            self.get_file_from_package
        self.config.bootloader_copy_files = None

    def get_file_from_package(self, source_path, source_package):
        if source_package in self.config.bootloader_copy_files:
            for file_info in self.config.bootloader_copy_files[source_package]:
                if source_path in file_info:
                    return source_path
        return None

    def prepare_config_v3(self, config):
        self.config = config
        self.config.boot_script = 'boot_script'
        self.config.hardwarepack_handler = \
            TestSetMetadata.MockHardwarepackHandler('ahwpack.tar.gz')
        self.config.hardwarepack_handler.get_format = lambda: '3.0'
        self.config.hardwarepack_handler.get_file = \
                            lambda file_alias: ['file1', 'file2']
        self.config.hardwarepack_handler.get_file_from_package = \
            self.get_file_from_package
        self.config.bootloader_copy_files = {
            "package1":
                [{"file1": "/boot/"},
                 {"file2": "/boot/grub/renamed"}]}

        self.popen_fixture = self.useFixture(MockCmdRunnerPopenFixture())
        self.useFixture(MockSomethingFixture(
            self.config, 'make_boot_files', self.save_args))

    def call_populate_boot(self, config, is_live=False):
        config.populate_boot(
            'chroot_dir', 'rootfs_id', 'boot_partition', 'boot_disk',
            'boot_device_or_file', is_live, False, [])

    def test_populate_boot_live(self):
        self.prepare_config(BoardConfig())
        self.call_populate_boot(self.config, is_live=True)
        self.assertEquals(
            self.expected_calls, self.popen_fixture.mock.commands_executed)
        self.assertEquals(self.expected_args_live, self.saved_args)

    def test_populate_boot_regular(self):
        self.prepare_config(BoardConfig())
        self.call_populate_boot(self.config)
        self.assertEquals(
            self.expected_calls, self.popen_fixture.mock.commands_executed)
        self.assertEquals(self.expected_args, self.saved_args)

    def test_populate_boot_bootloader_flavor(self):
        self.prepare_config(BoardConfig())
        self.config.bootloader_flavor = "bootloader_flavor"
        self.call_populate_boot(self.config)
        self.assertEquals(
            self.expected_calls, self.popen_fixture.mock.commands_executed)
        self.assertEquals(self.expected_args, self.saved_args)

    def test_populate_boot_bootloader_file_in_boot_part(self):
        self.prepare_config(BoardConfig())
        self.config.bootloader_flavor = "bootloader_flavor"
        self.config.bootloader_file_in_boot_part = True
        self.config.bootloader = "u_boot"
        self.call_populate_boot(self.config)
        expected_calls = self.expected_calls[:]
        expected_calls.insert(2,
            '%s cp -v chroot_dir/usr/lib/u-boot/bootloader_flavor/u-boot.bin '
            'boot_disk' % sudo_args)
        self.assertEquals(
            expected_calls, self.popen_fixture.mock.commands_executed)
        self.assertEquals(self.expected_args, self.saved_args)

    def test_populate_boot_bootloader_file_in_boot_part_false(self):
        self.prepare_config(BoardConfig())
        self.config.bootloader_flavor = "bootloader_flavor"
        self.config.bootloader_file_in_boot_part = False
        self.call_populate_boot(self.config)
        expected_calls = self.expected_calls[:]
        self.assertEquals(
            expected_calls, self.popen_fixture.mock.commands_executed)
        self.assertEquals(self.expected_args, self.saved_args)

    def test_populate_bootloader_copy_files(self):
        self.prepare_config_v3(BoardConfig())
        self.config.bootloader_flavor = "bootloader_flavor"
        # Test that copy_files works per spec (puts stuff in boot partition)
        # even if bootloader not in_boot_part.
        self.config.bootloader_file_in_boot_part = False
        self.call_populate_boot(self.config)
        expected_calls = self.expected_calls[:]
        expected_calls.insert(2, '%s mkdir -p boot_disk/boot' % sudo_args)
        expected_calls.insert(3,
            '%s cp -v file1 '
            'boot_disk/boot/' % sudo_args)
        expected_calls.insert(4, '%s mkdir -p boot_disk/boot/grub' % sudo_args)
        expected_calls.insert(5,
            '%s cp -v file2 '
            'boot_disk/boot/grub/renamed' % sudo_args)
        self.assertEquals(
            expected_calls, self.popen_fixture.mock.commands_executed)
        self.assertEquals(self.expected_args, self.saved_args)

    def test_populate_bootloader_copy_files_bootloader_set(self):
        self.prepare_config_v3(BoardConfig())
        self.config.bootloader_flavor = "bootloader_flavor"
        # Test that copy_files works per spec (puts stuff in boot partition)
        # even if bootloader not in_boot_part.
        self.config.bootloader_file_in_boot_part = False
        self.config.bootloader = "u_boot"
        self.call_populate_boot(self.config)
        expected_calls = self.expected_calls[:]
        expected_calls.insert(2, '%s mkdir -p boot_disk/boot' % sudo_args)
        expected_calls.insert(3,
                              '%s cp -v file1 '
                              'boot_disk/boot/' % sudo_args)
        expected_calls.insert(4, '%s mkdir -p boot_disk/boot/grub' % sudo_args)
        expected_calls.insert(5,
                              '%s cp -v file2 '
                              'boot_disk/boot/grub/renamed' % sudo_args)
        self.assertEquals(
            expected_calls, self.popen_fixture.mock.commands_executed)
        self.assertEquals(self.expected_args, self.saved_args)

    def test_populate_boot_no_bootloader_flavor(self):
        self.prepare_config(BoardConfig())
        self.config.bootloader_file_in_boot_part = True
        self.assertRaises(
            AssertionError, self.call_populate_boot, self.config)


class TestPopulateRootFS(TestCaseWithFixtures):

    lines_added_to_fstab = None
    create_flash_kernel_config_called = False

    def test_populate_rootfs(self):
        def fake_append_to_fstab(disk, additions):
            self.lines_added_to_fstab = additions

        def fake_create_flash_kernel_config(disk, mmc_device_id,
                                            partition_offset):
            self.create_flash_kernel_config_called = True

        # Mock stdout, cmd_runner.Popen(), append_to_fstab and
        # create_flash_kernel_config.
        self.useFixture(MockSomethingFixture(
            sys, 'stdout', open('/dev/null', 'w')))
        self.useFixture(MockSomethingFixture(
            rootfs, 'append_to_fstab', fake_append_to_fstab))
        self.useFixture(MockSomethingFixture(
            rootfs, 'create_flash_kernel_config',
            fake_create_flash_kernel_config))
        popen_fixture = self.useFixture(MockCmdRunnerPopenFixture())
        # Store a dummy rootdisk and contents_dir in a tempdir.
        tempdir = self.useFixture(CreateTempDirFixture()).tempdir
        root_disk = os.path.join(tempdir, 'rootdisk')
        contents_dir = os.path.join(tempdir, 'contents')
        contents_bin = os.path.join(contents_dir, 'bin')
        contents_etc = os.path.join(contents_dir, 'etc')
        os.makedirs(contents_bin)
        os.makedirs(contents_etc)

        # Must mock rootfs._list_files() because populate_rootfs() uses its
        # return value but since we mock cmd_runner.run() _list_files() would
        # return an invalid value.
        def mock_list_files(directory):
            return [contents_bin, contents_etc]
        self.useFixture(MockSomethingFixture(
            rootfs, '_list_files', mock_list_files))

        populate_rootfs(
            contents_dir, root_disk, partition='/dev/rootfs',
            rootfs_type='ext3', rootfs_id='UUID=uuid', should_create_swap=True,
            swap_size=100, mmc_device_id=0, partition_offset=0)

        self.assertEqual(
            ['UUID=uuid / ext3  errors=remount-ro 0 1',
             '/SWAP.swap  none  swap  sw  0 0'],
            self.lines_added_to_fstab)
        self.assertEqual(True, self.create_flash_kernel_config_called)
        swap_file = os.path.join(root_disk, 'SWAP.swap')
        expected = [
            '%s mount /dev/rootfs %s' % (sudo_args, root_disk),
            '%s mv %s %s %s' % (
                sudo_args, contents_bin, contents_etc, root_disk),
            '%s dd if=/dev/zero of=%s bs=1M count=100' % (
               sudo_args, swap_file),
            '%s mkswap %s' % (sudo_args, swap_file),
            'sync',
            '%s umount %s' % (sudo_args, root_disk)]
        self.assertEqual(expected, popen_fixture.mock.commands_executed)

    def test_create_flash_kernel_config(self):
        fixture = self.useFixture(MockCmdRunnerPopenFixture())
        tempdir = self.useFixture(CreateTempDirFixture()).tempdir

        create_flash_kernel_config(tempdir, mmc_device_id=0,
                                   boot_partition_number=1)

        calls = fixture.mock.calls
        self.assertEqual(1, len(calls), calls)
        call = calls[0]
        # The call writes to a tmpfile and then moves it to the,
        # /etc/flash-kernel.conf, so the tmpfile is the next to last in the
        # list of arguments stored.
        tmpfile = call[-2]
        self.assertEqual(
            '%s mv -f %s %s/etc/flash-kernel.conf' % (
                sudo_args, tmpfile, tempdir),
            fixture.mock.commands_executed[0])
        self.assertEqual('UBOOT_PART=/dev/mmcblk0p1',
                         open(tmpfile).read().rstrip())

    def test_list_files(self):
        tempdir = self.useFixture(CreateTempDirFixture()).tempdir
        # We don't want to mock cmd_runner.run() because we're testing the
        # command that it runs, but we need to monkey-patch SUDO_ARGS because
        # we don't want to use 'sudo' in tests.
        orig_sudo_args = cmd_runner.SUDO_ARGS

        def restore_sudo_args():
            cmd_runner.SUDO_ARGS = orig_sudo_args
        self.addCleanup(restore_sudo_args)
        cmd_runner.SUDO_ARGS = []
        file1 = self.createTempFileAsFixture(dir=tempdir)
        self.assertEqual([file1], rootfs._list_files(tempdir))

    def test_move_contents(self):
        tempdir = self.useFixture(CreateTempDirFixture()).tempdir
        popen_fixture = self.useFixture(MockCmdRunnerPopenFixture())
        file1 = self.createTempFileAsFixture(dir=tempdir)

        def mock_list_files(directory):
            return [file1]
        self.useFixture(MockSomethingFixture(
            rootfs, '_list_files', mock_list_files))

        move_contents(tempdir, '/tmp/')

        self.assertEqual(['%s mv %s /tmp/' % (sudo_args, file1)],
                         popen_fixture.mock.commands_executed)

    def test_has_space_left_for_swap(self):
        statvfs = os.statvfs('/')
        space_left = statvfs.f_bavail * statvfs.f_bsize
        swap_size_in_megs = space_left / (1024 ** 2)
        self.assertTrue(
            has_space_left_for_swap('/', swap_size_in_megs))

    def test_has_no_space_left_for_swap(self):
        statvfs = os.statvfs('/')
        space_left = statvfs.f_bavail * statvfs.f_bsize
        swap_size_in_megs = (space_left / (1024 ** 2)) + 1
        self.assertFalse(
            has_space_left_for_swap('/', swap_size_in_megs))

    def mock_write_data_to_protected_file(self, path, data):
        # Duplicate of write_data_to_protected_file() but does not sudo.
        _, tmpfile = tempfile.mkstemp()
        with open(tmpfile, 'w') as fd:
            fd.write(data)
            cmd_runner.run(['mv', '-f', tmpfile, path], as_root=False).wait()

    def test_update_interfaces_no_interfaces_no_update(self):
        self.useFixture(MockSomethingFixture(
                rootfs, 'write_data_to_protected_file',
                self.mock_write_data_to_protected_file))
        tempdir = self.useFixture(CreateTempDirFixture()).get_temp_dir()
        os.makedirs(os.path.join(tempdir, 'etc', 'network'))
        if_path = os.path.join(tempdir, 'etc', 'network', 'interfaces')

        update_network_interfaces(tempdir, BoardConfig())
        self.assertFalse(os.path.exists(if_path))

    def test_update_interfaces_creates_entry(self):
        self.useFixture(MockSomethingFixture(
                rootfs, 'write_data_to_protected_file',
                self.mock_write_data_to_protected_file))
        tempdir = self.useFixture(CreateTempDirFixture()).get_temp_dir()
        os.makedirs(os.path.join(tempdir, 'etc', 'network'))
        if_path = os.path.join(tempdir, 'etc', 'network', 'interfaces')

        board_conf = BoardConfig()
        board_conf.wired_interfaces = ['eth0']

        expected = 'auto eth0\n' \
            'iface eth0 inet dhcp\n'
        update_network_interfaces(tempdir, board_conf)
        self.assertEqual(expected, open(if_path).read())

    def test_update_interfaces_creates_entries(self):
        self.useFixture(MockSomethingFixture(
                rootfs, 'write_data_to_protected_file',
                self.mock_write_data_to_protected_file))
        tempdir = self.useFixture(CreateTempDirFixture()).get_temp_dir()
        os.makedirs(os.path.join(tempdir, 'etc', 'network'))
        if_path = os.path.join(tempdir, 'etc', 'network', 'interfaces')

        board_conf = BoardConfig()
        board_conf.wired_interfaces = ['eth0', 'eth1']
        board_conf.wireless_interfaces = ['wlan0']

        expected = 'auto %(if)s\n' \
            'iface %(if)s inet dhcp\n'

        update_network_interfaces(tempdir, board_conf)
        self.assertIn(expected % {'if': 'eth1'}, open(if_path).read())
        self.assertIn(expected % {'if': 'eth0'}, open(if_path).read())
        self.assertIn(expected % {'if': 'wlan0'}, open(if_path).read())

    def test_update_interfaces_leaves_original(self):
        self.useFixture(MockSomethingFixture(
                rootfs, 'write_data_to_protected_file',
                self.mock_write_data_to_protected_file))
        tempdir = self.useFixture(CreateTempDirFixture()).get_temp_dir()
        os.makedirs(os.path.join(tempdir, 'etc', 'network'))
        if_path = os.path.join(tempdir, 'etc', 'network', 'interfaces')
        with open(if_path, 'w') as interfaces:
            interfaces.write('Original contents of file.\n')

        board_conf = BoardConfig()
        board_conf.wired_interfaces = ['eth0']

        expected = 'Original contents of file.\n' \
            'auto eth0\n' \
            'iface eth0 inet dhcp\n'
        update_network_interfaces(tempdir, board_conf)
        self.assertEqual(expected, open(if_path).read())

    def test_write_data_to_protected_file(self):
        fixture = self.useFixture(MockCmdRunnerPopenFixture())
        data = 'foo'
        path = '/etc/nonexistant'

        write_data_to_protected_file(path, data)

        calls = fixture.mock.calls
        self.assertEqual(1, len(calls), calls)
        call = calls[0]
        # The call moves tmpfile to the given path, so tmpfile is the next to
        # last in the list of arguments stored.
        tmpfile = call[-2]
        self.assertEqual(['%s mv -f %s %s' % (sudo_args, tmpfile, path)],
                         fixture.mock.commands_executed)
        self.assertEqual(data, open(tmpfile).read())

    def test_rootfs_mount_options_for_btrfs(self):
        self.assertEqual("defaults", rootfs_mount_options('btrfs'))

    def test_rootfs_mount_options_for_ext4(self):
        self.assertEqual("errors=remount-ro", rootfs_mount_options('ext4'))

    def test_rootfs_mount_options_for_unknown(self):
        self.assertRaises(ValueError, rootfs_mount_options, 'unknown')

    def test_append_to_fstab(self):
        tempdir = self.useFixture(CreateTempDirFixture()).get_temp_dir()
        # we don't really need root (sudo) as we're not writing to a real
        # root owned /etc
        self.useFixture(MockSomethingFixture(os, 'getuid', lambda: 0))
        etc = os.path.join(tempdir, 'etc')
        os.mkdir(etc)
        fstab = os.path.join(etc, 'fstab')
        open(fstab, "w").close()
        append_to_fstab(tempdir, ['foo', 'bar'])
        f = open(fstab)
        contents = f.read()
        f.close()
        self.assertEquals("\nfoo\nbar\n", contents)


class TestCheckDevice(TestCaseWithFixtures):

    def _mock_does_device_exist_true(self):
        self.useFixture(MockSomethingFixture(
            check_device, '_does_device_exist', lambda device: True))

    def _mock_does_device_exist_false(self):
        self.useFixture(MockSomethingFixture(
            check_device, '_does_device_exist', lambda device: False))

    def _mock_print_devices(self):
        self.useFixture(MockSomethingFixture(
            check_device, '_print_devices', lambda: None))

    def _mock_select_device(self):
        self.useFixture(MockSomethingFixture(
            check_device, '_select_device', lambda device: True))

    def _mock_deselect_device(self):
        self.useFixture(MockSomethingFixture(
            check_device, '_select_device', lambda device: False))

    def _mock_sys_stdout(self):
        self.useFixture(MockSomethingFixture(
            sys, 'stdout', open(os.devnull, 'w')))

    def setUp(self):
        super(TestCheckDevice, self).setUp()
        self._mock_sys_stdout()
        self._mock_print_devices()

    def test_ensure_device_partitions_not_mounted(self):
        partitions_umounted = []

        def ensure_partition_is_not_mounted_mock(part):
            partitions_umounted.append(part)
        self.useFixture(MockSomethingFixture(
            partitions, 'ensure_partition_is_not_mounted',
            ensure_partition_is_not_mounted_mock))
        self.useFixture(MockSomethingFixture(
            glob, 'glob', lambda pattern: ['/dev/sdz1', '/dev/sdz2']))
        check_device._ensure_device_partitions_not_mounted('/dev/sdz')
        self.assertEquals(['/dev/sdz1', '/dev/sdz2'], partitions_umounted)

    def test_check_device_and_select(self):
        self._mock_does_device_exist_true()
        self._mock_select_device()
        self.assertTrue(
            check_device.confirm_device_selection_and_ensure_it_is_ready(
                None))

    def test_check_device_and_deselect(self):
        self._mock_does_device_exist_true()
        self._mock_deselect_device()
        self.assertFalse(
            check_device.confirm_device_selection_and_ensure_it_is_ready(
                None))

    def test_check_device_not_found(self):
        self._mock_does_device_exist_false()
        self.assertFalse(
            check_device.confirm_device_selection_and_ensure_it_is_ready(
                None))


class AtExitRegister(object):

    funcs = None

    def __call__(self, func, *args, **kwargs):
        if self.funcs is None:
            self.funcs = []
        self.funcs.append((func, args, kwargs))

    def run_funcs(self):
        for func, args, kwargs in self.funcs:
            func(*args, **kwargs)


class TestInstallHWPack(TestCaseWithFixtures):
    def create_minimal_v3_hwpack(self, location, name, version, architecture):
        metadata = "\n".join([
                    "name: " + name,
                    "version: " + version,
                    "architecture: " + architecture,
                    "format: 3.0"
                    ])
        print metadata
        tar_file = tarfile.open(location, mode='w:gz')
        tarinfo = tarfile.TarInfo("metadata")
        tarinfo.size = len(metadata)
        tar_file.addfile(tarinfo, StringIO(metadata))
        tar_file.close()

    def mock_prepare_chroot(self, chroot_dir, tmp_dir):
        def fake_prepare_chroot(chroot_dir, tmp_dir):
            cmd_runner.run(['prepare_chroot %s %s' % (chroot_dir, tmp_dir)],
                as_root=True).wait()
        self.useFixture(MockSomethingFixture(
            linaro_image_tools.media_create.chroot_utils, 'prepare_chroot',
            fake_prepare_chroot))

    def test_temporarily_overwrite_file_on_dir(self):
        fixture = self.useFixture(MockCmdRunnerPopenFixture())
        temporarily_overwrite_file_on_dir('/path/to/file', '/dir', '/tmp/dir')
        self.assertEquals(
            ['%s cp /path/to/file /dir' % sudo_args],
            fixture.mock.commands_executed)

        fixture.mock.calls = []
        run_local_atexit_funcs()
        self.assertEquals(
            ['%s rm -f /dir/file' % sudo_args],
            fixture.mock.commands_executed)

    def test_copy_file(self):
        fixture = self.useFixture(MockCmdRunnerPopenFixture())
        copy_file('/path/to/file', '/dir')
        self.assertEquals(
            ['%s cp /path/to/file /dir' % sudo_args],
            fixture.mock.commands_executed)

        fixture.mock.calls = []
        run_local_atexit_funcs()
        self.assertEquals(
            ['%s rm -f /dir/file' % sudo_args],
            fixture.mock.commands_executed)

    def test_mount_chroot_proc(self):
        fixture = self.useFixture(MockCmdRunnerPopenFixture())
        mount_chroot_proc('chroot')
        self.assertEquals(
            ['%s mount proc chroot/proc -t proc' % sudo_args],
            fixture.mock.commands_executed)

        fixture.mock.calls = []
        run_local_atexit_funcs()
        self.assertEquals(
            ['%s umount -v chroot/proc' % sudo_args],
            fixture.mock.commands_executed)

    def test_install_hwpack(self):
        self.useFixture(MockSomethingFixture(
            sys, 'stdout', open('/dev/null', 'w')))
        fixture = self.useFixture(MockCmdRunnerPopenFixture())
        chroot_dir = 'chroot_dir'
        hwpack_dir = tempfile.mkdtemp()
        hwpack_file_name = 'hwpack.tgz'
        hwpack_tgz_location = os.path.join(hwpack_dir, hwpack_file_name)
        hwpack_name = "foo"
        hwpack_version = "4"
        hwpack_architecture = "armel"
        extract_kpkgs = False
        self.create_minimal_v3_hwpack(hwpack_tgz_location, hwpack_name,
                                      hwpack_version, hwpack_architecture)
        force_yes = False
        install_hwpack(chroot_dir, hwpack_tgz_location,
                       extract_kpkgs, force_yes)
        self.assertEquals(
            ['%s cp %s %s' % (sudo_args, hwpack_tgz_location, chroot_dir),
             '%s %s %s linaro-hwpack-install --hwpack-version %s '
             '--hwpack-arch %s --hwpack-name %s /%s'
                % (sudo_args, chroot_args, chroot_dir,
                   hwpack_version, hwpack_architecture, hwpack_name,
                   hwpack_file_name)],
            fixture.mock.commands_executed)

        fixture.mock.calls = []
        run_local_atexit_funcs()
        self.assertEquals(
            ['%s rm -f %s/hwpack.tgz' % (sudo_args, chroot_dir)],
            fixture.mock.commands_executed)

    def test_install_hwpack_extract(self):
        self.useFixture(MockSomethingFixture(
            sys, 'stdout', open('/dev/null', 'w')))
        fixture = self.useFixture(MockCmdRunnerPopenFixture())
        chroot_dir = 'chroot_dir'
        hwpack_dir = tempfile.mkdtemp()
        hwpack_file_name = 'hwpack.tgz'
        hwpack_tgz_location = os.path.join(hwpack_dir, hwpack_file_name)
        hwpack_name = "foo"
        hwpack_version = "4"
        hwpack_architecture = "armel"
        extract_kpkgs = True
        self.create_minimal_v3_hwpack(hwpack_tgz_location, hwpack_name,
                                      hwpack_version, hwpack_architecture)
        force_yes = False
        install_hwpack(chroot_dir, hwpack_tgz_location,
                       extract_kpkgs, force_yes)
        self.assertEquals(
            ['%s cp %s %s' % (sudo_args, hwpack_tgz_location, chroot_dir),
             '%s linaro-hwpack-install --hwpack-version %s '
             '--hwpack-arch %s --hwpack-name %s --extract-kernel-only %s/%s'
                % (sudo_args, hwpack_version, hwpack_architecture, hwpack_name,
                   chroot_dir, hwpack_file_name)],
            fixture.mock.commands_executed)

        fixture.mock.calls = []
        run_local_atexit_funcs()
        self.assertEquals(
            ['%s rm -f %s/hwpack.tgz' % (sudo_args, chroot_dir)],
            fixture.mock.commands_executed)

    def test_install_hwpacks(self):
        self.useFixture(MockSomethingFixture(
            sys, 'stdout', open('/dev/null', 'w')))
        fixture = self.useFixture(MockCmdRunnerPopenFixture())
        chroot_dir = 'chroot_dir'
        tmp_dir = 'tmp_dir'
        self.mock_prepare_chroot(chroot_dir, tmp_dir)
        force_yes = True

        prefer_dir = preferred_tools_dir()

        hwpack_dir = tempfile.mkdtemp()
        hwpack_file_names = ['hwpack1.tgz', 'hwpack2.tgz']
        hwpack_tgz_locations = []
        hwpack_names = []
        extract_kpkgs = False
        for hwpack_file_name in hwpack_file_names:
            hwpack_tgz_location = os.path.join(hwpack_dir, hwpack_file_name)
            hwpack_tgz_locations.append(hwpack_tgz_location)
            hwpack_names.append(hwpack_file_name)
            hwpack_version = "4"
            hwpack_architecture = "armel"
            self.create_minimal_v3_hwpack(
                hwpack_tgz_location, hwpack_file_name, hwpack_version,
                hwpack_architecture)

        install_hwpacks(
            chroot_dir, tmp_dir, prefer_dir, force_yes, [], extract_kpkgs,
            hwpack_tgz_locations[0], hwpack_tgz_locations[1])
        linaro_hwpack_install = find_command(
            'linaro-hwpack-install', prefer_dir=prefer_dir)
        expected = [
            'prepare_chroot %(chroot_dir)s %(tmp_dir)s',
            'cp %(linaro_hwpack_install)s %(chroot_dir)s/usr/bin',
            'mount proc %(chroot_dir)s/proc -t proc',
            'chroot %(chroot_dir)s true',
            'cp %(hwpack1)s %(chroot_dir)s',
            ('%(chroot_args)s %(chroot_dir)s linaro-hwpack-install '
             '--hwpack-version %(hp_version)s '
             '--hwpack-arch %(hp_arch)s --hwpack-name %(hp_name1)s'
             ' --force-yes /hwpack1.tgz'),
            'cp %(hwpack2)s %(chroot_dir)s',
            ('%(chroot_args)s %(chroot_dir)s linaro-hwpack-install '
             '--hwpack-version %(hp_version)s '
             '--hwpack-arch %(hp_arch)s --hwpack-name %(hp_name2)s'
             ' --force-yes /hwpack2.tgz'),
            'rm -f %(chroot_dir)s/hwpack2.tgz',
            'rm -f %(chroot_dir)s/hwpack1.tgz',
            'umount -v %(chroot_dir)s/proc',
            'rm -f %(chroot_dir)s/usr/bin/linaro-hwpack-install']
        keywords = dict(
            chroot_dir=chroot_dir, tmp_dir=tmp_dir, chroot_args=chroot_args,
            linaro_hwpack_install=linaro_hwpack_install,
            hwpack1=hwpack_tgz_locations[0],
            hwpack2=hwpack_tgz_locations[1],
            hp_version=hwpack_version, hp_name1=hwpack_names[0],
            hp_name2=hwpack_names[1], hp_arch=hwpack_architecture)
        expected = [
            "%s %s" % (sudo_args, line % keywords) for line in expected]
        self.assertEquals(expected, fixture.mock.commands_executed)

    def test_install_packages(self):
        self.useFixture(MockSomethingFixture(
            sys, 'stdout', open('/dev/null', 'w')))
        fixture = self.useFixture(MockCmdRunnerPopenFixture())
        chroot_dir = 'chroot_dir'
        tmp_dir = 'tmp_dir'
        self.mock_prepare_chroot(chroot_dir, tmp_dir)

        install_packages(chroot_dir, tmp_dir, 'pkg1', 'pkg2')
        expected = [
            'prepare_chroot %(chroot_dir)s %(tmp_dir)s',
            'mount proc %(chroot_dir)s/proc -t proc',
            '%(chroot_args)s %(chroot_dir)s apt-get --yes install pkg1 pkg2',
            '%(chroot_args)s %(chroot_dir)s apt-get clean',
            'umount -v %(chroot_dir)s/proc']
        keywords = dict(
            chroot_dir=chroot_dir, tmp_dir=tmp_dir, chroot_args=chroot_args)
        expected = [
            "%s %s" % (sudo_args, line % keywords) for line in expected]
        self.assertEquals(expected, fixture.mock.commands_executed)

    def test_prepare_chroot(self):
        self.useFixture(MockSomethingFixture(
            sys, 'stdout', open('/dev/null', 'w')))
        fixture = self.useFixture(MockCmdRunnerPopenFixture())

        prepare_chroot('chroot', '/tmp/dir')
        run_local_atexit_funcs()
        expected = [
            'cp /etc/resolv.conf chroot/etc',
            'cp /etc/hosts chroot/etc',
            'cp /usr/bin/qemu-arm-static chroot/usr/bin',
            'rm -f chroot/usr/bin/qemu-arm-static',
            'rm -f chroot/etc/hosts',
            'rm -f chroot/etc/resolv.conf']
        expected = [
            "%s %s" % (sudo_args, line) for line in expected]
        self.assertEquals(expected, fixture.mock.commands_executed)

    def test_run_local_atexit_funcs(self):
        self.useFixture(MockSomethingFixture(
            sys, 'stderr', open('/dev/null', 'w')))
        self.call_order = []

        class TestException(Exception):
            pass

        def raising_func():
            self.call_order.append('raising_func')
            raise TestException()

        def behaving_func():
            self.call_order.append('behaving_func')
            self.behaving_func_called = True
        # run_local_atexit_funcs() runs the atexit handlers in LIFO order, but
        # even though the first function called (raising_func) will raise
        # an exception, the second one will still be called after it.
        linaro_image_tools.media_create.chroot_utils.local_atexit = [
            behaving_func, raising_func]
        # run_local_atexit_funcs() also propagates the last exception raised
        # by one of the functions.
        chroot_utils = linaro_image_tools.media_create.chroot_utils
        self.assertRaises(TestException, chroot_utils.run_local_atexit_funcs)
        self.assertEquals(
            ['raising_func', 'behaving_func'], self.call_order)

    def test_hwpack_atexit(self):
        self.run_local_atexit_functions_called = False

        def mock_run_local_atexit_functions():
            self.run_local_atexit_functions_called = True

        def mock_install_hwpack(p1, p2, p3, p4):
            raise Exception('hwpack mock exception')

        self.useFixture(MockSomethingFixture(
            sys, 'stdout', open('/dev/null', 'w')))
        self.useFixture(MockCmdRunnerPopenFixture())
        self.useFixture(MockSomethingFixture(
            linaro_image_tools.media_create.chroot_utils, 'install_hwpack',
            mock_install_hwpack))
        self.useFixture(MockSomethingFixture(
            linaro_image_tools.media_create.chroot_utils,
            'run_local_atexit_funcs',
            mock_run_local_atexit_functions))

        force_yes = True
        exception_caught = False
        extract_kpkgs = False
        try:
            install_hwpacks(
                'chroot', '/tmp/dir', preferred_tools_dir(), force_yes, [],
                extract_kpkgs, 'hwp.tgz', 'hwp2.tgz')
        except:
            exception_caught = True
        self.assertTrue(self.run_local_atexit_functions_called)
        self.assertTrue(exception_caught)

    def setUp(self):
        super(TestInstallHWPack, self).setUp()

        # Ensure the list of cleanup functions gets cleared to make sure tests
        # don't interfere with one another.

        def clear_atexits():
            linaro_image_tools.media_create.chroot_utils.local_atexit = []
        self.addCleanup(clear_atexits)<|MERGE_RESOLUTION|>--- conflicted
+++ resolved
@@ -1696,41 +1696,25 @@
             board_conf.get_sfdisk_cmd())
 
     def test_smdkv310(self):
-<<<<<<< HEAD
         board_conf = get_board_config('smdkv310')
         board_conf.partition_layout = 'reserved_bootfs_rootfs'
         board_conf.LOADER_MIN_SIZE_S = (
-            board_conf.samsung_v310_bl2_start +
-            board_conf.samsung_v310_bl2_len -
-            board_conf.samsung_v310_bl1_start)
-=======
-        class config(board_configs['smdkv310']):
-            partition_layout = 'reserved_bootfs_rootfs'
-            LOADER_MIN_SIZE_S = (boards.BoardConfig.samsung_bl1_start +
-                                 boards.BoardConfig.samsung_bl1_len +
-                                 boards.BoardConfig.samsung_bl2_len +
-                                 boards.BoardConfig.samsung_env_len)
->>>>>>> 7c3af93a
+            board_conf.samsung_bl1_start +
+            board_conf.samsung_bl1_len +
+            board_conf.samsung_bl2_len +
+            board_conf.samsung_env_len)
         self.assertEquals(
             '1,8191,0xDA\n8192,106496,0x0C,*\n114688,,,-',
             board_conf.get_sfdisk_cmd())
 
     def test_origen(self):
-<<<<<<< HEAD
         board_conf = get_board_config('origen')
         board_conf.partition_layout = 'reserved_bootfs_rootfs'
         board_conf.LOADER_MIN_SIZE_S = (
-                                 board_conf.samsung_v310_bl2_start +
-                                 board_conf.samsung_v310_bl2_len -
-                                 board_conf.samsung_v310_bl1_start)
-=======
-        class config(board_configs['origen']):
-            partition_layout = 'reserved_bootfs_rootfs'
-            LOADER_MIN_SIZE_S = (boards.BoardConfig.samsung_bl1_start +
-                                 boards.BoardConfig.samsung_bl1_len +
-                                 boards.BoardConfig.samsung_bl2_len +
-                                 boards.BoardConfig.samsung_env_len)
->>>>>>> 7c3af93a
+                                 board_conf.samsung_bl1_start +
+                                 board_conf.samsung_bl1_len +
+                                 board_conf.samsung_bl2_len +
+                                 board_conf.samsung_env_len)
         self.assertEquals(
             '1,8191,0xDA\n8192,106496,0x0C,*\n114688,,,-',
             board_conf.get_sfdisk_cmd())
@@ -2161,17 +2145,10 @@
         expected = [
             '%s dd if=chroot_dir/%s/SPL of=boot_disk bs=512 conv=notrunc '
             'seek=%d' % (sudo_args, bootloader_flavor,
-<<<<<<< HEAD
-                         board_conf.samsung_v310_bl1_start),
+                         board_conf.samsung_bl1_start),
             '%s dd if=chroot_dir/%s/uboot of=boot_disk bs=512 conv=notrunc '
             'seek=%d' % (sudo_args, bootloader_flavor,
-                         board_conf.samsung_v310_bl2_start)]
-=======
-                         boards.SMDKV310Config.samsung_bl1_start),
-            '%s dd if=chroot_dir/%s/uboot of=boot_disk bs=512 conv=notrunc '
-            'seek=%d' % (sudo_args, bootloader_flavor,
-                         boards.SMDKV310Config.samsung_bl2_start)]
->>>>>>> 7c3af93a
+                         board_conf.samsung_bl2_start)]
         self.assertEqual(expected, fixture.mock.commands_executed)
 
     def test_install_origen_u_boot(self):
@@ -2199,17 +2176,10 @@
         expected = [
             '%s dd if=chroot_dir/%s/SPL of=boot_disk bs=512 conv=notrunc '
             'seek=%d' % (sudo_args, bootloader_flavor,
-<<<<<<< HEAD
-                         board_conf.samsung_v310_bl1_start),
+                         board_conf.samsung_bl1_start),
             '%s dd if=chroot_dir/%s/uboot of=boot_disk bs=512 conv=notrunc '
             'seek=%d' % (sudo_args, bootloader_flavor,
-                         board_conf.samsung_v310_bl2_start)]
-=======
-                         boards.OrigenConfig.samsung_bl1_start),
-            '%s dd if=chroot_dir/%s/uboot of=boot_disk bs=512 conv=notrunc '
-            'seek=%d' % (sudo_args, bootloader_flavor,
-                         boards.OrigenConfig.samsung_bl2_start)]
->>>>>>> 7c3af93a
+                         board_conf.samsung_bl2_start)]
         self.assertEqual(expected, fixture.mock.commands_executed)
 
     def test_get_plain_boot_script_contents(self):
