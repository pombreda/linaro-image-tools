# Copyright (C) 2010, 2011 Linaro
#
# Author: Guilherme Salgado <guilherme.salgado@linaro.org>
#
# This file is part of Linaro Image Tools.
#
# Linaro Image Tools is free software: you can redistribute it and/or modify
# it under the terms of the GNU General Public License as published by
# the Free Software Foundation, either version 3 of the License, or
# (at your option) any later version.
#
# Linaro Image Tools is distributed in the hope that it will be useful,
# but WITHOUT ANY WARRANTY; without even the implied warranty of
# MERCHANTABILITY or FITNESS FOR A PARTICULAR PURPOSE.  See the
# GNU General Public License for more details.
#
# You should have received a copy of the GNU General Public License
# along with this program.  If not, see <http://www.gnu.org/licenses/>.

import atexit
import glob
import os
import random
import string
import subprocess
import sys
import tempfile
import textwrap
import time
import types
<<<<<<< HEAD
import struct
=======
import tarfile
>>>>>>> 3eb9c493

from StringIO import StringIO
from testtools import TestCase

from linaro_image_tools import cmd_runner
import linaro_image_tools.media_create
from linaro_image_tools.media_create import (
    check_device,
    boards,
    partitions,
    rootfs,
    android_boards,
    )
from linaro_image_tools.media_create.boards import (
    LOADER_MIN_SIZE_S,
    SAMSUNG_V310_BL1_START,
    SAMSUNG_V310_BL2_START,
    SECTOR_SIZE,
    align_up,
    align_partition,
    board_configs,
    get_plain_boot_script_contents,
    make_flashable_env,
    install_mx5_boot_loader,
    install_omap_boot_loader,
    install_smdk_boot_loader,
    make_boot_script,
    make_uImage,
    make_uInitrd,
    make_dtb,
    _get_file_matching,
    _get_mlo_file,
    _get_smdk_spl,
    _get_smdk_uboot,
    _run_mkimage,
    HardwarepackHandler,
    BoardConfig,
    )
from linaro_image_tools.media_create.android_boards import (
    android_board_configs,
    )
from linaro_image_tools.media_create.chroot_utils import (
    copy_file,
    install_hwpack,
    install_hwpacks,
    install_packages,
    mount_chroot_proc,
    prepare_chroot,
    run_local_atexit_funcs,
    temporarily_overwrite_file_on_dir,
    )
from linaro_image_tools.media_create.partitions import (
    HEADS,
    SECTORS,
    calculate_partition_size_and_offset,
    calculate_android_partition_size_and_offset,
    convert_size_to_bytes,
    create_partitions,
    ensure_partition_is_not_mounted,
    get_boot_and_root_loopback_devices,
    get_android_loopback_devices,
    get_boot_and_root_partitions_for_media,
    Media,
    run_sfdisk_commands,
    setup_partitions,
    get_uuid,
    _parse_blkid_output,
    )
from linaro_image_tools.media_create.rootfs import (
    append_to_fstab,
    create_flash_kernel_config,
    has_space_left_for_swap,
    move_contents,
    populate_rootfs,
    rootfs_mount_options,
    write_data_to_protected_file,
    )
from linaro_image_tools.media_create.tests.fixtures import (
    CreateTarballFixture,
    MockRunSfdiskCommandsFixture,
    )
from linaro_image_tools.media_create.unpack_binary_tarball import (
    unpack_binary_tarball,
    )
from linaro_image_tools.testing import TestCaseWithFixtures
from linaro_image_tools.tests.fixtures import (
    CreateTempDirFixture,
    MockCmdRunnerPopenFixture,
    MockSomethingFixture,
    )
from linaro_image_tools.utils import find_command, preferred_tools_dir


chroot_args = " ".join(cmd_runner.CHROOT_ARGS)
sudo_args = " ".join(cmd_runner.SUDO_ARGS)


class TestHardwarepackHandler(TestCaseWithFixtures):
    def setUp(self):
        super(TestHardwarepackHandler, self).setUp()
        self.tar_dir_fixture = CreateTempDirFixture()
        self.useFixture(self.tar_dir_fixture)

        self.tarball_fixture = CreateTarballFixture(
            self.tar_dir_fixture.get_temp_dir())
        self.useFixture(self.tarball_fixture)

        self.metadata = (
            "NAME=ahwpack\nVERSION=4\nARCHITECTURE=armel\nORIGIN=linaro\n")

    def add_to_tarball(self, files, tarball=None):
        if tarball is None:
            tarball = self.tarball_fixture.get_tarball()
        tar_file = tarfile.open(tarball, mode='w:gz')
        for filename, data in files:
            tarinfo = tarfile.TarInfo(filename)
            tarinfo.size = len(data)
            tar_file.addfile(tarinfo, StringIO(data))
        tar_file.close()
        return tarball

    def test_get_format_1(self):
        data = '1.0'
        format = "%s\n" % data
        tarball = self.add_to_tarball(
            [('FORMAT', format), ('metadata', self.metadata)])
        hp = HardwarepackHandler([tarball])
        with hp:
            self.assertEquals(hp.get_format(), data)

    def test_get_format_2(self):
        data = '2.0'
        format = "%s\n" % data
        tarball = self.add_to_tarball(
            [('FORMAT', format), ('metadata', self.metadata)])
        hp = HardwarepackHandler([tarball])
        with hp:
            self.assertEquals(hp.get_format(), data)

    def test_get_unknown_format_raises(self):
        data = '9.9'
        format = "%s\n" % data
        tarball = self.add_to_tarball(
            [('FORMAT', format), ('metadata', self.metadata)])
        hp = HardwarepackHandler([tarball])
        with hp:
            self.assertRaises(AssertionError, hp.get_format)

    def test_mixed_formats(self):
        format1 = "%s\n" % '1.0'
        format2 = "%s\n" % '2.0'
        tarball1 = self.add_to_tarball(
            [('FORMAT', format1), ('metadata', self.metadata)],
            tarball=self.tarball_fixture.get_tarball())
        tarball_fixture2 = CreateTarballFixture(
            self.tar_dir_fixture.get_temp_dir(), reldir='tarfile2',
            filename='secondtarball.tar.gz')
        self.useFixture(tarball_fixture2)
        tarball2 = self.add_to_tarball(
            [('FORMAT', format2), ('metadata', self.metadata)],
            tarball=tarball_fixture2.get_tarball())
        hp = HardwarepackHandler([tarball2, tarball1])
        with hp:
            self.assertEquals(hp.get_format(), '1.0and2.0')

    def test_identical_formats_ok(self):
        format1 = "%s\n" % '2.0'
        format2 = "%s\n" % '2.0'
        tarball1 = self.add_to_tarball(
            [('FORMAT', format1), ('metadata', self.metadata)],
            tarball=self.tarball_fixture.get_tarball())
        tarball_fixture2 = CreateTarballFixture(
            self.tar_dir_fixture.get_temp_dir(), reldir='tarfile2',
            filename='secondtarball.tar.gz')
        self.useFixture(tarball_fixture2)
        tarball2 = self.add_to_tarball(
            [('FORMAT', format2), ('metadata', self.metadata)],
            tarball=tarball_fixture2.get_tarball())
        hp = HardwarepackHandler([tarball1, tarball2])
        with hp:
            self.assertEquals(hp.get_format(), '2.0')

    def test_get_metadata(self):
        data = 'data to test'
        metadata = self.metadata + "TEST=%s\n" % data
        tarball = self.add_to_tarball(
            [('metadata', metadata)])
        hp = HardwarepackHandler([tarball])
        with hp:
            test_data, _ = hp.get_field(hp.main_section, 'test')
            self.assertEqual(test_data, data)

    def test_preserves_formatters(self):
        data = '%s%d'
        metadata = self.metadata + "TEST=%s\n" % data
        tarball = self.add_to_tarball(
            [('metadata', metadata)])
        hp = HardwarepackHandler([tarball])
        with hp:
            test_data, _ = hp.get_field(hp.main_section, 'test')
            self.assertEqual(test_data, data)

    def test_creates_tempdir(self):
        tarball = self.add_to_tarball(
            [('metadata', self.metadata)])
        hp = HardwarepackHandler([tarball])
        with hp:
            self.assertTrue(os.path.exists(hp.tempdir))

    def test_tempfiles_are_removed(self):
        tempdir = None
        tarball = self.add_to_tarball(
            [('metadata', self.metadata)])
        hp = HardwarepackHandler([tarball])
        with hp:
            tempdir = hp.tempdir
        self.assertFalse(os.path.exists(tempdir))

    def test_get_file(self):
        data = 'test file contents\n'
        metadata_file = 'TESTFILE'
        file_in_archive = 'testfile'
        metadata = self.metadata + "%s=%s\n" % (metadata_file, file_in_archive)
        tarball = self.add_to_tarball(
            [('metadata', metadata),
             (file_in_archive, data)])
        hp = HardwarepackHandler([tarball])
        with hp:
            test_file = hp.get_file(metadata_file)
            self.assertEquals(data, open(test_file, 'r').read())
        

class TestSetMetadata(TestCaseWithFixtures):

    class MockHardwarepackHandler(HardwarepackHandler):
        metadata_dict = {}

        def __enter__(self):
            return self

        def get_field(self, section, field):
            try:
                return self.metadata_dict[field], None
            except:
                return None, None

        def get_format(self):
            return '2.0'

        def get_file(self, file_alias):
            return None

    def test_does_not_set_if_old_format(self):
        self.useFixture(MockSomethingFixture(
                linaro_image_tools.media_create.boards, 'HardwarepackHandler',
                self.MockHardwarepackHandler))

        class config(BoardConfig):
            pass
        config.set_metadata('ahwpack.tar.gz')
        self.assertEquals(None, config.kernel_addr)

    def test_sets_kernel_addr(self):
        self.useFixture(MockSomethingFixture(
                linaro_image_tools.media_create.boards, 'HardwarepackHandler',
                self.MockHardwarepackHandler))
        field_to_test = 'kernel_addr'
        data_to_set = '0x8123ABCD'
        self.MockHardwarepackHandler.metadata_dict = {
            field_to_test: data_to_set,
            }
        class config(BoardConfig):
            pass
        config.set_metadata('ahwpack.tar.gz')
        self.assertEquals(data_to_set, config.kernel_addr)

    def test_sets_initrd_addr(self):
        self.useFixture(MockSomethingFixture(
                linaro_image_tools.media_create.boards, 'HardwarepackHandler',
                self.MockHardwarepackHandler))
        field_to_test = 'initrd_addr'
        data_to_set = '0x8123ABCD'
        self.MockHardwarepackHandler.metadata_dict = {
            field_to_test: data_to_set,
            }
        class config(BoardConfig):
            pass
        config.set_metadata('ahwpack.tar.gz')
        self.assertEquals(data_to_set, config.initrd_addr)

    def test_sets_load_addr(self):
        self.useFixture(MockSomethingFixture(
                linaro_image_tools.media_create.boards, 'HardwarepackHandler',
                self.MockHardwarepackHandler))
        field_to_test = 'load_addr'
        data_to_set = '0x8123ABCD'
        self.MockHardwarepackHandler.metadata_dict = {
            field_to_test: data_to_set,
            }
        class config(BoardConfig):
            pass
        config.set_metadata('ahwpack.tar.gz')
        self.assertEquals(data_to_set, config.load_addr)

    def test_sets_serial_tty(self):
        self.useFixture(MockSomethingFixture(
                linaro_image_tools.media_create.boards, 'HardwarepackHandler',
                self.MockHardwarepackHandler))
        field_to_test = 'serial_tty'
        data_to_set = 'ttyAA'
        self.MockHardwarepackHandler.metadata_dict = {
            field_to_test: data_to_set,
            }
        class config(BoardConfig):
            pass
        config.set_metadata('ahwpack.tar.gz')
        self.assertEquals(data_to_set, config.serial_tty)

    def test_sets_wired_interfaces(self):
        self.useFixture(MockSomethingFixture(
                linaro_image_tools.media_create.boards, 'HardwarepackHandler',
                self.MockHardwarepackHandler))
        field_to_test = 'wired_interfaces'
        data_to_set = 'eth0 eth1'
        self.MockHardwarepackHandler.metadata_dict = {
            field_to_test: data_to_set,
            }
        class config(BoardConfig):
            pass
        config.set_metadata('ahwpack.tar.gz')
        self.assertEquals(data_to_set, config.wired_interfaces)

    def test_sets_wireless_interfaces(self):
        self.useFixture(MockSomethingFixture(
                linaro_image_tools.media_create.boards, 'HardwarepackHandler',
                self.MockHardwarepackHandler))
        field_to_test = 'wireless_interfaces'
        data_to_set = 'wlan0 wl1'
        self.MockHardwarepackHandler.metadata_dict = {
            field_to_test: data_to_set,
            }
        class config(BoardConfig):
            pass
        config.set_metadata('ahwpack.tar.gz')
        self.assertEquals(data_to_set, config.wireless_interfaces)

    def test_sets_mmc_id(self):
        self.useFixture(MockSomethingFixture(
                linaro_image_tools.media_create.boards, 'HardwarepackHandler',
                self.MockHardwarepackHandler))
        field_to_test = 'mmc_id'
        data_to_set = '1'
        self.MockHardwarepackHandler.metadata_dict = {
            field_to_test: data_to_set,
            }
        class config(BoardConfig):
            pass
        config.set_metadata('ahwpack.tar.gz')
        self.assertEquals(data_to_set, config.mmc_id)

    def test_sets_partition_layout_32(self):
        self.useFixture(MockSomethingFixture(
                linaro_image_tools.media_create.boards, 'HardwarepackHandler',
                self.MockHardwarepackHandler))
        field_to_test = 'partition_layout'
        data_to_set = 'bootfs_rootfs'
        self.MockHardwarepackHandler.metadata_dict = {
            field_to_test: data_to_set,
            }
        class config(BoardConfig):
            pass
        config.set_metadata('ahwpack.tar.gz')
        self.assertEquals(32, config.fat_size)

    def test_sets_partition_layout_16(self):
        self.useFixture(MockSomethingFixture(
                linaro_image_tools.media_create.boards, 'HardwarepackHandler',
                self.MockHardwarepackHandler))
        field_to_test = 'partition_layout'
        data_to_set = 'bootfs16_rootfs'
        self.MockHardwarepackHandler.metadata_dict = {
            field_to_test: data_to_set,
            }
        class config(BoardConfig):
            pass
        config.set_metadata('ahwpack.tar.gz')
        self.assertEquals(16, config.fat_size)

    def test_sets_partition_layout_raises(self):
        self.useFixture(MockSomethingFixture(
                linaro_image_tools.media_create.boards, 'HardwarepackHandler',
                self.MockHardwarepackHandler))
        field_to_test = 'partition_layout'
        data_to_set = 'bootfs_bogus_rootfs'
        self.MockHardwarepackHandler.metadata_dict = {
            field_to_test: data_to_set,
            }
        class config(BoardConfig):
            pass
        self.assertRaises(AssertionError, config.set_metadata, 'ahwpack.tar.gz')


class TestGetMLOFile(TestCaseWithFixtures):

    def test_mlo_from_new_xloader(self):
        tempdir = self.useFixture(CreateTempDirFixture()).get_temp_dir()
        path = os.path.join(
            tempdir, 'usr', 'lib', 'x-loader', 'omap3530beagle')
        os.makedirs(path)
        mlo_path = os.path.join(path, 'MLO')
        open(mlo_path, 'w').close()
        self.assertEquals(
            mlo_path, _get_mlo_file(tempdir))

    def test_mlo_from_old_xloader(self):
        tempdir = self.useFixture(CreateTempDirFixture()).get_temp_dir()
        path = os.path.join(tempdir, 'usr', 'lib', 'x-loader-omap4')
        os.makedirs(path)
        mlo_path = os.path.join(path, 'MLO')
        open(mlo_path, 'w').close()
        self.assertEquals(
            mlo_path, _get_mlo_file(tempdir))

    def test_no_mlo_found(self):
        tempdir = self.useFixture(CreateTempDirFixture()).get_temp_dir()
        self.assertRaises(
            AssertionError, _get_mlo_file, tempdir)

    def test_more_than_one_mlo_found(self):
        tempdir = self.useFixture(CreateTempDirFixture()).get_temp_dir()
        for directory in ['x-loader-omap4', 'x-loader-omap3']:
            path = os.path.join(tempdir, 'usr', 'lib', directory)
            os.makedirs(path)
            mlo_path = os.path.join(path, 'MLO')
            open(mlo_path, 'w').close()
        self.assertRaises(
            AssertionError, _get_mlo_file, tempdir)


class TestGetSMDKSPL(TestCaseWithFixtures):

    def test_no_file_present(self):
        tempdir = self.useFixture(CreateTempDirFixture()).get_temp_dir()
        uboot_flavor = "some_uboot_flavour"
        self.assertRaises(
            AssertionError, _get_smdk_spl, tempdir, uboot_flavor)

    def test_old_file_present(self):
        tempdir = self.useFixture(CreateTempDirFixture()).get_temp_dir()
        uboot_flavor = "some_uboot_flavour"
        path = os.path.join(tempdir, 'usr', 'lib', 'u-boot', uboot_flavor)
        os.makedirs(path)
        spl_path = os.path.join(path, 'v310_mmc_spl.bin')
        open(spl_path, 'w').close()
        self.assertEquals(spl_path, _get_smdk_spl(tempdir, uboot_flavor))

    def test_new_file_present(self):
        tempdir = self.useFixture(CreateTempDirFixture()).get_temp_dir()
        uboot_flavor = "some_uboot_flavour"
        path = os.path.join(tempdir, 'usr', 'lib', 'u-boot', uboot_flavor)
        os.makedirs(path)
        spl_path = os.path.join(path, 'u-boot-mmc-spl.bin')
        open(spl_path, 'w').close()
        self.assertEquals(spl_path, _get_smdk_spl(tempdir, uboot_flavor))

    def test_prefers_old_path(self):
        tempdir = self.useFixture(CreateTempDirFixture()).get_temp_dir()
        uboot_flavor = "some_uboot_flavour"
        path = os.path.join(tempdir, 'usr', 'lib', 'u-boot', uboot_flavor)
        os.makedirs(path)
        old_spl_path = os.path.join(path, 'v310_mmc_spl.bin')
        new_spl_path = os.path.join(path, 'u-boot-mmc-spl.bin')
        open(old_spl_path, 'w').close()
        open(new_spl_path, 'w').close()
        self.assertEquals(old_spl_path, _get_smdk_spl(tempdir, uboot_flavor))


class TestGetSMDKUboot(TestCaseWithFixtures):

    def test_uses_uboot_flavour(self):
        chroot_dir = "chroot"
        uboot_flavor = "some_uboot_flavour"
        uboot_file = os.path.join(chroot_dir, 'usr', 'lib', 'u-boot', uboot_flavor,
            'u-boot.bin')
        self.assertEquals(uboot_file, _get_smdk_uboot(chroot_dir, uboot_flavor))


class TestCreateToc(TestCaseWithFixtures):
    ''' Tests boards.SnowballEmmcConfig.create_toc()'''

    def setUp(self):
        ''' Create a temporary directory to work in'''
        super(TestCreateToc, self).setUp()
        self.tempdir = self.useFixture(CreateTempDirFixture()).get_temp_dir()
        #Create the test's input data structures
        zero = '\x00\x00\x00\x00'
        line1 = zero + zero + zero + zero + zero + 'b' + zero + zero + \
                 '\x00\x00\x00'
        maxint = '\xFF\xFF\xFF\x7F'
        minint = '\xFF\xFF\xFF\xFF'
        line2 = maxint + maxint + zero + minint + minint + \
                 'hello' + zero + '\x00\x00\x00'
        line3 = '\x01\x00\x00\x00' '\x64\x00\x00\x00' + zero + \
                 '\x05\x00\x00\x00' '\x05\x00\x00\x00' \
                 'hello' + zero + '\x00\x00\x00'
        self.expected = line1 + line2 + line3

    def create_files_structure(self, src_data):
        ''' Creates the data structure that the tested function
            needs as input'''
        files = []
        for line in src_data:
            files.append({'section_name': line[5],
                  'filename': 'N/A',
                  'align': line[3],
                  'offset': line[0],
                  'size': line[1],
                  'load_adress': 'N/A'})
        return files

    def test_create_toc_normal_case(self):
        ''' Creates a toc file, and then reads the created
            file and compares it to precomputed data'''
        correct_data = [(0, 0, 0, 0, 0, 'b'),
                        (0x7FFFFFFF, 0x7FFFFFFF, 0x7FFFFFFF, -1, -1, 'hello'),
                        (1, 100, 1000, 5, 10, 'hello')]
        files = self.create_files_structure(correct_data)
        filename = os.path.join(self.tempdir, 'toc')
        with open(filename, 'w') as f:
            boards.SnowballEmmcConfig.create_toc(f, files)
        with open(filename, 'r') as f:
            actual = f.read()
        self.assertEquals(96, len(actual))
        for i in range(len(actual)):
            self.assertEquals(self.expected[i], actual[i], 'Mismatch at ix' \
                ' %d, ref=%c, actual=%c' % (i, self.expected[i], actual[i]))

    def test_create_toc_error_too_large_section_name(self):
        '''Verify that trying to write past the end of the
           section name field raises an exception'''
        illegal_name_data = [(0, 0, 0, 0, 0, 'Too_longName')]
        files = self.create_files_structure(illegal_name_data)
        with open(os.path.join(self.tempdir, 'toc'), 'w') as f:
            self.assertRaises(AssertionError,
                              boards.SnowballEmmcConfig.create_toc,
                              f, files)

    def test_create_toc_error_negative_unsigned(self):
        '''Verify that trying to write a negative number to an unsigned
           field raises an exception'''
        illegal_unsigned_data = [(-3, 0, 0, 0, 0, 'xxx')]
        files = self.create_files_structure(illegal_unsigned_data)
        with open(os.path.join(self.tempdir, 'toc'), 'w') as f:
            self.assertRaises(struct.error,
                              boards.SnowballEmmcConfig.create_toc,
                              f, files)


class TestSnowballBootFiles(TestCaseWithFixtures):
    ''' Tests boards.SnowballEmmcConfig.install_snowball_boot_loader()'''
    ''' Tests boards.SnowballEmmcConfig._make_boot_files()'''
    ''' Tests boards.SnowballEmmcConfig.get_file_info()'''

    def setUp(self):
        ''' Create temporary directory to work in'''
        super(TestSnowballBootFiles, self).setUp()
        self.tempdir = self.useFixture(CreateTempDirFixture()).get_temp_dir()
        self.temp_bootdir_path = os.path.join(self.tempdir, 'boot')
        if not os.path.exists(self.temp_bootdir_path):
            os.makedirs(self.temp_bootdir_path)

    def setupFiles(self):
        ''' Adds some files in the temp dir that the tested function
            can use as input:
            * A config file, which the tested function reads to
              discover which binary files should be written to
              the loader partition.
            * Test versions of the binary files themselves,
              containing dummy data.
            Returns the expected value that the tested function should
            return, given these input files.  '''
        src_data = [('ISSW', 'boot_image_issw.bin', -1, 0, '5'),
                    ('X-LOADER', 'boot_image_x-loader.bin', -1, 0, '6'),
                    ('MEM_INIT', 'mem_init.bin', 0, 0x160000, '7'),
                    ('PWR_MGT', 'power_management.bin', 0, 0x170000, '8'),
                    ('NORMAL', 'u-boot.bin', 0, 0xBA0000, '9'),
                    ('UBOOT_ENV', 'u-boot-env.bin', 0, 0x00C1F000, '10')]
        # Create a config file
        cfg_file = os.path.join(self.temp_bootdir_path,
        boards.SnowballEmmcConfig.SNOWBALL_STARTUP_FILES_CONFIG)
        with open(cfg_file, 'w') as f:
            for line in src_data:
                # Write comments, so we test that the parser can read them
                f.write('#Yet another comment\n')
                f.write('%s %s %i %#x %s\n' % line)
        expected = []
        # Define dummy binary files, containing nothing but their own
        # section names.
        for line in src_data:
            with open(os.path.join(self.temp_bootdir_path, line[1]), 'w') as f:
                f.write(line[0])
        #define the expected values read from the config file
        expected = []
        ofs = [boards.SnowballEmmcConfig.TOC_SIZE,
               boards.SnowballEmmcConfig.TOC_SIZE + len('ISSW'), 0x160000,
               0x170000, 0xBA0000, 0xC1F000]
        size = [len('ISSW'), len('X-LOADER'), len('MEM_INIT'), \
                len('PWR_MGT'), len('NORMAL'), len('UBOOT_ENV')]
        i = 0
        for line in src_data:
            filename = os.path.join(self.temp_bootdir_path, line[1])
            expected.append({'section_name': line[0],
                             'filename': filename,
                             'align': int(line[2]),
                             'offset': ofs[i],
                             'size': long(size[i]),
                             'load_adress': line[4]})
            i += 1
        return expected

    def test_file_name_size(self):
        ''' Test using a to large toc file '''
        _, toc_filename = tempfile.mkstemp()
        atexit.register(os.unlink, toc_filename)
        filedata = 'X'
        bytes = boards.SnowballEmmcConfig.TOC_SIZE + 1
        tmpfile = open(toc_filename, 'wb')
        for n in xrange(bytes):
            tmpfile.write(filedata)
        tmpfile.close()
        files = self.setupFiles()
        self.assertRaises(AssertionError,
            boards.SnowballEmmcConfig.install_snowball_boot_loader,
            toc_filename, files, "boot_device_or_file",
            boards.SnowballEmmcConfig.SNOWBALL_LOADER_START_S)

    def test_install_snowball_boot_loader_toc(self):
        fixture = self.useFixture(MockCmdRunnerPopenFixture())
        toc_filename = self.createTempFileAsFixture()
        files = self.setupFiles()
        boards.SnowballEmmcConfig.install_snowball_boot_loader(toc_filename,
            files, "boot_device_or_file",
            boards.SnowballEmmcConfig.SNOWBALL_LOADER_START_S)
        expected = [
            '%s dd if=%s of=boot_device_or_file bs=512 conv=notrunc' \
            ' seek=%s' % (sudo_args, toc_filename,
            boards.SnowballEmmcConfig.SNOWBALL_LOADER_START_S),
            '%s dd if=%s/boot_image_issw.bin of=boot_device_or_file bs=512' \
            ' conv=notrunc seek=257' % (sudo_args, self.temp_bootdir_path),
            '%s rm %s/boot_image_issw.bin' % (sudo_args,
            self.temp_bootdir_path),
            '%s dd if=%s/boot_image_x-loader.bin of=boot_device_or_file' \
            ' bs=1 conv=notrunc seek=131588'
            % (sudo_args, self.temp_bootdir_path),
            '%s rm %s/boot_image_x-loader.bin' % (sudo_args,
            self.temp_bootdir_path),
            '%s dd if=%s/mem_init.bin of=boot_device_or_file bs=512' \
            ' conv=notrunc seek=3072' % (sudo_args, self.temp_bootdir_path),
            '%s rm %s/mem_init.bin' % (sudo_args, self.temp_bootdir_path),
            '%s dd if=%s/power_management.bin of=boot_device_or_file bs=512' \
            ' conv=notrunc seek=3200' % (sudo_args, self.temp_bootdir_path),
            '%s rm %s/power_management.bin' % (sudo_args,
            self.temp_bootdir_path),
            '%s dd if=%s/u-boot.bin of=boot_device_or_file bs=512' \
            ' conv=notrunc seek=24064' % (sudo_args, self.temp_bootdir_path),
            '%s rm %s/u-boot.bin' % (sudo_args, self.temp_bootdir_path),
            '%s dd if=%s/u-boot-env.bin of=boot_device_or_file bs=512'
            ' conv=notrunc seek=25080' % (sudo_args, self.temp_bootdir_path),
            '%s rm %s/u-boot-env.bin' % (sudo_args, self.temp_bootdir_path)]

        self.assertEqual(expected, fixture.mock.commands_executed)

    def test_snowball_make_boot_files(self):
        fixture = self.useFixture(MockCmdRunnerPopenFixture())
        self.useFixture(MockSomethingFixture(tempfile, 'mkstemp',
            lambda: (-1, '/tmp/temp_snowball_make_boot_files')))
        self.setupFiles()
        k_img_file = os.path.join(self.tempdir, 'vmlinuz-1-ux500')
        i_img_file = os.path.join(self.tempdir, 'initrd.img-1-ux500')

        boot_env = board_configs['snowball_emmc']._get_boot_env(
            is_live=False, is_lowmem=False, consoles=[],
            rootfs_uuid="test_boot_env_uuid", d_img_data=None)
        boards.SnowballEmmcConfig._make_boot_files(boot_env, self.tempdir,
            self.temp_bootdir_path, 'boot_device_or_file', k_img_file,
            i_img_file, None)
        expected = [
            '%s mkimage -A arm -O linux -T kernel -C none -a 0x00008000 -e' \
            ' 0x00008000 -n Linux -d %s %s/boot/uImage' % (sudo_args,
            k_img_file, self.tempdir),
            '%s cp /tmp/temp_snowball_make_boot_files %s/boot/boot.txt'
            % (sudo_args, self.tempdir),
            '%s mkimage -A arm -O linux -T script -C none -a 0 -e 0 -n boot' \
            ' script -d %s/boot/boot.txt %s/boot/flash.scr'
            % (sudo_args, self.tempdir, self.tempdir),
            '%s dd if=/tmp/temp_snowball_make_boot_files' \
            ' of=boot_device_or_file bs=512 conv=notrunc seek=256'
            % (sudo_args),
            '%s dd if=%s/boot/boot_image_issw.bin of=boot_device_or_file' \
            ' bs=512 conv=notrunc seek=257' % (sudo_args, self.tempdir),
            '%s rm %s/boot_image_issw.bin' % (sudo_args,
            self.temp_bootdir_path),
            '%s dd if=%s/boot/boot_image_x-loader.bin of=boot_device_or_file' \
            ' bs=1 conv=notrunc seek=131588' % (sudo_args, self.tempdir),
            '%s rm %s/boot_image_x-loader.bin' % (sudo_args,
            self.temp_bootdir_path),
            '%s dd if=%s/boot/mem_init.bin of=boot_device_or_file bs=512' \
            ' conv=notrunc seek=3072' % (sudo_args, self.tempdir),
            '%s rm %s/mem_init.bin' % (sudo_args, self.temp_bootdir_path),
            '%s dd if=%s/boot/power_management.bin of=boot_device_or_file' \
            ' bs=512 conv=notrunc seek=3200' % (sudo_args, self.tempdir),
            '%s rm %s/power_management.bin' % (sudo_args,
            self.temp_bootdir_path),
            '%s dd if=%s/boot/u-boot.bin of=boot_device_or_file bs=512' \
            ' conv=notrunc seek=24064' % (sudo_args, self.tempdir),
            '%s rm %s/u-boot.bin' % (sudo_args, self.temp_bootdir_path),
            '%s dd if=%s/boot/u-boot-env.bin of=boot_device_or_file bs=512' \
            ' conv=notrunc seek=25080' % (sudo_args, self.tempdir),
            '%s rm %s/u-boot-env.bin' % (sudo_args, self.temp_bootdir_path),
            '%s rm /tmp/temp_snowball_make_boot_files' % (sudo_args),
            '%s rm %s/startfiles.cfg' % (sudo_args, self.temp_bootdir_path)]

        self.assertEqual(expected, fixture.mock.commands_executed)

    def test_missing_files(self):
        '''When the files cannot be read, an IOError should be raised'''
        self.assertRaises(IOError,
                          boards.SnowballEmmcConfig.get_file_info,
                          self.tempdir)

    def test_normal_case(self):
        expected = self.setupFiles()
        actual = boards.SnowballEmmcConfig.get_file_info(
            self.temp_bootdir_path)
        self.assertEquals(expected, actual)


class TestBootSteps(TestCaseWithFixtures):

    def setUp(self):
        super(TestBootSteps, self).setUp()
        self.funcs_calls = []
        self.mock_all_boards_funcs()

    def mock_all_boards_funcs(self):
        """Mock functions of boards module with a call tracer."""

        def mock_func_creator(name):
            return lambda *args, **kwargs: self.funcs_calls.append(name)

        for name in dir(boards):
            attr = getattr(boards, name)
            if type(attr) == types.FunctionType:
                self.useFixture(MockSomethingFixture(
                    linaro_image_tools.media_create.boards, name,
                    mock_func_creator(name)))

    def mock_set_appropriate_serial_tty(self, config):

        def set_appropriate_serial_tty_mock(cls, chroot_dir):
            cls.serial_tty = cls._serial_tty

        self.useFixture(MockSomethingFixture(
            config, 'set_appropriate_serial_tty',
            classmethod(set_appropriate_serial_tty_mock)))

    def make_boot_files(self, config):
        def _get_kflavor_files_mock(cls, path):
            if cls.dtb_name is None:
                return (path, path, None)
            return (path, path, path)

        self.useFixture(MockSomethingFixture(
            config, '_get_kflavor_files',
            classmethod(_get_kflavor_files_mock)))

        config.make_boot_files('', False, False, [], '', '', '', '')

    def test_vexpress_steps(self):
        self.make_boot_files(boards.VexpressConfig)
        expected = ['make_uImage', 'make_uInitrd']
        self.assertEqual(expected, self.funcs_calls)

    def test_mx5_steps(self):
        class SomeMx5Config(boards.Mx5Config):
            uboot_flavor = 'uboot_flavor'
        SomeMx5Config.hardwarepack_handler = (
            TestSetMetadata.MockHardwarepackHandler('ahwpack.tar.gz'))
        SomeMx5Config.hardwarepack_handler.get_format = (
            lambda: '1.0')
        self.make_boot_files(SomeMx5Config)
        expected = [
            'install_mx5_boot_loader', 'make_uImage', 'make_uInitrd',
            'make_dtb', 'make_boot_script']
        self.assertEqual(expected, self.funcs_calls)

    def test_smdkv310_steps(self):
        self.make_boot_files(boards.SMDKV310Config)
        expected = [
            'install_smdk_boot_loader', 'make_flashable_env', '_dd', 'make_uImage',
            'make_uInitrd', 'make_boot_script']
        self.assertEqual(expected, self.funcs_calls)

    def test_ux500_steps(self):
        self.make_boot_files(boards.Ux500Config)
        expected = ['make_uImage', 'make_uInitrd', 'make_boot_script']
        self.assertEqual(expected, self.funcs_calls)

    def test_snowball_sd_steps(self):
        self.make_boot_files(boards.SnowballSdConfig)
        expected = ['make_uImage', 'make_boot_script']
        self.assertEqual(expected, self.funcs_calls)

    def test_panda_steps(self):
        self.mock_set_appropriate_serial_tty(boards.PandaConfig)
        self.make_boot_files(boards.PandaConfig)
        expected = [
            'install_omap_boot_loader', 'make_uImage', 'make_uInitrd',
            'make_dtb', 'make_boot_script', 'make_boot_ini']
        self.assertEqual(expected, self.funcs_calls)

    def test_beagle_steps(self):
        self.mock_set_appropriate_serial_tty(boards.BeagleConfig)
        self.make_boot_files(boards.BeagleConfig)
        expected = [
            'install_omap_boot_loader', 'make_uImage', 'make_uInitrd',
            'make_dtb', 'make_boot_script', 'make_boot_ini']
        self.assertEqual(expected, self.funcs_calls)

    def test_igep_steps(self):
        self.mock_set_appropriate_serial_tty(boards.IgepConfig)
        self.make_boot_files(boards.IgepConfig)
        expected = [
            'make_uImage', 'make_uInitrd', 'make_dtb', 'make_boot_script',
            'make_boot_ini']
        self.assertEqual(expected, self.funcs_calls)

    def test_overo_steps(self):
        self.mock_set_appropriate_serial_tty(boards.OveroConfig)
        self.make_boot_files(boards.OveroConfig)
        expected = [
            'install_omap_boot_loader', 'make_uImage', 'make_uInitrd',
            'make_dtb', 'make_boot_script', 'make_boot_ini']
        self.assertEqual(expected, self.funcs_calls)


class TestAlignPartition(TestCase):

    def test_align_up_none(self):
        self.assertEqual(1024, align_up(1024, 1))

    def test_align_up_no_rounding(self):
        self.assertEqual(512, align_up(512, 512))

    def test_align_up_rounding(self):
        self.assertEqual(512, align_up(1, 512))

    def test_align_partition_4_mib_4_mib(self):
        expected = (4 * 1024 * 1024, 8 * 1024 * 1024 - 1, 4 * 1024 * 1024)
        self.assertEqual(expected,
            align_partition(1, 1, 4 * 1024 * 1024, 4 * 1024 * 1024))

    def test_align_partition_none_4_mib(self):
        expected = (1, 4 * 1024 * 1024 - 1, 4 * 1024 * 1024 - 1)
        self.assertEqual(expected,
            align_partition(1, 1, 1, 4 * 1024 * 1024))


class TestFixForBug697824(TestCaseWithFixtures):

    def mock_set_appropriate_serial_tty(self, config):

        def set_appropriate_serial_tty_mock(cls, chroot_dir):
            self.set_appropriate_serial_tty_called = True
            cls.serial_tty = cls._serial_tty

        self.useFixture(MockSomethingFixture(
            config, 'set_appropriate_serial_tty',
            classmethod(set_appropriate_serial_tty_mock)))

    def test_omap_make_boot_files(self):
        self.set_appropriate_serial_tty_called = False
        self.mock_set_appropriate_serial_tty(board_configs['beagle'])
        self.useFixture(MockSomethingFixture(
            boards.BoardConfig, 'make_boot_files',
            classmethod(lambda *args: None)))
        # We don't need to worry about what's passed to make_boot_files()
        # because we mock the method which does the real work above and here
        # we're only interested in ensuring that OmapConfig.make_boot_files()
        # calls set_appropriate_serial_tty().
        board_configs['beagle'].make_boot_files(
            None, None, None, None, None, None, None, None)
        self.assertTrue(
            self.set_appropriate_serial_tty_called,
            "make_boot_files didn't call set_appropriate_serial_tty")

    def test_set_appropriate_serial_tty_old_kernel(self):
        tempdir = self.useFixture(CreateTempDirFixture()).tempdir
        boot_dir = os.path.join(tempdir, 'boot')
        os.makedirs(boot_dir)
        open(os.path.join(boot_dir, 'vmlinuz-2.6.35-23-foo'), 'w').close()
        boards.BeagleConfig.set_appropriate_serial_tty(tempdir)
        self.assertEquals('ttyS2', boards.BeagleConfig.serial_tty)

    def test_set_appropriate_serial_tty_new_kernel(self):
        tempdir = self.useFixture(CreateTempDirFixture()).tempdir
        boot_dir = os.path.join(tempdir, 'boot')
        os.makedirs(boot_dir)
        open(os.path.join(boot_dir, 'vmlinuz-2.6.36-13-foo'), 'w').close()
        boards.BeagleConfig.set_appropriate_serial_tty(tempdir)
        self.assertEquals('ttyO2', boards.BeagleConfig.serial_tty)


class TestGetSfdiskCmd(TestCase):

    def test_default(self):
        self.assertEqual(
            '63,106432,0x0C,*\n106496,,,-',
            boards.BoardConfig.get_sfdisk_cmd())

    def test_default_aligned(self):
        self.assertEqual(
            '8192,106496,0x0C,*\n114688,,,-',
            boards.BoardConfig.get_sfdisk_cmd(should_align_boot_part=True))

    def test_mx5(self):
        self.assertEqual(
            '1,8191,0xDA\n8192,106496,0x0C,*\n114688,,,-',
            boards.Mx5Config.get_sfdisk_cmd())

    def test_snowball_sd(self):
        self.assertEqual(
            '63,106432,0x0C,*\n106496,,,-',
            boards.SnowballSdConfig.get_sfdisk_cmd())

    def test_snowball_emmc(self):
        self.assertEqual(
            '256,7936,0xDA\n8192,106496,0x0C,*\n114688,,,-',
            boards.SnowballEmmcConfig.get_sfdisk_cmd())

    def test_smdkv310(self):
        self.assertEquals(
            '1,8191,0xDA\n8192,106496,0x0C,*\n114688,,,-',
            board_configs['smdkv310'].get_sfdisk_cmd())

    def test_panda_android(self):
        self.assertEqual(
            '63,270272,0x0C,*\n270336,524288,L\n794624,524288,L\n' \
                '1318912,-,E\n1318912,1048576,L\n2367488,,,-', 
                android_boards.AndroidPandaConfig.get_sfdisk_cmd())

    def test_snowball_emmc_android(self):
        self.assertEqual(
            '256,7936,0xDA\n8192,262144,0x0C,*\n270336,524288,L\n' \
                '794624,-,E\n794624,524288,L\n1318912,1048576,L\n2367488,,,-', 
                android_boards.AndroidSnowballEmmcConfig.get_sfdisk_cmd())


class TestGetBootCmd(TestCase):

    def test_vexpress(self):
        boot_commands = board_configs['vexpress']._get_boot_env(
            is_live=False, is_lowmem=False, consoles=['ttyXXX'],
            rootfs_uuid="deadbeef", d_img_data=None)
        expected = {
            'bootargs': 'console=tty0 console=ttyAMA0,38400n8 '
                        'console=ttyXXX  root=UUID=deadbeef rootwait ro',
            'bootcmd': 'fatload mmc 0:1 0x60008000 uImage; '
                       'fatload mmc 0:1 0x81000000 uInitrd; '
                       'bootm 0x60008000 0x81000000'}
        self.assertEqual(expected, boot_commands)

    def test_mx51(self):
        boot_commands = boards.Mx51Config._get_boot_env(
            is_live=False, is_lowmem=False, consoles=[],
            rootfs_uuid="deadbeef", d_img_data="mx51.dtb")
        expected = {
            'bootargs': 'console=tty0 console=ttymxc0,115200n8  '
                        'root=UUID=deadbeef rootwait ro',
            'bootcmd': 'fatload mmc 0:2 0x90000000 uImage; '
                       'fatload mmc 0:2 0x92000000 uInitrd; '
                       'fatload mmc 0:2 0x91ff0000 board.dtb; '
                       'bootm 0x90000000 0x92000000 0x91ff0000'}
        self.assertEqual(expected, boot_commands)

    def test_smdkv310(self):
        boot_commands = board_configs['smdkv310']._get_boot_env(
            is_live=False, is_lowmem=False, consoles=[],
            rootfs_uuid="deadbeef", d_img_data=None)
        expected = {
            'bootargs': 'console=ttySAC1,115200n8  root=UUID=deadbeef '
                        'rootwait ro',
             'bootcmd': 'fatload mmc 0:2 0x40007000 uImage; '
                        'fatload mmc 0:2 0x42000000 uInitrd; '
                        'bootm 0x40007000 0x42000000',
             'ethact': 'smc911x-0',
             'ethaddr': '00:40:5c:26:0a:5b'}
        self.assertEqual(expected, boot_commands)

    def test_ux500(self):
        boot_commands = board_configs['ux500']._get_boot_env(
            is_live=False, is_lowmem=False, consoles=[],
            rootfs_uuid="deadbeef", d_img_data=None)
        expected = {
            'bootargs': 'console=tty0 console=ttyAMA2,115200n8  '
                        'root=UUID=deadbeef rootwait ro earlyprintk '
                        'rootdelay=1 fixrtc nocompcache mem=96M@0 '
                        'mem_modem=32M@96M mem=44M@128M pmem=22M@172M '
                        'mem=30M@194M mem_mali=32M@224M pmem_hwb=54M@256M '
                        'hwmem=48M@302M mem=152M@360M',
            'bootcmd': 'fatload mmc 1:1 0x00100000 uImage; '
                       'fatload mmc 1:1 0x08000000 uInitrd; '
                       'bootm 0x00100000 0x08000000'}
        self.assertEqual(expected, boot_commands)

    def test_snowball_emmc(self):
        boot_commands = board_configs['snowball_emmc']._get_boot_env(
            is_live=False, is_lowmem=False, consoles=[],
            rootfs_uuid="deadbeef", d_img_data=None)
        expected = {
            'bootargs': 'console=tty0 console=ttyAMA2,115200n8  '
                        'root=UUID=deadbeef rootwait ro earlyprintk '
                        'rootdelay=1 fixrtc nocompcache mem=96M@0 '
                        'mem_modem=32M@96M mem=44M@128M pmem=22M@172M '
                        'mem=30M@194M mem_mali=32M@224M pmem_hwb=54M@256M '
                        'hwmem=48M@302M mem=152M@360M',
            'bootcmd': 'fatload mmc 1:1 0x00100000 uImage; '
                       'fatload mmc 1:1 0x08000000 uInitrd; '
                       'bootm 0x00100000 0x08000000'}
        self.assertEqual(expected, boot_commands)


    def test_panda(self):
        # XXX: To fix bug 697824 we have to change class attributes of our
        # OMAP board configs, and some tests do that so to make sure they
        # don't interfere with us we'll reset that before doing anything.
        config = board_configs['panda']
        config.serial_tty = config._serial_tty
        boot_commands = config._get_boot_env(
            is_live=False, is_lowmem=False, consoles=[],
            rootfs_uuid="deadbeef", d_img_data="panda.dtb")
        expected = {
            'bootargs': 'console=tty0 console=ttyO2,115200n8  '
                        'root=UUID=deadbeef rootwait ro earlyprintk fixrtc '
                        'nocompcache vram=48M omapfb.vram=0:24M '
                        'mem=456M@0x80000000 mem=512M@0xA0000000',
            'bootcmd': 'fatload mmc 0:1 0x80200000 uImage; '
                       'fatload mmc 0:1 0x81600000 uInitrd; '
                       'fatload mmc 0:1 0x815f0000 board.dtb; '
                       'bootm 0x80200000 0x81600000 0x815f0000'}
        self.assertEqual(expected, boot_commands)

    def test_beagle(self):
        # XXX: To fix bug 697824 we have to change class attributes of our
        # OMAP board configs, and some tests do that so to make sure they
        # don't interfere with us we'll reset that before doing anything.
        config = board_configs['beagle']
        config.serial_tty = config._serial_tty
        boot_commands = config._get_boot_env(
            is_live=False, is_lowmem=False, consoles=[],
            rootfs_uuid="deadbeef", d_img_data="beagle.dtb")
        expected = {
            'bootargs': 'console=tty0 console=ttyO2,115200n8  '
                        'root=UUID=deadbeef rootwait ro earlyprintk fixrtc '
                        'nocompcache vram=12M '
                        'omapfb.mode=dvi:1280x720MR-16@60 mpurate=${mpurate}',
            'bootcmd': 'fatload mmc 0:1 0x80000000 uImage; '
                       'fatload mmc 0:1 0x81600000 uInitrd; '
                       'fatload mmc 0:1 0x815f0000 board.dtb; '
                       'bootm 0x80000000 0x81600000 0x815f0000'}
        self.assertEqual(expected, boot_commands)

    def test_igep(self):
        # XXX: To fix bug 697824 we have to change class attributes of our
        # OMAP board configs, and some tests do that so to make sure they
        # don't interfere with us we'll reset that before doing anything.
        config = boards.IgepConfig
        config.serial_tty = config._serial_tty
        boot_cmd = config._get_boot_env(
            is_live=False, is_lowmem=False, consoles=[],
            rootfs_uuid="deadbeef", d_img_data="igep.dtb")
        expected = {
            'bootargs': 'console=tty0 console=ttyO2,115200n8  '
                        'root=UUID=deadbeef rootwait ro earlyprintk fixrtc '
                        'nocompcache vram=12M '
                        'omapfb.mode=dvi:1280x720MR-16@60 mpurate=${mpurate}',
            'bootcmd': 'fatload mmc 0:1 0x80000000 uImage; '
                       'fatload mmc 0:1 0x81600000 uInitrd; '
                       'fatload mmc 0:1 0x815f0000 board.dtb; '
                       'bootm 0x80000000 0x81600000 0x815f0000'}
        self.assertEqual(expected, boot_cmd)

    def test_overo(self):
        # XXX: To fix bug 697824 we have to change class attributes of our
        # OMAP board configs, and some tests do that so to make sure they
        # don't interfere with us we'll reset that before doing anything.
        config = board_configs['overo']
        config.serial_tty = config._serial_tty
        boot_commands = config._get_boot_env(
            is_live=False, is_lowmem=False, consoles=[],
            rootfs_uuid="deadbeef", d_img_data="overo.dtb")
        expected = {
            'bootargs': 'console=tty0 console=ttyO2,115200n8  '
                        'root=UUID=deadbeef rootwait ro earlyprintk '
                        'mpurate=${mpurate} vram=12M',
            'bootcmd': 'fatload mmc 0:1 0x80000000 uImage; '
                       'fatload mmc 0:1 0x81600000 uInitrd; '
                       'fatload mmc 0:1 0x815f0000 board.dtb; '
                       'bootm 0x80000000 0x81600000 0x815f0000'}
        self.assertEqual(expected, boot_commands)


class TestGetBootCmdAndroid(TestCase):
    def test_panda(self):
        # XXX: To fix bug 697824 we have to change class attributes of our
        # OMAP board configs, and some tests do that so to make sure they
        # don't interfere with us we'll reset that before doing anything.
        config = android_board_configs['panda']
        config.serial_tty = config._serial_tty
        boot_commands = config._get_boot_env(consoles=[])
        expected = {
            'bootargs': 'console=tty0 console=ttyO2,115200n8 '
                        'rootwait ro earlyprintk fixrtc '
                        'nocompcache vram=48M omapfb.vram=0:24M,1:24M '
                        'mem=456M@0x80000000 mem=512M@0xA0000000 '
                        'init=/init androidboot.console=ttyO2',
            'bootcmd': 'fatload mmc 0:1 0x80200000 uImage; '
                       'fatload mmc 0:1 0x81600000 uInitrd; '
                       'bootm 0x80200000 0x81600000'}
        self.assertEqual(expected, boot_commands)
	
    def test_android_snowball_emmc(self):
        boot_commands = (android_boards.AndroidSnowballEmmcConfig.
                         _get_boot_env(consoles=[]))
        expected = {
            'bootargs': 'console=tty0 console=ttyAMA2,115200n8 '
                        'rootwait ro earlyprintk '
                        'rootdelay=1 fixrtc nocompcache '
                        'mem=128M@0 mali.mali_mem=64M@128M mem=24M@192M '
                        'hwmem=167M@216M mem_issw=1M@383M mem=640M@384M '
                        'vmalloc=256M init=/init androidboot.console=ttyAMA2',
            'bootcmd': 'fatload mmc 1:1 0x00100000 uImage; '
                       'fatload mmc 1:1 0x08000000 uInitrd; '
                       'bootm 0x00100000 0x08000000'}
        self.assertEqual(expected, boot_commands)


class TestUnpackBinaryTarball(TestCaseWithFixtures):

    def setUp(self):
        super(TestUnpackBinaryTarball, self).setUp()

        self.tar_dir_fixture = CreateTempDirFixture()
        self.useFixture(self.tar_dir_fixture)

        self.tarball_fixture = CreateTarballFixture(
            self.tar_dir_fixture.get_temp_dir())
        self.useFixture(self.tarball_fixture)

    def test_unpack_binary_tarball(self):
        tmp_dir = self.useFixture(CreateTempDirFixture()).get_temp_dir()
        rc = unpack_binary_tarball(
            self.tarball_fixture.get_tarball(), tmp_dir, as_root=False)
        self.assertEqual(rc, 0)


class TestGetUuid(TestCaseWithFixtures):

    def setUp(self):
        super(TestGetUuid, self).setUp()

    def test_get_uuid(self):
        fixture = MockCmdRunnerPopenFixture()
        self.useFixture(fixture)
        get_uuid("/dev/rootfs")
        self.assertEquals(
            ["%s blkid -o udev -p -c /dev/null /dev/rootfs" % sudo_args],
            fixture.mock.commands_executed)

    def test_parse_blkid_output(self):
        output = (
            "ID_FS_UUID=67d641db-ea7d-4acf-9f46-5f1f8275dce2\n"
            "ID_FS_UUID_ENC=67d641db-ea7d-4acf-9f46-5f1f8275dce2\n"
            "ID_FS_TYPE=ext4\n")
        uuid = _parse_blkid_output(output)
        self.assertEquals("67d641db-ea7d-4acf-9f46-5f1f8275dce2", uuid)


class TestBoards(TestCaseWithFixtures):

    def _mock_get_file_matching(self):
        self.useFixture(MockSomethingFixture(
            boards, '_get_file_matching',
            lambda regex: regex))

    def _mock_Popen(self):
        fixture = MockCmdRunnerPopenFixture()
        self.useFixture(fixture)
        return fixture

    def test_make_uImage(self):
        self._mock_get_file_matching()
        fixture = self._mock_Popen()
        make_uImage('load_addr', 'parts_dir/vmlinuz-*-sub_arch', 'boot_disk')
        expected = [
            '%s mkimage -A arm -O linux -T kernel -C none -a load_addr '
            '-e load_addr -n Linux -d parts_dir/vmlinuz-*-sub_arch '
            'boot_disk/uImage' % sudo_args]
        self.assertEqual(expected, fixture.mock.commands_executed)

    def test_make_uInitrd(self):
        self._mock_get_file_matching()
        fixture = self._mock_Popen()
        make_uInitrd('parts_dir/initrd.img-*-sub_arch', 'boot_disk')
        expected = [
            '%s mkimage -A arm -O linux -T ramdisk -C none -a 0 -e 0 '
            '-n initramfs -d parts_dir/initrd.img-*-sub_arch '
            'boot_disk/uInitrd' % sudo_args]
        self.assertEqual(expected, fixture.mock.commands_executed)

    def test_make_dtb(self):
        self._mock_get_file_matching()
        fixture = self._mock_Popen()
        make_dtb('parts_dir/dt-*-sub_arch/board_name.dtb', 'boot_disk')
        expected = [
            '%s cp parts_dir/dt-*-sub_arch/board_name.dtb '
            'boot_disk/board.dtb' % sudo_args]
        self.assertEqual(expected, fixture.mock.commands_executed)

    def test_make_flashable_env_too_small_env(self):
        env = {'verylong': 'evenlonger'}
        self.assertRaises(AssertionError, make_flashable_env, env, 8)

    def test_make_flashable_env(self):
        env_file = self.createTempFileAsFixture()
        self.useFixture(MockSomethingFixture(
            tempfile, "mkstemp", lambda: (None, env_file)))
        env = {'a': 'b', 'x': 'y'}
        make_flashable_env(env, 12)
        with open(env_file, "r") as fd:
            self.assertEqual("\x80\x29\x2E\x89a=b\x00x=y\x00", fd.read())

    def test_install_mx5_boot_loader(self):
        fixture = self._mock_Popen()
        imx_file = self.createTempFileAsFixture()
        install_mx5_boot_loader(imx_file, "boot_device_or_file")
        expected = [
            '%s dd if=%s of=boot_device_or_file bs=512 '
            'conv=notrunc seek=2' % (sudo_args, imx_file)]
        self.assertEqual(expected, fixture.mock.commands_executed)

    def test_install_mx5_boot_loader_too_large(self):
        self.useFixture(MockSomethingFixture(
            os.path, "getsize",
            lambda s: (LOADER_MIN_SIZE_S - 1) * SECTOR_SIZE + 1))
        self.assertRaises(AssertionError,
            install_mx5_boot_loader, "imx_file", "boot_device_or_file")

    def test_install_omap_boot_loader(self):
        fixture = self._mock_Popen()
        self.useFixture(MockSomethingFixture(
            boards, '_get_mlo_file',
            lambda chroot_dir: "%s/MLO" % chroot_dir))
        install_omap_boot_loader("chroot_dir", "boot_disk")
        expected = [
            '%s cp -v chroot_dir/MLO boot_disk' % sudo_args, 'sync']
        self.assertEqual(expected, fixture.mock.commands_executed)

    def test_install_smdk_u_boot(self):
        fixture = self._mock_Popen()
        uboot_flavor = "some_u_boot_flavour"
        self.useFixture(MockSomethingFixture(
            boards, '_get_smdk_spl',
            lambda chroot_dir, uboot_flavor: "%s/%s/SPL" % (chroot_dir, uboot_flavor)))
        self.useFixture(MockSomethingFixture(
            boards, '_get_smdk_uboot',
            lambda chroot_dir, uboot_flavor: "%s/%s/uboot" % (chroot_dir, uboot_flavor)))
        install_smdk_boot_loader("chroot_dir", "boot_disk", uboot_flavor)
        expected = [
            '%s dd if=chroot_dir/%s/SPL of=boot_disk bs=512 conv=notrunc '
            'seek=%d' % (sudo_args, uboot_flavor, SAMSUNG_V310_BL1_START),
            '%s dd if=chroot_dir/%s/uboot of=boot_disk bs=512 conv=notrunc '
            'seek=%d' % (sudo_args, uboot_flavor, SAMSUNG_V310_BL2_START)]
        self.assertEqual(expected, fixture.mock.commands_executed)

    def test_get_plain_boot_script_contents(self):
        boot_env = {'bootargs': 'mybootargs', 'bootcmd': 'mybootcmd'}
        boot_script_data = get_plain_boot_script_contents(boot_env)
        self.assertEqual(textwrap.dedent("""\
            setenv bootcmd "mybootcmd"
            setenv bootargs "mybootargs"
            boot"""), boot_script_data)

    def test_make_boot_script(self):
        self.useFixture(MockSomethingFixture(
            tempfile, 'mkstemp', lambda: (-1, '/tmp/random-abxzr')))
        tempdir = self.useFixture(CreateTempDirFixture()).tempdir
        self._mock_get_file_matching()
        fixture = self._mock_Popen()
        boot_script_path = os.path.join(tempdir, 'boot.scr')
        plain_boot_script_path = os.path.join(tempdir, 'boot.txt')
        boot_env = {'bootargs': 'mybootargs', 'bootcmd': 'mybootcmd'}
        make_boot_script(boot_env, boot_script_path)
        expected = [
            '%s cp /tmp/random-abxzr %s' % (
                sudo_args, plain_boot_script_path),
            '%s mkimage -A arm -O linux -T script -C none -a 0 -e 0 '
            '-n boot script -d %s %s' % (
                sudo_args, plain_boot_script_path, boot_script_path)]
        self.assertEqual(expected, fixture.mock.commands_executed)

    def test_get_file_matching(self):
        prefix = ''.join(
            random.choice(string.ascii_lowercase) for x in range(5))
        file1 = self.createTempFileAsFixture(prefix)
        directory = os.path.dirname(file1)
        self.assertEqual(
            file1, _get_file_matching('%s/%s*' % (directory, prefix)))

    def test_get_file_matching_too_many_files_found(self):
        prefix = ''.join(
            random.choice(string.ascii_lowercase) for x in range(5))
        file1 = self.createTempFileAsFixture(prefix)
        file2 = self.createTempFileAsFixture(prefix)
        directory = os.path.dirname(file1)
        assert directory == os.path.dirname(file2), (
            "file1 and file2 should be in the same directory")
        self.assertRaises(
            ValueError, _get_file_matching, '%s/%s*' % (directory, prefix))

    def test_get_kflavor_files_more_specific(self):
        tempdir = self.useFixture(CreateTempDirFixture()).tempdir
        flavorx = 'flavorX'
        flavorxy = 'flavorXY'
        class config(boards.BoardConfig):
            kernel_flavors = [flavorx, flavorxy]
        for f in reversed(config.kernel_flavors):
            kfile = os.path.join(tempdir, 'vmlinuz-1-%s' % f)
            ifile = os.path.join(tempdir, 'initrd.img-1-%s' % f)
            open(kfile, "w").close()
            open(ifile, "w").close()
        self.assertEqual(
            (kfile, ifile, None), config._get_kflavor_files(tempdir))

    def test_get_dt_kflavor_files_more_specific(self):
        tempdir = self.useFixture(CreateTempDirFixture()).tempdir
        flavorx = 'flavorX'
        flavorxy = 'flavorXY'
        class config(boards.BoardConfig):
            kernel_flavors = [flavorx, flavorxy]
            dtb_name = 'board_name.dtb'
        for f in reversed(config.kernel_flavors):
            kfile = os.path.join(tempdir, 'vmlinuz-1-%s' % f)
            ifile = os.path.join(tempdir, 'initrd.img-1-%s' % f)
            dt = os.path.join(tempdir, 'dt-1-%s' % f)
            os.mkdir(dt)
            dfile = os.path.join(dt, config.dtb_name)
            open(kfile, "w").close()
            open(ifile, "w").close()
            open(dfile, "w").close()
        self.assertEqual(
            (kfile, ifile, dfile), config._get_kflavor_files(tempdir))

    def test_get_kflavor_files_later_in_flavors(self):
        tempdir = self.useFixture(CreateTempDirFixture()).tempdir
        flavor1 = 'flavorXY'
        flavor2 = 'flavorAA'
        class config(boards.BoardConfig):
            kernel_flavors = [flavor1, flavor2]
        kfile = os.path.join(tempdir, 'vmlinuz-1-%s' % flavor1)
        ifile = os.path.join(tempdir, 'initrd.img-1-%s' % flavor1)
        open(kfile, "w").close()
        open(ifile, "w").close()
        self.assertEqual(
            (kfile, ifile, None), config._get_kflavor_files(tempdir))

    def test_get_dt_kflavor_files_later_in_flavors(self):
        tempdir = self.useFixture(CreateTempDirFixture()).tempdir
        flavor1 = 'flavorXY'
        flavor2 = 'flavorAA'
        class config(boards.BoardConfig):
            kernel_flavors = [flavor1, flavor2]
            dtb_name = 'board_name.dtb'
        kfile = os.path.join(tempdir, 'vmlinuz-1-%s' % flavor1)
        ifile = os.path.join(tempdir, 'initrd.img-1-%s' % flavor1)
        dt = os.path.join(tempdir, 'dt-1-%s' % flavor1)
        os.mkdir(dt)
        dfile = os.path.join(dt, config.dtb_name)
        open(kfile, "w").close()
        open(ifile, "w").close()
        open(dfile, "w").close()
        self.assertEqual(
            (kfile, ifile, dfile), config._get_kflavor_files(tempdir))

    def test_get_kflavor_files_raises_when_no_match(self):
        tempdir = self.useFixture(CreateTempDirFixture()).tempdir
        flavor1 = 'flavorXY'
        flavor2 = 'flavorAA'
        class config(boards.BoardConfig):
            kernel_flavors = [flavor1, flavor2]
        self.assertRaises(ValueError, config._get_kflavor_files, tempdir)

    def test_get_file_matching_no_files_found(self):
        self.assertEqual(None, _get_file_matching('/foo/bar/baz/*non-existent'))

    def test_run_mkimage(self):
        # Create a fake boot script.
        filename = self.createTempFileAsFixture()
        f = open(filename, 'w')
        f.write("setenv bootcmd 'fatload mmc 0:1 0x80000000 uImage;\nboot")
        f.close()

        img = self.createTempFileAsFixture()
        # Use that fake boot script to create a boot loader using mkimage.
        # Send stdout to /dev/null as mkimage will print to stdout and we
        # don't want that.
        retval = _run_mkimage(
            'script', '0', '0', 'boot script', filename, img,
            stdout=open('/dev/null', 'w'), as_root=False)

        self.assertEqual(0, retval)


class TestCreatePartitions(TestCaseWithFixtures):

    media = Media('/dev/xdz')

    def setUp(self):
        super(TestCreatePartitions, self).setUp()
        # Stub time.sleep() as create_partitions() use that.
        self.orig_sleep = time.sleep
        time.sleep = lambda s: None

    def tearDown(self):
        super(TestCreatePartitions, self).tearDown()
        time.sleep = self.orig_sleep

    def test_create_partitions_for_mx5(self):
        # For this board we create a one cylinder partition at the beginning.
        popen_fixture = self.useFixture(MockCmdRunnerPopenFixture())
        sfdisk_fixture = self.useFixture(MockRunSfdiskCommandsFixture())

        create_partitions(boards.Mx5Config, self.media, HEADS, SECTORS, '')

        self.assertEqual(
            ['%s parted -s %s mklabel msdos' % (sudo_args, self.media.path),
             'sync'],
            popen_fixture.mock.commands_executed)
        # Notice that we create all partitions in a single sfdisk run because
        # every time we run sfdisk it actually repartitions the device,
        # erasing any partitions created previously.
        self.assertEqual(
            [('1,8191,0xDA\n8192,106496,0x0C,*\n114688,,,-', HEADS, SECTORS,
              '', self.media.path)],
            sfdisk_fixture.mock.calls)

    def test_create_partitions_for_smdkv310(self):
        # For this board we create a one cylinder partition at the beginning.
        popen_fixture = self.useFixture(MockCmdRunnerPopenFixture())
        sfdisk_fixture = self.useFixture(MockRunSfdiskCommandsFixture())

        create_partitions(
            board_configs['smdkv310'], self.media, HEADS, SECTORS, '')

        self.assertEqual(
            ['%s parted -s %s mklabel msdos' % (sudo_args, self.media.path),
             'sync'],
            popen_fixture.mock.commands_executed)
        # Notice that we create all partitions in a single sfdisk run because
        # every time we run sfdisk it actually repartitions the device,
        # erasing any partitions created previously.
        self.assertEqual(
            [('1,8191,0xDA\n8192,106496,0x0C,*\n114688,,,-', HEADS,
              SECTORS, '', self.media.path)], sfdisk_fixture.mock.calls)

    def test_create_partitions_for_beagle(self):
        popen_fixture = self.useFixture(MockCmdRunnerPopenFixture())
        sfdisk_fixture = self.useFixture(MockRunSfdiskCommandsFixture())

        create_partitions(
            board_configs['beagle'], self.media, HEADS, SECTORS, '')

        self.assertEqual(
            ['%s parted -s %s mklabel msdos' % (sudo_args, self.media.path),
             'sync'],
            popen_fixture.mock.commands_executed)
        self.assertEqual(
            [('63,106432,0x0C,*\n106496,,,-', HEADS, SECTORS, '',
              self.media.path)],
            sfdisk_fixture.mock.calls)

    def test_create_partitions_with_img_file(self):
        popen_fixture = self.useFixture(MockCmdRunnerPopenFixture())
        sfdisk_fixture = self.useFixture(MockRunSfdiskCommandsFixture())

        tmpfile = self.createTempFileAsFixture()
        create_partitions(
            board_configs['beagle'], Media(tmpfile), HEADS, SECTORS, '')

        # Unlike the test for partitioning of a regular block device, in this
        # case parted was not called as there's no existing partition table
        # for us to overwrite on the image file.
        self.assertEqual(['sync'], popen_fixture.mock.commands_executed)

        self.assertEqual(
            [('63,106432,0x0C,*\n106496,,,-', HEADS, SECTORS, '', tmpfile)],
            sfdisk_fixture.mock.calls)

    def test_run_sfdisk_commands(self):
        tmpfile = self.createTempFileAsFixture()
        proc = cmd_runner.run(
            ['dd', 'of=%s' % tmpfile, 'bs=1', 'seek=10M', 'count=0'],
            stderr=open('/dev/null', 'w'))
        proc.communicate()
        stdout, stderr = run_sfdisk_commands(
            '2,16063,0xDA', HEADS, SECTORS, '', tmpfile, as_root=False,
            stderr=subprocess.PIPE)
        self.assertIn('Successfully wrote the new partition table', stdout)

    def test_run_sfdisk_commands_raises_on_non_zero_returncode(self):
        tmpfile = self.createTempFileAsFixture()
        self.assertRaises(
            cmd_runner.SubcommandNonZeroReturnValue,
            run_sfdisk_commands,
            ',1,0xDA', HEADS, SECTORS, '', tmpfile, as_root=False,
            stderr=subprocess.PIPE)


class TestPartitionSetup(TestCaseWithFixtures):

    def setUp(self):
        super(TestPartitionSetup, self).setUp()
        # Stub time.sleep() as create_partitions() use that.
        self.orig_sleep = time.sleep
        time.sleep = lambda s: None
        self.linux_image_size = 30 * 1024**2
        self.linux_offsets_and_sizes = [
            (16384 * SECTOR_SIZE, 15746 * SECTOR_SIZE),
            (32768 * SECTOR_SIZE, (self.linux_image_size - 
                                        32768 * SECTOR_SIZE))
            ]
        self.android_image_size = 256 * 1024**2
        # Extended partition info takes 32 sectors from the first ext partition
        ext_part_size = 32
        self.android_offsets_and_sizes = [
            (63 * SECTOR_SIZE, 32768 * SECTOR_SIZE),
            (32831 * SECTOR_SIZE, 65536 * SECTOR_SIZE),
            (98367 * SECTOR_SIZE, 65536 * SECTOR_SIZE),
            ((294975 + ext_part_size) * SECTOR_SIZE,
             (131072 - ext_part_size) * SECTOR_SIZE),
            ((426047 + ext_part_size) * SECTOR_SIZE, 
             self.android_image_size - (426047 + ext_part_size) * SECTOR_SIZE)
            ]
        
        self.android_snowball_offsets_and_sizes = [
            (8192 * SECTOR_SIZE, 24639 * SECTOR_SIZE),
            (32831 * SECTOR_SIZE, 65536 * SECTOR_SIZE),
            ((98367  + ext_part_size)* SECTOR_SIZE, 
             (65536 - ext_part_size) * SECTOR_SIZE),
            (294975 * SECTOR_SIZE, 131072 * SECTOR_SIZE),
            ((426047 + ext_part_size) * SECTOR_SIZE, 
             self.android_image_size - (426047 + ext_part_size) * SECTOR_SIZE)
            ]

    def tearDown(self):
        super(TestPartitionSetup, self).tearDown()
        time.sleep = self.orig_sleep

    def _create_tmpfile(self):
        # boot part at +8 MiB, root part at +16 MiB
        return self._create_qemu_img_with_partitions(
            '16384,15746,0x0C,*\n32768,,,-', '%s' % self.linux_image_size)

    def _create_android_tmpfile(self):
        # boot, system, cache, (extended), userdata and sdcard partitions
        return self._create_qemu_img_with_partitions(
            '63,32768,0x0C,*\n32831,65536,L\n98367,65536,L\n294975,-,E\n' \
                '294975,131072,L\n426047,,,-', '%s' % self.android_image_size)

    def _create_snowball_android_tmpfile(self):
        # raw, boot, system, cache, (extended), userdata and sdcard partitions
        return self._create_qemu_img_with_partitions(
            '256,7936,0xDA\n8192,24639,0x0C,*\n32831,65536,L\n' \
            '98367,-,E\n98367,65536,L\n294975,131072,L\n' \
            '426047,,,-', '%s' % self.android_image_size)

    def test_convert_size_no_suffix(self):
        self.assertEqual(524288, convert_size_to_bytes('524288'))

    def test_convert_size_in_kbytes_to_bytes(self):
        self.assertEqual(512 * 1024, convert_size_to_bytes('512K'))

    def test_convert_size_in_mbytes_to_bytes(self):
        self.assertEqual(100 * 1024**2, convert_size_to_bytes('100M'))

    def test_convert_size_in_gbytes_to_bytes(self):
        self.assertEqual(12 * 1024**3, convert_size_to_bytes('12G'))

    def test_calculate_partition_size_and_offset(self):
        tmpfile = self._create_tmpfile()
        vfat_size, vfat_offset, linux_size, linux_offset = (
            calculate_partition_size_and_offset(tmpfile))
        self.assertEqual(
            self.linux_offsets_and_sizes,
            [(vfat_offset, vfat_size), (linux_offset, linux_size)])

    def test_calculate_android_partition_size_and_offset(self):
        tmpfile = self._create_android_tmpfile()
        device_info = calculate_android_partition_size_and_offset(tmpfile)
        # We use map(None, ...) since it would catch if the lists are not of
        # equal length and zip() would not in all cases.
        for device_pair, expected_pair in map(None, device_info,
                                              self.android_offsets_and_sizes):
            self.assertEqual(device_pair, expected_pair)

    def test_calculate_snowball_android_partition_size_and_offset(self):
        tmpfile = self._create_snowball_android_tmpfile()
        device_info = calculate_android_partition_size_and_offset(tmpfile)
        # We use map(None, ...) since it would catch if the lists are not of
        # equal length and zip() would not in all cases.
        for device_pair, expected_pair in map(None, device_info,
                                              self.android_snowball_offsets_and_sizes):
            self.assertEqual(device_pair, expected_pair)

    def test_partition_numbering(self):
        # another Linux partition at +24 MiB after the boot/root parts
        tmpfile = self._create_qemu_img_with_partitions(
            '16384,15746,0x0C,*\n32768,15427,,-\n49152,,,-',
            '%s' % self.linux_image_size)
        vfat_size, vfat_offset, linux_size, linux_offset = (
            calculate_partition_size_and_offset(tmpfile))
        # check that the linux partition offset starts at +16 MiB so that it's
        # the partition immediately following the vfat one
        self.assertEqual(linux_offset, 32768 * 512)

    def test_get_boot_and_root_partitions_for_media_beagle(self):
        self.useFixture(MockSomethingFixture(
            partitions, '_get_device_file_for_partition_number',
            lambda dev, partition: '%s%d' % (tmpfile, partition)))
        tmpfile = self.createTempFileAsFixture()
        media = Media(tmpfile)
        media.is_block_device = True
        self.assertEqual(
            ("%s%d" % (tmpfile, 1), "%s%d" % (tmpfile, 2)),
            get_boot_and_root_partitions_for_media(
                media, board_configs['beagle']))

    def test_get_boot_and_root_partitions_for_media_mx5(self):
        self.useFixture(MockSomethingFixture(
            partitions, '_get_device_file_for_partition_number',
            lambda dev, partition: '%s%d' % (tmpfile, partition)))
        tmpfile = self.createTempFileAsFixture()
        media = Media(tmpfile)
        media.is_block_device = True
        self.assertEqual(
            ("%s%d" % (tmpfile, 2), "%s%d" % (tmpfile, 3)),
            get_boot_and_root_partitions_for_media(media, boards.Mx5Config))

    def _create_qemu_img_with_partitions(self, sfdisk_commands, tempfile_size):
        tmpfile = self.createTempFileAsFixture()
        proc = cmd_runner.run(
            ['dd', 'of=%s' % tmpfile, 'bs=1', 'seek=%s' % tempfile_size, 'count=0'],
            stderr=open('/dev/null', 'w'))
        proc.communicate()
        stdout, stderr = run_sfdisk_commands(
            sfdisk_commands, HEADS, SECTORS, '', tmpfile, as_root=False,
            # Throw away stderr as sfdisk complains a lot when operating on a
            # qemu image.
            stderr=subprocess.PIPE)
        self.assertIn('Successfully wrote the new partition table', stdout)
        return tmpfile

    def test_ensure_partition_is_not_mounted_for_mounted_partition(self):
        self.useFixture(MockSomethingFixture(
            partitions, 'is_partition_mounted', lambda part: True))
        popen_fixture = self.useFixture(MockCmdRunnerPopenFixture())
        ensure_partition_is_not_mounted('/dev/whatever')
        self.assertEqual(
            ['%s umount /dev/whatever' % sudo_args],
            popen_fixture.mock.commands_executed)

    def test_ensure_partition_is_not_mounted_for_umounted_partition(self):
        self.useFixture(MockSomethingFixture(
            partitions, 'is_partition_mounted', lambda part: False))
        popen_fixture = self.useFixture(MockCmdRunnerPopenFixture())
        ensure_partition_is_not_mounted('/dev/whatever')
        self.assertEqual(None, popen_fixture.mock.calls)

    def test_get_boot_and_root_loopback_devices(self):
        tmpfile = self._create_tmpfile()
        atexit_fixture = self.useFixture(MockSomethingFixture(
            atexit, 'register', AtExitRegister()))
        popen_fixture = self.useFixture(MockCmdRunnerPopenFixture())
        # We can't test the return value of get_boot_and_root_loopback_devices
        # because it'd require running losetup as root, so we just make sure
        # it calls losetup correctly.
        get_boot_and_root_loopback_devices(tmpfile)
        self.assertEqual(
            ['%s losetup -f --show %s --offset %s --sizelimit %s'
                % (sudo_args, tmpfile, offset, size) for (offset, size) in 
             self.linux_offsets_and_sizes],
            popen_fixture.mock.commands_executed)

        # get_boot_and_root_loopback_devices will also setup two exit handlers
        # to de-register the loopback devices set up above.
        self.assertEqual(2, len(atexit_fixture.mock.funcs))
        popen_fixture.mock.calls = []
        atexit_fixture.mock.run_funcs()
        # We did not really run losetup above (as it requires root) so here we
        # don't have a device to pass to 'losetup -d', but when a device is
        # setup it is passed to the atexit handler.
        self.assertEquals(
            ['%s losetup -d ' % sudo_args,
             '%s losetup -d ' % sudo_args],
            popen_fixture.mock.commands_executed)

    def test_get_android_loopback_devices(self):
        tmpfile = self._create_android_tmpfile()
        atexit_fixture = self.useFixture(MockSomethingFixture(
            atexit, 'register', AtExitRegister()))
        popen_fixture = self.useFixture(MockCmdRunnerPopenFixture())
        # We can't test the return value of get_boot_and_root_loopback_devices
        # because it'd require running losetup as root, so we just make sure
        # it calls losetup correctly.
        get_android_loopback_devices(tmpfile)
        self.assertEqual(
            ['%s losetup -f --show %s --offset %s --sizelimit %s'
                % (sudo_args, tmpfile, offset, size) for (offset, size) in 
             self.android_offsets_and_sizes],
            popen_fixture.mock.commands_executed)

        # get_boot_and_root_loopback_devices will also setup two exit handlers
        # to de-register the loopback devices set up above.
        self.assertEqual(5, len(atexit_fixture.mock.funcs))
        popen_fixture.mock.calls = []
        atexit_fixture.mock.run_funcs()
        # We did not really run losetup above (as it requires root) so here we
        # don't have a device to pass to 'losetup -d', but when a device is
        # setup it is passed to the atexit handler.
        self.assertEquals(
            ['%s losetup -d ' % sudo_args,
             '%s losetup -d ' % sudo_args,
             '%s losetup -d ' % sudo_args,
             '%s losetup -d ' % sudo_args,
             '%s losetup -d ' % sudo_args],
            popen_fixture.mock.commands_executed)

    def test_setup_partitions_for_image_file(self):
        # In practice we could pass an empty image file to setup_partitions,
        # but here we mock Popen() and thanks to that the image is not setup
        # (via dd) inside setup_partitions.  That's why we pass an
        # already setup image file.
        tmpfile = self._create_tmpfile()
        popen_fixture = self.useFixture(MockCmdRunnerPopenFixture())
        self.useFixture(MockSomethingFixture(
            sys, 'stdout', open('/dev/null', 'w')))
        def ensure_partition_not_mounted(part):
            raise AssertionError(
                "ensure_partition_is_not_mounted must not be called when "
                "generating image files. It makes no sense to do that and "
                "it depends on UDisks, thus making it hard to run on a "
                "chroot")
        self.useFixture(MockSomethingFixture(
            partitions,
            'ensure_partition_is_not_mounted', ensure_partition_not_mounted))
        self.useFixture(MockSomethingFixture(
            partitions, 'get_boot_and_root_loopback_devices',
            lambda image: ('/dev/loop99', '/dev/loop98')))
        bootfs_dev, rootfs_dev = setup_partitions(
            board_configs['beagle'], Media(tmpfile), '2G', 'boot',
            'root', 'ext3', True, True, True)
        self.assertEqual(
             # This is the call that would create a 2 GiB image file.
            ['dd of=%s bs=1 seek=2147483648 count=0' % tmpfile,
             # This call would partition the image file.
             '%s sfdisk --force -D -uS -H %s -S %s -C 1024 %s' % (
                 sudo_args, HEADS, SECTORS, tmpfile),
             # Make sure changes are written to disk.
             'sync',
             '%s mkfs.vfat -F 32 %s -n boot' % (sudo_args, bootfs_dev),
             '%s mkfs.ext3 %s -L root' % (sudo_args, rootfs_dev)],
            popen_fixture.mock.commands_executed)

    def test_setup_partitions_for_block_device(self):
        self.useFixture(MockSomethingFixture(
            sys, 'stdout', open('/dev/null', 'w')))
        # Pretend the partitions are mounted.
        self.useFixture(MockSomethingFixture(
            partitions, 'is_partition_mounted', lambda part: True))
        tmpfile = self._create_tmpfile()
        self.useFixture(MockSomethingFixture(
            partitions, '_get_device_file_for_partition_number',
            lambda dev, partition: '%s%d' % (tmpfile, partition)))
        media = Media(tmpfile)
        # Pretend our tmpfile is a block device.
        media.is_block_device = True
        popen_fixture = self.useFixture(MockCmdRunnerPopenFixture())
        bootfs_dev, rootfs_dev = setup_partitions(
            board_configs['beagle'], media, '2G', 'boot', 'root', 'ext3',
            True, True, True)
        self.assertEqual(
            ['%s parted -s %s mklabel msdos' % (sudo_args, tmpfile),
             '%s sfdisk --force -D -uS -H %s -S %s %s' % (
                 sudo_args, HEADS, SECTORS, tmpfile),
             'sync',
             # Since the partitions are mounted, setup_partitions will umount
             # them before running mkfs.
             '%s umount %s' % (sudo_args, bootfs_dev),
             '%s umount %s' % (sudo_args, rootfs_dev),
             '%s mkfs.vfat -F 32 %s -n boot' % (sudo_args, bootfs_dev),
             '%s mkfs.ext3 %s -L root' % (sudo_args, rootfs_dev)],
            popen_fixture.mock.commands_executed)


class TestPopulateBoot(TestCaseWithFixtures):

    expected_args = (
        'chroot_dir/boot', False, False, [], 'chroot_dir', 'rootfs_uuid',
        'boot_disk', 'boot_device_or_file')
    expected_args_live = (
        'chroot_dir/casper', True, False, [], 'chroot_dir', 'rootfs_uuid',
        'boot_disk', 'boot_device_or_file')
    expected_calls = [
        'mkdir -p boot_disk',
        '%s mount boot_partition boot_disk' % sudo_args,
        'sync',
        '%s umount boot_disk' % sudo_args]

    def save_args(self, *args):
        self.saved_args = args

    def prepare_config(self, config):
        class c(config):
            pass

        self.config = c
        self.config.boot_script = 'boot_script'
        self.config.hardwarepack_handler = \
            TestSetMetadata.MockHardwarepackHandler('ahwpack.tar.gz')
        self.config.hardwarepack_handler.get_format = lambda: '1.0'
        self.popen_fixture = self.useFixture(MockCmdRunnerPopenFixture())
        self.useFixture(MockSomethingFixture(
            self.config, 'make_boot_files', self.save_args))

    def call_populate_boot(self, config, is_live=False):
        config.populate_boot(
            'chroot_dir', 'rootfs_uuid', 'boot_partition', 'boot_disk',
            'boot_device_or_file', is_live, False, [])

    def test_populate_boot_live(self):
        self.prepare_config(boards.BoardConfig)
        self.call_populate_boot(self.config, is_live=True)
        self.assertEquals(
            self.expected_calls, self.popen_fixture.mock.commands_executed)
        self.assertEquals(self.expected_args_live, self.saved_args)

    def test_populate_boot_regular(self):
        self.prepare_config(boards.BoardConfig)
        self.call_populate_boot(self.config)
        self.assertEquals(
            self.expected_calls, self.popen_fixture.mock.commands_executed)
        self.assertEquals(self.expected_args, self.saved_args)

    def test_populate_boot_uboot_flavor(self):
        self.prepare_config(boards.BoardConfig)
        self.config.uboot_flavor = "uboot_flavor"
        self.call_populate_boot(self.config)
        self.assertEquals(
            self.expected_calls, self.popen_fixture.mock.commands_executed)
        self.assertEquals(self.expected_args, self.saved_args)

    def test_populate_boot_uboot_in_boot_part(self):
        self.prepare_config(boards.BoardConfig)
        self.config.uboot_flavor = "uboot_flavor"
        self.config.uboot_in_boot_part = True
        self.call_populate_boot(self.config)
        expected_calls = self.expected_calls[:]
        expected_calls.insert(2,
            '%s cp -v chroot_dir/usr/lib/u-boot/uboot_flavor/u-boot.bin '
            'boot_disk' % sudo_args)
        self.assertEquals(
            expected_calls, self.popen_fixture.mock.commands_executed)
        self.assertEquals(self.expected_args, self.saved_args)

    def test_populate_boot_no_uboot_flavor(self):
        self.prepare_config(boards.BoardConfig)
        self.config.uboot_in_boot_part = True
        self.assertRaises(
            AssertionError, self.call_populate_boot, self.config)


class TestPopulateRootFS(TestCaseWithFixtures):

    lines_added_to_fstab = None
    create_flash_kernel_config_called = False

    def test_populate_rootfs(self):
        def fake_append_to_fstab(disk, additions):
            self.lines_added_to_fstab = additions

        def fake_create_flash_kernel_config(disk, partition_offset):
            self.create_flash_kernel_config_called = True

        # Mock stdout, cmd_runner.Popen(), append_to_fstab and
        # create_flash_kernel_config.
        self.useFixture(MockSomethingFixture(
            sys, 'stdout', open('/dev/null', 'w')))
        self.useFixture(MockSomethingFixture(
            rootfs, 'append_to_fstab', fake_append_to_fstab))
        self.useFixture(MockSomethingFixture(
            rootfs, 'create_flash_kernel_config',
            fake_create_flash_kernel_config))
        popen_fixture = self.useFixture(MockCmdRunnerPopenFixture())
        # Store a dummy rootdisk and contents_dir in a tempdir.
        tempdir = self.useFixture(CreateTempDirFixture()).tempdir
        root_disk = os.path.join(tempdir, 'rootdisk')
        contents_dir = os.path.join(tempdir, 'contents')
        contents_bin = os.path.join(contents_dir, 'bin')
        contents_etc = os.path.join(contents_dir, 'etc')
        os.makedirs(contents_bin)
        os.makedirs(contents_etc)

        populate_rootfs(
            contents_dir, root_disk, partition='/dev/rootfs',
            rootfs_type='ext3', rootfs_uuid='uuid', should_create_swap=True,
            swap_size=100, partition_offset=0)

        self.assertEqual(
            ['UUID=uuid / ext3  errors=remount-ro 0 1',
             '/SWAP.swap  none  swap  sw  0 0'],
            self.lines_added_to_fstab)
        self.assertEqual(True, self.create_flash_kernel_config_called)
        swap_file = os.path.join(root_disk, 'SWAP.swap')
        expected = [
            '%s mount /dev/rootfs %s' % (sudo_args, root_disk),
            '%s mv %s %s %s' % (
                sudo_args, contents_bin, contents_etc, root_disk),
            '%s dd if=/dev/zero of=%s bs=1M count=100' % (
               sudo_args, swap_file),
            '%s mkswap %s' % (sudo_args, swap_file),
            'sync',
            '%s umount %s' % (sudo_args, root_disk)]
        self.assertEqual(expected, popen_fixture.mock.commands_executed)

    def test_create_flash_kernel_config(self):
        fixture = self.useFixture(MockCmdRunnerPopenFixture())
        tempdir = self.useFixture(CreateTempDirFixture()).tempdir

        create_flash_kernel_config(tempdir, boot_partition_number=1)

        calls = fixture.mock.calls
        self.assertEqual(1, len(calls), calls)
        call = calls[0]
        # The call writes to a tmpfile and then moves it to the,
        # /etc/flash-kernel.conf, so the tmpfile is the next to last in the
        # list of arguments stored.
        tmpfile = call[-2]
        self.assertEqual(
            '%s mv -f %s %s/etc/flash-kernel.conf' % (
                sudo_args, tmpfile, tempdir),
            fixture.mock.commands_executed[0])
        self.assertEqual('UBOOT_PART=/dev/mmcblk0p1', open(tmpfile).read())

    def test_move_contents(self):
        tempdir = self.useFixture(CreateTempDirFixture()).tempdir
        popen_fixture = self.useFixture(MockCmdRunnerPopenFixture())
        file1 = self.createTempFileAsFixture(dir=tempdir)

        move_contents(tempdir, '/tmp/')

        self.assertEqual(['%s mv %s /tmp/' % (sudo_args, file1)],
                         popen_fixture.mock.commands_executed)

    def test_has_space_left_for_swap(self):
        statvfs = os.statvfs('/')
        space_left = statvfs.f_bavail * statvfs.f_bsize
        swap_size_in_megs = space_left / (1024**2)
        self.assertTrue(
            has_space_left_for_swap('/', swap_size_in_megs))

    def test_has_no_space_left_for_swap(self):
        statvfs = os.statvfs('/')
        space_left = statvfs.f_bavail * statvfs.f_bsize
        swap_size_in_megs = (space_left / (1024**2)) + 1
        self.assertFalse(
            has_space_left_for_swap('/', swap_size_in_megs))

    def test_write_data_to_protected_file(self):
        fixture = self.useFixture(MockCmdRunnerPopenFixture())
        data = 'foo'
        path = '/etc/nonexistant'

        write_data_to_protected_file(path, data)

        calls = fixture.mock.calls
        self.assertEqual(1, len(calls), calls)
        call = calls[0]
        # The call moves tmpfile to the given path, so tmpfile is the next to
        # last in the list of arguments stored.
        tmpfile = call[-2]
        self.assertEqual(['%s mv -f %s %s' % (sudo_args, tmpfile, path)],
                         fixture.mock.commands_executed)
        self.assertEqual(data, open(tmpfile).read())

    def test_rootfs_mount_options_for_btrfs(self):
        self.assertEqual("defaults", rootfs_mount_options('btrfs'))

    def test_rootfs_mount_options_for_ext4(self):
        self.assertEqual("errors=remount-ro", rootfs_mount_options('ext4'))

    def test_rootfs_mount_options_for_unknown(self):
        self.assertRaises(ValueError, rootfs_mount_options, 'unknown')

    def test_append_to_fstab(self):
        tempdir = self.useFixture(CreateTempDirFixture()).get_temp_dir()
        # we don't really need root (sudo) as we're not writing to a real
        # root owned /etc
        self.useFixture(MockSomethingFixture(os, 'getuid', lambda: 0))
        etc = os.path.join(tempdir, 'etc')
        os.mkdir(etc)
        fstab = os.path.join(etc, 'fstab')
        open(fstab, "w").close()
        append_to_fstab(tempdir, ['foo', 'bar'])
        f = open(fstab)
        contents = f.read()
        f.close()
        self.assertEquals("\nfoo\nbar\n", contents)


class TestCheckDevice(TestCaseWithFixtures):

    def _mock_does_device_exist_true(self):
        self.useFixture(MockSomethingFixture(
            check_device, '_does_device_exist', lambda device: True))

    def _mock_does_device_exist_false(self):
        self.useFixture(MockSomethingFixture(
            check_device, '_does_device_exist', lambda device: False))

    def _mock_print_devices(self):
        self.useFixture(MockSomethingFixture(
            check_device, '_print_devices', lambda: None))

    def _mock_select_device(self):
        self.useFixture(MockSomethingFixture(
            check_device, '_select_device', lambda device: True))

    def _mock_deselect_device(self):
        self.useFixture(MockSomethingFixture(
            check_device, '_select_device', lambda device: False))

    def _mock_sys_stdout(self):
        self.useFixture(MockSomethingFixture(
            sys, 'stdout', open(os.devnull, 'w')))

    def setUp(self):
        super(TestCheckDevice, self).setUp()
        self._mock_sys_stdout()
        self._mock_print_devices()

    def test_ensure_device_partitions_not_mounted(self):
        partitions_umounted = []
        def ensure_partition_is_not_mounted_mock(part):
            partitions_umounted.append(part)
        self.useFixture(MockSomethingFixture(
            partitions, 'ensure_partition_is_not_mounted',
            ensure_partition_is_not_mounted_mock))
        self.useFixture(MockSomethingFixture(
            glob, 'glob', lambda pattern: ['/dev/sdz1', '/dev/sdz2']))
        check_device._ensure_device_partitions_not_mounted('/dev/sdz')
        self.assertEquals(['/dev/sdz1', '/dev/sdz2'], partitions_umounted)

    def test_check_device_and_select(self):
        self._mock_does_device_exist_true()
        self._mock_select_device()
        self.assertTrue(
            check_device.confirm_device_selection_and_ensure_it_is_ready(
                None))

    def test_check_device_and_deselect(self):
        self._mock_does_device_exist_true()
        self._mock_deselect_device()
        self.assertFalse(
            check_device.confirm_device_selection_and_ensure_it_is_ready(
                None))

    def test_check_device_not_found(self):
        self._mock_does_device_exist_false()
        self.assertFalse(
            check_device.confirm_device_selection_and_ensure_it_is_ready(
                None))


class AtExitRegister(object):

    funcs = None

    def __call__(self, func, *args, **kwargs):
        if self.funcs is None:
            self.funcs = []
        self.funcs.append((func, args, kwargs))

    def run_funcs(self):
        for func, args, kwargs in self.funcs:
            func(*args, **kwargs)


class TestInstallHWPack(TestCaseWithFixtures):
    def mock_prepare_chroot(self, chroot_dir, tmp_dir):
        def fake_prepare_chroot(chroot_dir, tmp_dir):
            cmd_runner.run(['prepare_chroot %s %s' % (chroot_dir, tmp_dir)],
                as_root=True).wait()
        self.useFixture(MockSomethingFixture(
            linaro_image_tools.media_create.chroot_utils, 'prepare_chroot',
            fake_prepare_chroot))

    def test_temporarily_overwrite_file_on_dir(self):
        fixture = self.useFixture(MockCmdRunnerPopenFixture())
        temporarily_overwrite_file_on_dir('/path/to/file', '/dir', '/tmp/dir')
        self.assertEquals(
            ['%s mv -f /dir/file /tmp/dir/file' % sudo_args,
             '%s cp /path/to/file /dir' % sudo_args],
            fixture.mock.commands_executed)

        fixture.mock.calls = []
        run_local_atexit_funcs()
        self.assertEquals(
            ['%s mv -f /tmp/dir/file /dir' % sudo_args],
            fixture.mock.commands_executed)

    def test_copy_file(self):
        fixture = self.useFixture(MockCmdRunnerPopenFixture())
        copy_file('/path/to/file', '/dir')
        self.assertEquals(
            ['%s cp /path/to/file /dir' % sudo_args],
            fixture.mock.commands_executed)

        fixture.mock.calls = []
        run_local_atexit_funcs()
        self.assertEquals(
            ['%s rm -f /dir/file' % sudo_args],
            fixture.mock.commands_executed)

    def test_mount_chroot_proc(self):
        fixture = self.useFixture(MockCmdRunnerPopenFixture())
        mount_chroot_proc('chroot')
        self.assertEquals(
            ['%s mount proc chroot/proc -t proc' % sudo_args],
            fixture.mock.commands_executed)

        fixture.mock.calls = []
        run_local_atexit_funcs()
        self.assertEquals(
            ['%s umount -v chroot/proc' % sudo_args],
            fixture.mock.commands_executed)

    def test_install_hwpack(self):
        self.useFixture(MockSomethingFixture(
            sys, 'stdout', open('/dev/null', 'w')))
        fixture = self.useFixture(MockCmdRunnerPopenFixture())
        chroot_dir = 'chroot_dir'
        force_yes = False
        install_hwpack(chroot_dir, 'hwpack.tgz', force_yes)
        self.assertEquals(
            ['%s cp hwpack.tgz %s' % (sudo_args, chroot_dir),
             '%s %s %s linaro-hwpack-install /hwpack.tgz'
                % (sudo_args, chroot_args, chroot_dir)],
            fixture.mock.commands_executed)

        fixture.mock.calls = []
        run_local_atexit_funcs()
        self.assertEquals(
            ['%s rm -f %s/hwpack.tgz' % (sudo_args, chroot_dir)],
            fixture.mock.commands_executed)

    def test_install_hwpacks(self):
        self.useFixture(MockSomethingFixture(
            sys, 'stdout', open('/dev/null', 'w')))
        fixture = self.useFixture(MockCmdRunnerPopenFixture())
        chroot_dir = 'chroot_dir'
        tmp_dir = 'tmp_dir'
        self.mock_prepare_chroot(chroot_dir, tmp_dir)
        force_yes = True

        prefer_dir = preferred_tools_dir()

        install_hwpacks(
            chroot_dir, tmp_dir, prefer_dir, force_yes, [], 'hwpack1.tgz',
            'hwpack2.tgz')
        linaro_hwpack_install = find_command(
            'linaro-hwpack-install', prefer_dir=prefer_dir)
        expected = [
            'prepare_chroot %(chroot_dir)s %(tmp_dir)s',
            'cp %(linaro_hwpack_install)s %(chroot_dir)s/usr/bin',
            'mount proc %(chroot_dir)s/proc -t proc',
            'cp hwpack1.tgz %(chroot_dir)s',
            ('%(chroot_args)s %(chroot_dir)s linaro-hwpack-install '
             '--force-yes /hwpack1.tgz'),
            'cp hwpack2.tgz %(chroot_dir)s',
            ('%(chroot_args)s %(chroot_dir)s linaro-hwpack-install '
             '--force-yes /hwpack2.tgz'),
            'rm -f %(chroot_dir)s/hwpack2.tgz',
            'rm -f %(chroot_dir)s/hwpack1.tgz',
            'umount -v %(chroot_dir)s/proc',
            'rm -f %(chroot_dir)s/usr/bin/linaro-hwpack-install']
        keywords = dict(
            chroot_dir=chroot_dir, tmp_dir=tmp_dir, chroot_args=chroot_args,
            linaro_hwpack_install=linaro_hwpack_install)
        expected = [
            "%s %s" % (sudo_args, line % keywords) for line in expected]
        self.assertEquals(expected, fixture.mock.commands_executed)

    def test_install_packages(self):
        self.useFixture(MockSomethingFixture(
            sys, 'stdout', open('/dev/null', 'w')))
        fixture = self.useFixture(MockCmdRunnerPopenFixture())
        chroot_dir = 'chroot_dir'
        tmp_dir = 'tmp_dir'
        self.mock_prepare_chroot(chroot_dir, tmp_dir)

        install_packages(chroot_dir, tmp_dir, 'pkg1', 'pkg2')
        expected = [
            'prepare_chroot %(chroot_dir)s %(tmp_dir)s',
            'mount proc %(chroot_dir)s/proc -t proc',
            '%(chroot_args)s %(chroot_dir)s apt-get --yes install pkg1 pkg2',
            '%(chroot_args)s %(chroot_dir)s apt-get clean',
            'umount -v %(chroot_dir)s/proc']
        keywords = dict(
            chroot_dir=chroot_dir, tmp_dir=tmp_dir, chroot_args=chroot_args)
        expected = [
            "%s %s" % (sudo_args, line % keywords) for line in expected]
        self.assertEquals(expected, fixture.mock.commands_executed)

    def test_prepare_chroot(self):
        self.useFixture(MockSomethingFixture(
            sys, 'stdout', open('/dev/null', 'w')))
        fixture = self.useFixture(MockCmdRunnerPopenFixture())

        prepare_chroot('chroot', '/tmp/dir')
        run_local_atexit_funcs()
        expected = [
            'mv -f chroot/etc/resolv.conf /tmp/dir/resolv.conf',
            'cp /etc/resolv.conf chroot/etc',
            'mv -f chroot/etc/hosts /tmp/dir/hosts',
            'cp /etc/hosts chroot/etc',
            'cp /usr/bin/qemu-arm-static chroot/usr/bin',
            'rm -f chroot/usr/bin/qemu-arm-static',
            'mv -f /tmp/dir/hosts chroot/etc',
            'mv -f /tmp/dir/resolv.conf chroot/etc']
        expected = [
            "%s %s" % (sudo_args, line) for line in expected]
        self.assertEquals(expected, fixture.mock.commands_executed)

    def test_run_local_atexit_funcs(self):
        self.useFixture(MockSomethingFixture(
            sys, 'stderr', open('/dev/null', 'w')))
        self.call_order = []
        class TestException(Exception):
            pass
        def raising_func():
            self.call_order.append('raising_func')
            raise TestException()
        def behaving_func():
            self.call_order.append('behaving_func')
            self.behaving_func_called = True
        # run_local_atexit_funcs() runs the atexit handlers in LIFO order, but
        # even though the first function called (raising_func) will raise
        # an exception, the second one will still be called after it.
        linaro_image_tools.media_create.chroot_utils.local_atexit = [
            behaving_func, raising_func]
        # run_local_atexit_funcs() also propagates the last exception raised
        # by one of the functions.
        chroot_utils = linaro_image_tools.media_create.chroot_utils
        self.assertRaises(TestException, chroot_utils.run_local_atexit_funcs)
        self.assertEquals(
            ['raising_func', 'behaving_func'], self.call_order)

    def test_hwpack_atexit(self):
        self.run_local_atexit_functions_called = False

        def mock_run_local_atexit_functions():
            self.run_local_atexit_functions_called = True

        def mock_install_hwpack(p1, p2, p3):
            raise Exception('hwpack mock exception')

        self.useFixture(MockSomethingFixture(
            sys, 'stdout', open('/dev/null', 'w')))
        self.useFixture(MockCmdRunnerPopenFixture())
        self.useFixture(MockSomethingFixture(
            linaro_image_tools.media_create.chroot_utils, 'install_hwpack',
            mock_install_hwpack))
        self.useFixture(MockSomethingFixture(
            linaro_image_tools.media_create.chroot_utils,
            'run_local_atexit_funcs',
            mock_run_local_atexit_functions))

        force_yes = True
        exception_caught = False
        try:
            install_hwpacks(
                'chroot', '/tmp/dir', preferred_tools_dir(), force_yes, [],
                'hwp.tgz', 'hwp2.tgz')
        except:
            exception_caught = True
        self.assertTrue(self.run_local_atexit_functions_called)
        self.assertTrue(exception_caught)

    def setUp(self):
        super(TestInstallHWPack, self).setUp()
        # Ensure the list of cleanup functions gets cleared to make sure tests
        # don't interfere with one another.
        def clear_atexits():
            linaro_image_tools.media_create.chroot_utils.local_atexit = []
        self.addCleanup(clear_atexits)<|MERGE_RESOLUTION|>--- conflicted
+++ resolved
@@ -28,11 +28,8 @@
 import textwrap
 import time
 import types
-<<<<<<< HEAD
 import struct
-=======
 import tarfile
->>>>>>> 3eb9c493
 
 from StringIO import StringIO
 from testtools import TestCase
