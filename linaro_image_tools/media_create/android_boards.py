--- conflicted
+++ resolved
@@ -33,25 +33,13 @@
 
 from linaro_image_tools import cmd_runner
 from linaro_image_tools.media_create.partitions import SECTOR_SIZE
-<<<<<<< HEAD
-=======
-from linaro_image_tools.media_create.boards import PART_ALIGN_S
-from linaro_image_tools.media_create.boards import BeagleConfig
-from linaro_image_tools.media_create.boards import PandaConfig
-from linaro_image_tools.media_create.boards import Mx53LoCoConfig
-from linaro_image_tools.media_create.boards import SnowballSdConfig
-from linaro_image_tools.media_create.boards import SnowballEmmcConfig
-from linaro_image_tools.media_create.boards import SMDKV310Config
-from linaro_image_tools.media_create.boards import OrigenConfig
-from linaro_image_tools.media_create.boards import OrigenQuadConfig
-from linaro_image_tools.media_create.boards import VexpressConfig
->>>>>>> bb849f77
 from linaro_image_tools.media_create.boards import (
     BeagleConfig,
     BoardConfig,
     BoardConfigException,
     Mx53LoCoConfig,
     OrigenConfig,
+    OrigenQuadConfig,
     PART_ALIGN_S,
     PandaConfig,
     SMDKV310Config,
@@ -486,9 +474,10 @@
 
 
 class AndroidOrigenQuadConfig(AndroidSamsungConfig, OrigenQuadConfig):
-    _extra_serial_opts = 'console=tty0 console=ttySAC2,115200n8'
-    android_specific_args = 'init=/init androidboot.console=ttySAC2'
-    dtb_name = None
+    def __init__(self):
+        super(AndroidOrigenQuadConfig, self).__init__()
+        self._extra_serial_opts = 'console=tty0 console=ttySAC2,115200n8'
+        self._android_specific_args = 'init=/init androidboot.console=ttySAC2'
 
 
 class AndroidVexpressConfig(AndroidBoardConfig, VexpressConfig):
@@ -511,14 +500,11 @@
     'mx53loco': AndroidMx53LoCoConfig,
     'mx6qsabrelite': AndroidMx6QSabreliteConfig,
     'origen': AndroidOrigenConfig,
-<<<<<<< HEAD
+    'origen_quad': AndroidOrigenQuadConfig,
     'panda': AndroidPandaConfig,
     'smdkv310': AndroidSMDKV310Config,
     'snowball_emmc': AndroidSnowballEmmcConfig,
     'snowball_sd': AndroidSnowballSdConfig,
-=======
-    'origen_quad': AndroidOrigenQuadConfig,
->>>>>>> bb849f77
     'vexpress': AndroidVexpressConfig,
     'vexpress-a9': AndroidVexpressConfig,
     }
