# Copyright (C) 2010, 2011 Linaro
#
# Author: James Westby <james.westby@linaro.org>
#
# This file is part of Linaro Image Tools.
#
# Linaro Image Tools is free software; you can redistribute it and/or
# modify it under the terms of the GNU General Public License
# as published by the Free Software Foundation; either version 2
# of the License, or (at your option) any later version.
# 
# Linaro Image Tools is distributed in the hope that it will be useful,
# but WITHOUT ANY WARRANTY; without even the implied warranty of
# MERCHANTABILITY or FITNESS FOR A PARTICULAR PURPOSE.  See the
# GNU General Public License for more details.
# 
# You should have received a copy of the GNU General Public License
# along with Linaro Image Tools; if not, write to the Free Software
# Foundation, Inc., 51 Franklin Street, Fifth Floor, Boston, MA  02110-1301,
# USA.

import time
import os

from linaro_image_tools.hwpack.better_tarfile import writeable_tarfile
from linaro_image_tools.hwpack.packages import (
    FetchedPackage,
    get_packages_file,
    PackageMaker,
    )
from linaro_image_tools.hwpack.hardwarepack_format import (
    HardwarePackFormatV1,
)


class Metadata(object):
    """Metadata for a hardware pack.

    This metadata is what is required and optional for the metadata file
    that ends up in the hardware pack.

    In addition str() can be used to create the contents of the metdata
    file for the hardware pack that this metadata file refers to.

    :ivar name: the name of the hardware pack.
    :type name: str
    :ivar version: the version of the hardware pack. It must not contain white
        spaces.
    :type version: str
    :ivar origin: the origin of the hardware pack, or None if the origin
        is not known.
    :type origin: str or None
    :ivar maintainer: the maintainer of the hardware pack, or None if
        not known.
    :type maintainer: str or None
    :ivar support: the support status of this hardware pack, or None if
         not know.
    :type support: str or None
    """

    def __init__(self, name, version, architecture, origin=None,
                 maintainer=None, support=None, format=HardwarePackFormatV1()):
        """Create the Metadata for a hardware pack.

        See the instance variables for a description of the arguments.
        """
        self.format = format
        self.name = name
        if ' ' in version:
            raise AssertionError(
                'Hardware pack version must not contain white '
                'spaces: "%s"' % version)
        self.version = version
        self.origin = origin
        self.maintainer = maintainer
        self.support = support
        self.architecture = architecture

    @classmethod
    def add_v2_config(self, serial_tty=None, kernel_addr=None, initrd_addr=None,
                      load_addr=None, dtb_file=None, wired_interfaces=[],
                      wireless_interfaces=[], partition_layout=None,
                      mmc_id=None, boot_min_size=None, root_min_size=None,
                      loader_min_size=None, vmlinuz=None, initrd=None,
                      dtb_addr=None, extra_boot_options=None,
                      boot_script=None, uboot_in_boot_part=None,
<<<<<<< HEAD
                      extra_serial_opts=None, loader_start=None,
                      snowball_startup_files_config=None):
=======
                      extra_serial_opts=None, samsung_bl1_start=None,
                      samsung_bl1_len=None, samsung_env_len=None,
                      samsung_bl2_len=None):
>>>>>>> 4c8c9c36
        """Add fields that are specific to the new format.

        These fields are not present in earlier config files.
        """
        self.u_boot = None
        self.spl = None
        self.serial_tty = serial_tty
        self.kernel_addr = kernel_addr
        self.initrd_addr = initrd_addr
        self.load_addr = load_addr
        self.wired_interfaces = wired_interfaces
        self.wireless_interfaces = wireless_interfaces
        self.partition_layout = partition_layout
        self.mmc_id = mmc_id
        self.boot_min_size = boot_min_size
        self.root_min_size = root_min_size
        self.loader_min_size = loader_min_size
        self.loader_start = loader_start
        self.x_loader = None
        self.vmlinuz = vmlinuz
        self.initrd = initrd
        self.dtb_file = dtb_file
        self.dtb_addr = dtb_addr
        self.extra_boot_options = extra_boot_options
        self.boot_script = boot_script
        self.uboot_in_boot_part = uboot_in_boot_part
        self.extra_serial_opts = extra_serial_opts
<<<<<<< HEAD
        self.snowball_startup_files_config = snowball_startup_files_config
=======
        self.samsung_bl1_start = samsung_bl1_start
        self.samsung_bl1_len = samsung_bl1_len
        self.samsung_env_len = samsung_env_len
        self.samsung_bl2_len = samsung_bl2_len
>>>>>>> 4c8c9c36

    @classmethod
    def from_config(cls, config, version, architecture):
        """Create a Metadata from a Config object.

        As a Config will contain most of the information needed for a
        Metadata, we can provide this convenient way to construct one.

        Information that is not in the config has to be provided by
        the caller.

        :param config: the config to take values from.
        :type config: Config
        :param version: the version to record in the metadata.
        :type version: str
        :param architecture: the architecture that the hardware pack is
            targetting.
        :type architecture: str
        """
        metadata = cls(
            config.name, version, architecture, origin=config.origin,
            maintainer=config.maintainer, support=config.support,
            format=config.format)

        if config.format.has_v2_fields:
            metadata.add_v2_config(serial_tty=config.serial_tty,
                                   kernel_addr=config.kernel_addr,
                                   initrd_addr=config.initrd_addr,
                                   load_addr=config.load_addr,
                                   wired_interfaces=config.wired_interfaces,
                                   wireless_interfaces=config.wireless_interfaces,
                                   partition_layout=config.partition_layout,
                                   mmc_id=config.mmc_id,
                                   boot_min_size=config.boot_min_size,
                                   root_min_size=config.root_min_size,
                                   loader_min_size=config.loader_min_size,
                                   loader_start=config.loader_start,
                                   vmlinuz=config.vmlinuz,
                                   initrd=config.initrd,
                                   dtb_file=config.dtb_file,
                                   dtb_addr=config.dtb_addr,
                                   extra_boot_options=config.extra_boot_options,
                                   boot_script=config.boot_script,
                                   uboot_in_boot_part=config.uboot_in_boot_part,
                                   extra_serial_opts=config.extra_serial_opts,
<<<<<<< HEAD
                                   snowball_startup_files_config=config.snowball_startup_files_config)
=======
                                   samsung_bl1_start=config.samsung_bl1_start,
                                   samsung_bl1_len=config.samsung_bl1_len,
                                   samsung_env_len=config.samsung_env_len,
                                   samsung_bl2_len=config.samsung_bl2_len)
>>>>>>> 4c8c9c36
        return metadata

    def __str__(self):
        """Get the contents of the metadata file."""
        metadata = "NAME=%s\n" % self.name
        metadata += "VERSION=%s\n" % self.version
        metadata += "ARCHITECTURE=%s\n" % self.architecture
        if self.origin is not None:
            metadata += "ORIGIN=%s\n" % self.origin
        if self.maintainer is not None:
            metadata += "MAINTAINER=%s\n" % self.maintainer
        if self.support is not None:
            metadata += "SUPPORT=%s\n" % self.support

        if not self.format.has_v2_fields:
            return metadata
            
        if self.u_boot is not None:
            metadata += "U_BOOT=%s\n" % self.u_boot
        if self.spl is not None:
            metadata += "SPL=%s\n" % self.spl
        if self.serial_tty is not None:
            metadata += "SERIAL_TTY=%s\n" % self.serial_tty
        if self.kernel_addr is not None:
            metadata += "KERNEL_ADDR=%s\n" % self.kernel_addr
        if self.initrd_addr is not None:
            metadata += "INITRD_ADDR=%s\n" % self.initrd_addr
        if self.load_addr is not None:
            metadata += "LOAD_ADDR=%s\n" % self.load_addr
        if self.dtb_addr is not None:
            metadata += "DTB_ADDR=%s\n" % self.dtb_addr
        if self.wired_interfaces != []:
            metadata += "WIRED_INTERFACES=%s\n" % " ".join(self.wired_interfaces)
        if self.wireless_interfaces != []:
            metadata += "WIRELESS_INTERFACES=%s\n" % " ".join(
                self.wireless_interfaces)
        if self.partition_layout is not None:
            metadata += "PARTITION_LAYOUT=%s\n" % self.partition_layout
        if self.mmc_id is not None:
            metadata += "MMC_ID=%s\n" % self.mmc_id
        if self.boot_min_size is not None:
            metadata += "BOOT_MIN_SIZE=%s\n" % self.boot_min_size
        if self.root_min_size is not None:
            metadata += "ROOT_MIN_SIZE=%s\n" % self.root_min_size
        if self.loader_min_size is not None:
            metadata += "LOADER_MIN_SIZE=%s\n" % self.loader_min_size
        if self.loader_start is not None:
            metadata += "LOADER_START=%s\n" % self.loader_start
        if self.x_loader is not None:
            metadata += "X_LOADER=%s\n" % self.x_loader
        if self.vmlinuz is not None:
            metadata += "KERNEL_FILE=%s\n" % self.vmlinuz
        if self.initrd is not None:
            metadata += "INITRD_FILE=%s\n" % self.initrd
        if self.dtb_file is not None:
            metadata += "DTB_FILE=%s\n" % self.dtb_file
        if self.extra_boot_options is not None:
            metadata += "EXTRA_BOOT_OPTIONS=%s\n" % self.extra_boot_options
        if self.boot_script is not None:
            metadata += "BOOT_SCRIPT=%s\n" % self.boot_script
        if self.uboot_in_boot_part is not None:
            metadata += "U_BOOT_IN_BOOT_PART=%s\n" % self.uboot_in_boot_part
        if self.extra_serial_opts is not None:
            metadata += "EXTRA_SERIAL_OPTIONS=%s\n" % self.extra_serial_opts
<<<<<<< HEAD
        if self.snowball_startup_files_config is not None:
            metadata += "SNOWBALL_STARTUP_FILES_CONFIG=%s\n" % self.snowball_startup_files_config
=======
        if self.samsung_bl1_start is not None:
            metadata += "SAMSUNG_BL1_START=%s\n" % self.samsung_bl1_start
        if self.samsung_bl1_len is not None:
            metadata += "SAMSUNG_BL1_LEN=%s\n" % self.samsung_bl1_len
        if self.samsung_env_len is not None:
            metadata += "SAMSUNG_ENV_LEN=%s\n" % self.samsung_env_len
        if self.samsung_bl2_len is not None:
            metadata += "SAMSUNG_BL2_LEN=%s\n" % self.samsung_bl2_len
>>>>>>> 4c8c9c36

        return metadata


class HardwarePack(object):
    """The representation of a hardware pack.

    :ivar metadata: the metadata of this hardware pack.
    :type metadata: Metadata
    :ivar FORMAT: the format of hardware pack that should be created.
    :type FORMAT: str
    """

    FORMAT_FILENAME = "FORMAT"
    METADATA_FILENAME = "metadata"
    MANIFEST_FILENAME = "manifest"
    PACKAGES_DIRNAME = "pkgs"
    PACKAGES_FILENAME = "%s/Packages" % PACKAGES_DIRNAME
    SOURCES_LIST_DIRNAME = "sources.list.d"
    SOURCES_LIST_GPG_DIRNAME = "sources.list.d.gpg"
    U_BOOT_DIR = "u-boot"

    def __init__(self, metadata):
        """Create a HardwarePack.

        :param metadata: the metadata to use.
        :type metadata: Metadata
        """
        self.metadata = metadata
        self.sources = {}
        self.packages = []
        self.format = metadata.format
        self.files = []

    def filename(self, extension=".tar.gz"):
        """The filename that this hardware pack should have.

        Returns the filename that the hardware pack should have, according
        to the convention used.

        :return: the filename that should be used.
        :rtype: str
        """
        if self.metadata.support is None:
            support_suffix = ""
        else:
            support_suffix = "_%s" % self.metadata.support
        return "hwpack_%s_%s_%s%s%s" % (
            self.metadata.name, self.metadata.version,
            self.metadata.architecture, support_suffix, extension)

    def add_apt_sources(self, sources):
        """Add APT sources to the hardware pack.

        Given a dict of names and the source lines this will add
        them to the hardware pack.

        The names should be an identifier for the source, and the
        source lines should be what is put in sources.list for that
        source, minus the "deb" part.

        If you pass an identifier that has already been passed to this
        method, then the previous value will be replaced with the new
        value.

        :param sources: the sources to use as a dict mapping identifiers
            to sources entries.
        :type sources: a dict mapping str to str
        """
        self.sources.update(sources)

    def add_packages(self, packages):
        """Add packages to the hardware pack.

        Given a list of packages this will add them to the hardware
        pack.

        :param packages: the packages to add
        :type packages: FetchedPackage
        """
        self.packages += packages

    def add_dependency_package(self, packages_spec):
        """Add a packge that depends on packages_spec to the hardware pack.

        :param packages_spec: A list of apt package specifications,
            e.g. ``['foo', 'bar (>= 1.2)']``.
        """
        with PackageMaker() as maker:
            dep_package_name = 'hwpack-' + self.metadata.name
            relationships = {}
            if packages_spec:
                relationships = {'Depends': ', '.join(packages_spec)}
            deb_file_path = maker.make_package(
                dep_package_name, self.metadata.version,
                relationships, self.metadata.architecture)
            self.packages.append(FetchedPackage.from_deb(deb_file_path))

    def add_file(self, dir, file):
        target_file = os.path.join(dir, os.path.basename(file))
        self.files.append((file, target_file))
        return target_file

    def manifest_text(self):
        manifest_content = ""
        for package in self.packages:
            manifest_content += "%s=%s\n" % (
                package.name, package.version)
        return manifest_content

    def to_file(self, fileobj):
        """Write the hwpack to a file object.

        The full hardware pack will be written to the file object in
        gzip compressed tarball form as the spec requires.

        :param fileobj: the file object to write to.
        :type fileobj: a file-like object
        :return: None
        """
        kwargs = {}
        kwargs["default_uid"] = 1000
        kwargs["default_gid"] = 1000
        kwargs["default_uname"] = "user"
        kwargs["default_gname"] = "group"
        kwargs["default_mtime"] = time.time()
        with writeable_tarfile(fileobj, mode="w:gz", **kwargs) as tf:
            tf.create_file_from_string(
                self.FORMAT_FILENAME, "%s\n" % self.format)
            tf.create_file_from_string(
                self.METADATA_FILENAME, str(self.metadata))
            for fs_file_name, arc_file_name in self.files:
                tf.add(fs_file_name, arcname=arc_file_name)
            tf.create_dir(self.PACKAGES_DIRNAME)
            for package in self.packages:
                if package.content is not None:
                    tf.create_file_from_string(
                        self.PACKAGES_DIRNAME + "/" + package.filename,
                        package.content.read())
            tf.create_file_from_string(
                self.MANIFEST_FILENAME, self.manifest_text())
            tf.create_file_from_string(
                self.PACKAGES_FILENAME,
                get_packages_file(
                    [p for p in self.packages if p.content is not None]))
            tf.create_dir(self.SOURCES_LIST_DIRNAME)
            for source_name, source_info in self.sources.items():
                tf.create_file_from_string(
                    self.SOURCES_LIST_DIRNAME + "/" + source_name + ".list",
                    "deb " + source_info + "\n")
            # TODO: include sources keys etc.
            tf.create_dir(self.SOURCES_LIST_GPG_DIRNAME)<|MERGE_RESOLUTION|>--- conflicted
+++ resolved
@@ -84,14 +84,10 @@
                       loader_min_size=None, vmlinuz=None, initrd=None,
                       dtb_addr=None, extra_boot_options=None,
                       boot_script=None, uboot_in_boot_part=None,
-<<<<<<< HEAD
                       extra_serial_opts=None, loader_start=None,
-                      snowball_startup_files_config=None):
-=======
-                      extra_serial_opts=None, samsung_bl1_start=None,
-                      samsung_bl1_len=None, samsung_env_len=None,
-                      samsung_bl2_len=None):
->>>>>>> 4c8c9c36
+                      snowball_startup_files_config=None,
+                      samsung_bl1_start=None, samsung_bl1_len=None,
+                      samsung_env_len=None, samsung_bl2_len=None):
         """Add fields that are specific to the new format.
 
         These fields are not present in earlier config files.
@@ -119,14 +115,11 @@
         self.boot_script = boot_script
         self.uboot_in_boot_part = uboot_in_boot_part
         self.extra_serial_opts = extra_serial_opts
-<<<<<<< HEAD
         self.snowball_startup_files_config = snowball_startup_files_config
-=======
         self.samsung_bl1_start = samsung_bl1_start
         self.samsung_bl1_len = samsung_bl1_len
         self.samsung_env_len = samsung_env_len
         self.samsung_bl2_len = samsung_bl2_len
->>>>>>> 4c8c9c36
 
     @classmethod
     def from_config(cls, config, version, architecture):
@@ -172,14 +165,11 @@
                                    boot_script=config.boot_script,
                                    uboot_in_boot_part=config.uboot_in_boot_part,
                                    extra_serial_opts=config.extra_serial_opts,
-<<<<<<< HEAD
-                                   snowball_startup_files_config=config.snowball_startup_files_config)
-=======
+                                   snowball_startup_files_config=config.snowball_startup_files_config,
                                    samsung_bl1_start=config.samsung_bl1_start,
                                    samsung_bl1_len=config.samsung_bl1_len,
                                    samsung_env_len=config.samsung_env_len,
                                    samsung_bl2_len=config.samsung_bl2_len)
->>>>>>> 4c8c9c36
         return metadata
 
     def __str__(self):
@@ -244,10 +234,8 @@
             metadata += "U_BOOT_IN_BOOT_PART=%s\n" % self.uboot_in_boot_part
         if self.extra_serial_opts is not None:
             metadata += "EXTRA_SERIAL_OPTIONS=%s\n" % self.extra_serial_opts
-<<<<<<< HEAD
         if self.snowball_startup_files_config is not None:
             metadata += "SNOWBALL_STARTUP_FILES_CONFIG=%s\n" % self.snowball_startup_files_config
-=======
         if self.samsung_bl1_start is not None:
             metadata += "SAMSUNG_BL1_START=%s\n" % self.samsung_bl1_start
         if self.samsung_bl1_len is not None:
@@ -256,7 +244,6 @@
             metadata += "SAMSUNG_ENV_LEN=%s\n" % self.samsung_env_len
         if self.samsung_bl2_len is not None:
             metadata += "SAMSUNG_BL2_LEN=%s\n" % self.samsung_bl2_len
->>>>>>> 4c8c9c36
 
         return metadata
 
