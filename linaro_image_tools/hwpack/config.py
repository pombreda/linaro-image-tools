# Copyright (C) 2010, 2011 Linaro
#
# Author: James Westby <james.westby@linaro.org>
#
# This file is part of Linaro Image Tools.
#
# Linaro Image Tools is free software; you can redistribute it and/or
# modify it under the terms of the GNU General Public License
# as published by the Free Software Foundation; either version 2
# of the License, or (at your option) any later version.
# 
# Linaro Image Tools is distributed in the hope that it will be useful,
# but WITHOUT ANY WARRANTY; without even the implied warranty of
# MERCHANTABILITY or FITNESS FOR A PARTICULAR PURPOSE.  See the
# GNU General Public License for more details.
# 
# You should have received a copy of the GNU General Public License
# along with Linaro Image Tools; if not, write to the Free Software
# Foundation, Inc., 51 Franklin Street, Fifth Floor, Boston, MA  02110-1301,
# USA.

import ConfigParser
import re
import string

from linaro_image_tools.hwpack.hardwarepack_format import (
    HardwarePackFormatV1,
    HardwarePackFormatV2,
    )

class HwpackConfigError(Exception):
    pass


class Config(object):
    """Encapsulation of a hwpack-create configuration."""

    MAIN_SECTION = "hwpack"
    NAME_KEY = "name"
    NAME_REGEX = r"[a-z0-9][a-z0-9+\-.]+$"
    INCLUDE_DEBS_KEY = "include-debs"
    SUPPORT_KEY = "support"
    SOURCES_ENTRY_KEY = "sources-entry"
    PACKAGES_KEY = "packages"
    PACKAGE_REGEX = NAME_REGEX
    PATH_REGEX = r"\w[\w+\-./_]+$"
    GLOB_REGEX = r"\w[\w+\-./_\*]+$"
    ORIGIN_KEY = "origin"
    MAINTAINER_KEY = "maintainer"
    ARCHITECTURES_KEY = "architectures"
    ASSUME_INSTALLED_KEY = "assume-installed"
    U_BOOT_PACKAGE_KEY = "u_boot_package"
    U_BOOT_FILE_KEY = "u_boot_file"
    SPL_FILE_KEY = "spl_file"
    SERIAL_TTY_KEY = "serial_tty"
    KERNEL_ADDR_KEY = "kernel_addr"
    INITRD_ADDR_KEY = "initrd_addr"
    LOAD_ADDR_KEY = "load_addr"
    DTB_ADDR_KEY = "dtb_addr"
    WIRED_INTERFACES_KEY = "wired_interfaces"
    WIRELESS_INTERFACES_KEY = "wireless_interfaces"
    PARTITION_LAYOUT_KEY = "partition_layout"
    MMC_ID_KEY = "mmc_id"
    FORMAT_KEY = "format"
    BOOT_MIN_SIZE_KEY = "boot_min_size"
    ROOT_MIN_SIZE_KEY = "root_min_size"
    LOADER_MIN_SIZE_KEY = "loader_min_size"
    LOADER_START_KEY = "loader_start"
    X_LOADER_PACKAGE_KEY = "x_loader_package"
    X_LOADER_FILE_KEY = "x_loader_file"
    VMLINUZ_KEY = "kernel_file"
    INITRD_KEY = "initrd_file"
    DTB_FILE_KEY = "dtb_file"
    EXTRA_BOOT_OPTIONS_KEY = 'extra_boot_options'
    BOOT_SCRIPT_KEY = 'boot_script'
    UBOOT_IN_BOOT_PART_KEY = 'u_boot_in_boot_part'
    EXTRA_SERIAL_OPTS_KEY = 'extra_serial_options'
<<<<<<< HEAD
    SNOWBALL_STARTUP_FILES_CONFIG_KEY = 'snowball_startup_files_config'
=======
    SAMSUNG_BL1_START_KEY = 'samsung_bl1_start'
    SAMSUNG_BL1_LEN_KEY = 'samsung_bl1_len'
    SAMSUNG_ENV_LEN_KEY = 'samsung_env_len'
    SAMSUNG_BL2_LEN_KEY = 'samsung_bl2_len'

>>>>>>> 4c8c9c36

    DEFINED_PARTITION_LAYOUTS = [
        'bootfs16_rootfs',
        'bootfs_rootfs',
        'reserved_bootfs_rootfs',
        ]


    def __init__(self, fp):
        """Create a Config.

        :param fp: a file-like object containing the configuration.
        """
        self.parser = ConfigParser.RawConfigParser()
        self.parser.readfp(fp)

    def validate(self):
        """Check that this configuration follows the schema.

        :raises HwpackConfigError: if it does not.
        """
        if not self.parser.has_section(self.MAIN_SECTION):
            raise HwpackConfigError("No [%s] section" % self.MAIN_SECTION)
        self._validate_format()
        self._validate_name()
        self._validate_include_debs()
        self._validate_support()
        self._validate_packages()
        self._validate_architectures()
        self._validate_assume_installed()

        if self.format.has_v2_fields:
            self._validate_u_boot_package()
            self._validate_u_boot_file()
            self._validate_serial_tty()
            self._validate_kernel_addr()
            self._validate_initrd_addr()
            self._validate_load_addr()
            self._validate_dtb_addr()
            self._validate_wired_interfaces()
            self._validate_wireless_interfaces()
            self._validate_partition_layout()
            self._validate_mmc_id()
            self._validate_boot_min_size()
            self._validate_root_min_size()
            self._validate_loader_min_size()
            self._validate_loader_start()
            self._validate_x_loader_package()
            self._validate_x_loader_file()
            self._validate_vmlinuz()
            self._validate_initrd()
            self._validate_dtb_file()
            self._validate_extra_boot_options()
            self._validate_boot_script()
            self._validate_uboot_in_boot_part()
            self._validate_extra_serial_opts()
<<<<<<< HEAD
            self._validate_snowball_startup_files_config()
=======
            self._validate_samsung_bl1_start()
            self._validate_samsung_bl1_len()
            self._validate_samsung_env_len()
            self._validate_samsung_bl2_len()
>>>>>>> 4c8c9c36

        self._validate_sections()

    @property
    def format(self):
        """The format of the hardware pack. A subclass of HardwarePackFormat.
        """
        try:
            format_string = self.parser.get(self.MAIN_SECTION, self.FORMAT_KEY)
        except ConfigParser.NoOptionError:
            # Default to 1.0 to aviod breaking existing hwpack files.
            # When this code no longer supports 1.0, it effectively makes
            # explicitly specifying format in hwpack files mandatory.
            format_string = "1.0"
        
        if format_string == '1.0':
            return HardwarePackFormatV1()
        elif format_string == '2.0':
            return HardwarePackFormatV2()
        else:
            raise HwpackConfigError("Format version '%s' is not supported." % \
                                     format_string)

    @property
    def name(self):
        """The name of the hardware pack. A str."""
        return self.parser.get(self.MAIN_SECTION, self.NAME_KEY)

    @property
    def include_debs(self):
        """Whether the hardware pack should contain .debs. A bool."""
        try:
            if not self.parser.get(
                self.MAIN_SECTION, self.INCLUDE_DEBS_KEY):
                return True
            return self.parser.getboolean(
                self.MAIN_SECTION, self.INCLUDE_DEBS_KEY)
        except ConfigParser.NoOptionError:
            return True

    @property
    def uboot_in_boot_part(self):
        """Whether uboot binary should be put in the boot partition. A str."""
        return self.parser.get(self.MAIN_SECTION, self.UBOOT_IN_BOOT_PART_KEY)

    def _get_option_from_main_section(self, key):
        """Get the value from the main section for the given key.

        :param key: the key to return the value for.
        :type key: str.
        :return: the value for that key, or None if the key is not present
            or the value is empty.
        :rtype: str or None.
        """
        try:
            result = self.parser.get(self.MAIN_SECTION, key)
            if not result:
                return None
            return result
        except ConfigParser.NoOptionError:
            return None

    @property
    def serial_tty(self):
        """/dev device name of the serial console for this kernel 

        A str.
        """
        return self._get_option_from_main_section(self.SERIAL_TTY_KEY)

    @property
    def extra_boot_options(self):
        """Extra boot arg options.

        A str.
        """
        return self._get_option_from_main_section(self.EXTRA_BOOT_OPTIONS_KEY)

    @property
    def extra_serial_opts(self):
        """Extra serial options.

        A str.
        """
        return self._get_option_from_main_section(self.EXTRA_SERIAL_OPTS_KEY)

    @property
    def boot_script(self):
        """File name of the target boot script.

        A str.
        """
        return self._get_option_from_main_section(self.BOOT_SCRIPT_KEY)

    @property
    def snowball_startup_files_config(self):
        """File name of the snowball startfiles config file.

        A str.
        """
        return self._get_option_from_main_section(
            self.SNOWBALL_STARTUP_FILES_CONFIG_KEY)

    @property
    def kernel_addr(self):
        """address where u-boot should load the kernel 

        An int.
        """
        return self._get_option_from_main_section(self.KERNEL_ADDR_KEY)

    @property
    def initrd_addr(self):
        """address where u-boot should load the kernel 

        An int.
        """
        return self._get_option_from_main_section(self.INITRD_ADDR_KEY)

    @property
    def load_addr(self):
        """address for uImage generation

        An int.
        """
        return self._get_option_from_main_section(self.LOAD_ADDR_KEY)

    @property
    def dtb_addr(self):
        """address for dtb image generation

        An int.
        """
        return self._get_option_from_main_section(self.DTB_ADDR_KEY)

    @property
    def wired_interfaces(self):
        """The interfaces for wired networks

        A list of str.
        """
        return self._get_list_from_main_section(self.WIRED_INTERFACES_KEY)

    @property
    def wireless_interfaces(self):
        """The interfaces for wireless networks

        A list of str.
        """
        return self._get_list_from_main_section(self.WIRELESS_INTERFACES_KEY)

    @property
    def partition_layout(self):
        """bootfs16_rootfs, bootfs_rootfs and reserved_bootfs_rootfs; 
        controls what kind of SD card partition layout we should use when 
        writing images 

        A str.
        """
        return self._get_option_from_main_section(self.PARTITION_LAYOUT_KEY)

    @property
    def mmc_id(self):
        """which MMC drive contains the boot filesystem 

        An int.
        """
        return self._get_option_from_main_section(self.MMC_ID_KEY)

    @property
    def root_min_size(self):
        """Minimum size of the root partition, in MiB.

        An int.
        """
        return self._get_option_from_main_section(self.ROOT_MIN_SIZE_KEY)

    @property
    def boot_min_size(self):
        """Minimum size of the boot partition, in MiB.

        An int.
        """
        return self._get_option_from_main_section(self.BOOT_MIN_SIZE_KEY)

    @property
    def loader_min_size(self):
        """Minimum size of the optional loader partition, in MiB.

        An int.
        """
        return self._get_option_from_main_section(self.LOADER_MIN_SIZE_KEY)

    @property
    def loader_start(self):
        """Start of loader partition. If left out, defaults to 1.

        An int.
        """
        return self._get_option_from_main_section(self.LOADER_START_KEY)

    @property
    def origin(self):
        """The origin that should be recorded in the hwpack.

        A str or None if no origin should be recorded.
        """
        return self._get_option_from_main_section(self.ORIGIN_KEY)

    @property
    def maintainer(self):
        """The maintainer that should be recorded in the hwpack.

        A str or None if not maintainer should be recorded.
        """
        return self._get_option_from_main_section(self.MAINTAINER_KEY)

    @property
    def support(self):
        """The support level that should be recorded in the hwpack.

        A str or None if no support level should be recorded.
        """
        return self._get_option_from_main_section(self.SUPPORT_KEY)

    def _get_list_from_main_section(self, key):
        raw_values = self._get_option_from_main_section(key)
        if raw_values is None:
            return []
        values = re.split("\s+", raw_values)
        filtered_values = []
        for value in values:
            if value not in filtered_values:
                filtered_values.append(value)
        return filtered_values

    @property
    def packages(self):
        """The packages that should be contained in the hwpack.

        A list of str.
        """
        return self._get_list_from_main_section(self.PACKAGES_KEY)

    @property
    def u_boot_package(self):
        """The u-boot package that contains the u-boot bin.

        A str.
        """
        return self._get_option_from_main_section(self.U_BOOT_PACKAGE_KEY)

    @property
    def u_boot_file(self):
        """The u-boot bin file that will be unpacked from the u-boot package.

        A str.
        """
        return self._get_option_from_main_section(self.U_BOOT_FILE_KEY)

    @property
    def spl_file(self):
        """The spl bin file that will be unpacked from the u-boot package.

        A str.
        """
        return self._get_option_from_main_section(self.SPL_FILE_KEY)

    @property
    def x_loader_package(self):
        """The x-loader package that contains the x-loader bin.

        A str.
        """
        return self._get_option_from_main_section(self.X_LOADER_PACKAGE_KEY)

    @property
    def x_loader_file(self):
        """The x-loader bin file that will be unpacked from the x-loader package.

        A str.
        """
        return self._get_option_from_main_section(self.X_LOADER_FILE_KEY)

    @property
    def vmlinuz(self):
        """The path to the vmlinuz kernel.

        A str.
        """
        return self._get_option_from_main_section(self.VMLINUZ_KEY)

    @property
    def initrd(self):
        """The path to initrd

        A str.
        """
        return self._get_option_from_main_section(self.INITRD_KEY)

    @property
    def dtb_file(self):
        """The path to the device tree binary.

        A str.
        """
        return self._get_option_from_main_section(self.DTB_FILE_KEY)

    @property
    def samsung_bl1_start(self):
        """BL1 start offset for Samsung boards.

        A str.
        """
        return self._get_option_from_main_section(self.SAMSUNG_BL1_START_KEY)

    @property
    def samsung_bl1_len(self):
        """BL1 length for Samsung boards.

        A str.
        """
        return self._get_option_from_main_section(self.SAMSUNG_BL1_LEN_KEY)

    @property
    def samsung_env_len(self):
        """Env length for Samsung boards.

        A str.
        """
        return self._get_option_from_main_section(self.SAMSUNG_ENV_LEN_KEY)

    @property
    def samsung_bl2_len(self):
        """BL2 length for Samsung boards.

        A str.
        """
        return self._get_option_from_main_section(self.SAMSUNG_BL2_LEN_KEY)

    @property
    def architectures(self):
        """The architectures to build the hwpack for.

        A list of str.
        """
        return self._get_list_from_main_section(self.ARCHITECTURES_KEY)

    @property
    def assume_installed(self):
        """The packages that the hwpack should assume as already installed.

        A list of str.
        """
        return self._get_list_from_main_section(self.ASSUME_INSTALLED_KEY)

    @property
    def sources(self):
        """The sources defined in the configuration.

        A dict mapping source identifiers to sources entries.
        """
        sources = {}
        sections = self.parser.sections()
        for section_name in sections:
            if section_name == self.MAIN_SECTION:
                continue
            sources[section_name] = self.parser.get(
                section_name, self.SOURCES_ENTRY_KEY)
        return sources

    def _validate_format(self):
        format = self.format
        if not format:
            raise HwpackConfigError("Empty value for format")
        if not format.is_supported:
            raise HwpackConfigError("Format version '%s' is not supported." % \
                                        format)

    def _assert_matches_pattern(self, regex, config_item, error_message):
            if re.match(regex, config_item) is None:
                raise HwpackConfigError(error_message)

    def _validate_name(self):
        try:
            name = self.name
            if not name:
                raise HwpackConfigError("Empty value for name")
            self._assert_matches_pattern(
                self.NAME_REGEX, name, "Invalid name: %s" % name)
        except ConfigParser.NoOptionError:
            raise HwpackConfigError(
                "No name in the [%s] section" % self.MAIN_SECTION)

    def _validate_u_boot_file(self):
        u_boot_file = self.u_boot_file
        if u_boot_file is not None:
            self._assert_matches_pattern(
                self.PATH_REGEX, u_boot_file, "Invalid path: %s" % u_boot_file)

    def _validate_spl_file(self):
        spl_file = self.spl_file
        if spl_file is not None:
            self._assert_matches_pattern(
                self.PATH_REGEX, spl_file, "Invalid path: %s" % spl_file)

    def _validate_x_loader_file(self):
        x_loader_file = self.x_loader_file
        if x_loader_file is not None:
            self._assert_matches_pattern(
                self.PATH_REGEX, x_loader_file, "Invalid path: %s" % \
                    x_loader_file)

    def _validate_vmlinuz(self):
        vmlinuz = self.vmlinuz
        if not vmlinuz:
            raise HwpackConfigError("No kernel_file in the [%s] section" % \
                                        self.MAIN_SECTION)
        self._assert_matches_pattern(
            self.GLOB_REGEX, vmlinuz, "Invalid path: %s" % vmlinuz)

    def _validate_initrd(self):
        initrd = self.initrd
        if not initrd:
            raise HwpackConfigError("No initrd_file in the [%s] section" % \
                                        self.MAIN_SECTION)
        self._assert_matches_pattern(
            self.GLOB_REGEX, initrd, "Invalid path: %s" % initrd)

    def _validate_dtb_file(self):
        dtb_file = self.dtb_file
        if dtb_file is not None:
            self._assert_matches_pattern(
                self.GLOB_REGEX, dtb_file, "Invalid path: %s" % dtb_file)
        
    def _validate_extra_boot_options(self):
        # Optional and tricky to determine a valid pattern.
        pass

    def _validate_extra_serial_opts(self):
        # Optional and tricky to determine a valid pattern.
        pass

    def _validate_boot_script(self):
        boot_script = self.boot_script
        if not boot_script:
            raise HwpackConfigError(
                "No boot_script in the [%s] section" % \
                    self.MAIN_SECTION)
        else:
            self._assert_matches_pattern(
                self.PATH_REGEX, boot_script, "Invalid path: %s" % boot_script)


    def _validate_snowball_startup_files_config(self):
        snowball_startup_files_config = self.snowball_startup_files_config
        if snowball_startup_files_config is not None:
            self._assert_matches_pattern(
                self.PATH_REGEX, snowball_startup_files_config,
                "Invalid path: %s" % snowball_startup_files_config)

    def _validate_serial_tty(self):
        serial_tty = self.serial_tty
        if serial_tty is None:
            return
        if len(serial_tty) < 4 or serial_tty[:3] != 'tty':
            raise HwpackConfigError("Invalid serial tty: %s" % serial_tty)

    def _validate_addr(self, addr):
        return re.match(r"^0x[a-fA-F0-9]{8}$", addr)

    def _validate_kernel_addr(self):
        addr = self.kernel_addr
        if addr is None:
            return
        if not self._validate_addr(addr):
            raise HwpackConfigError("Invalid kernel address: %s" % addr)

    def _validate_initrd_addr(self):
        addr = self.initrd_addr
        if addr is None:
            return
        if not self._validate_addr(addr):
            raise HwpackConfigError("Invalid initrd address: %s" % addr)

    def _validate_load_addr(self):
        addr = self.load_addr
        if addr is None:
            return
        if not self._validate_addr(addr):
            raise HwpackConfigError("Invalid load address: %s" % addr)

    def _validate_dtb_addr(self):
        addr = self.dtb_addr
        if addr is None:
            return
        if not self._validate_addr(addr):
            raise HwpackConfigError("Invalid dtb address: %s" % addr)

    def _validate_wired_interfaces(self):
        pass

    def _validate_wireless_interfaces(self):
        pass

    def _validate_partition_layout(self):
        if self.partition_layout not in self.DEFINED_PARTITION_LAYOUTS:
            raise HwpackConfigError(
                "Undefined partition layout %s in the [%s] section. "
                "Valid partition layouts are %s."
                % (self.partition_layout, self.MAIN_SECTION,
                   ", ".join(self.DEFINED_PARTITION_LAYOUTS)))

    def _validate_mmc_id(self):
        mmc_id = self.mmc_id
        if mmc_id is None:
            return
        try:
            int(mmc_id)
        except:
            raise HwpackConfigError("Invalid mmc id %s" % (mmc_id))

    def _validate_root_min_size(self):
        root_min_size = self.root_min_size
        if root_min_size is None:
            return
        try:
            assert int(root_min_size) > 0
        except:
            raise HwpackConfigError(
                "Invalid root min size %s" % (root_min_size))

    def _validate_boot_min_size(self):
        boot_min_size = self.boot_min_size
        if boot_min_size is None:
            return
        try:
            assert int(boot_min_size) > 0
        except:
            raise HwpackConfigError(
                "Invalid boot min size %s" % (boot_min_size))

    def _validate_loader_min_size(self):
        loader_min_size = self.loader_min_size
        if loader_min_size is None:
            return
        try:
            assert int(loader_min_size) > 0
        except:
            raise HwpackConfigError(
                "Invalid loader min size %s" % (loader_min_size))

    def _validate_loader_start(self):
        loader_start = self.loader_start
        if loader_start is None:
            return
        try:
            assert int(loader_start) > 0
        except:
            raise HwpackConfigError(
                "Invalid loader start %s" % (loader_start))

    def _validate_include_debs(self):
        try:
            self.include_debs
        except ValueError:
            raise HwpackConfigError(
                "Invalid value for include-debs: %s"
                % self.parser.get("hwpack", "include-debs"))

    def _validate_uboot_in_boot_part(self):
        uboot_in_boot_part = self.uboot_in_boot_part
        if string.lower(uboot_in_boot_part) not in ['yes', 'no']:
            raise HwpackConfigError(
                "Invalid value for u_boot_in_boot_part: %s"
                % self.parser.get("hwpack", "u_boot_in_boot_part"))

    def _validate_support(self):
        support = self.support
        if support not in (None, "supported", "unsupported"):
            raise HwpackConfigError(
                "Invalid value for support: %s" % support)

    def _validate_packages(self):
        packages = self.packages
        if not packages:
            raise HwpackConfigError(
                "No %s in the [%s] section"
                % (self.PACKAGES_KEY, self.MAIN_SECTION))
        for package in packages:
            self._assert_matches_pattern(
                self.PACKAGE_REGEX, package, "Invalid value in %s in the " \
                    "[%s] section: %s" % (self.PACKAGES_KEY, self.MAIN_SECTION,
                                          package))

    def _validate_u_boot_package(self):
        u_boot_package = self.u_boot_package
        if u_boot_package is not None:
            self._assert_matches_pattern(
                self.PACKAGE_REGEX, u_boot_package, "Invalid value in %s in " \
                    "the [%s] section: %s" % (self.U_BOOT_PACKAGE_KEY,
                                              self.MAIN_SECTION, u_boot_package))

    def _validate_x_loader_package(self):
        x_loader_package = self.x_loader_package
        if x_loader_package is not None:
            self._assert_matches_pattern(
                self.PACKAGE_REGEX, x_loader_package, "Invalid value in %s in " \
                    "the [%s] section: %s" % (self.X_LOADER_PACKAGE_KEY,
                                              self.MAIN_SECTION,
                                              x_loader_package))

    def _validate_samsung_bl1_start(self):
        samsung_bl1_start = self.samsung_bl1_start
        if samsung_bl1_start is None:
            return
        try:
            assert int(samsung_bl1_start) > 0
        except:
            raise HwpackConfigError(
                "Invalid samsung_bl1_start %s" % (samsung_bl1_start))

    def _validate_samsung_bl1_len(self):
        samsung_bl1_len = self.samsung_bl1_len
        if samsung_bl1_len is None:
            return
        try:
            assert int(samsung_bl1_len) > 0
        except:
            raise HwpackConfigError(
                "Invalid samsung_bl1_len %s" % (samsung_bl1_len))

    def _validate_samsung_env_len(self):
        samsung_env_len = self.samsung_env_len
        if samsung_env_len is None:
            return
        try:
            assert int(samsung_env_len) > 0
        except:
            raise HwpackConfigError(
                "Invalid samsung_env_len %s" % (samsung_env_len))

    def _validate_samsung_bl2_len(self):
        samsung_bl2_len = self.samsung_bl2_len
        if samsung_bl2_len is None:
            return
        try:
            assert int(samsung_bl2_len) > 0
        except:
            raise HwpackConfigError(
                "Invalid samsung_bl2_len %s" % (samsung_bl2_len))

    def _validate_architectures(self):
        architectures = self.architectures
        if not architectures:
            raise HwpackConfigError(
                "No %s in the [%s] section"
                % (self.ARCHITECTURES_KEY, self.MAIN_SECTION))

    def _validate_assume_installed(self):
        assume_installed = self.assume_installed
        for package in assume_installed:
            self._assert_matches_pattern(
                self.PACKAGE_REGEX, package, "Invalid value in %s in the " \
                    "[%s] section: %s" % (self.ASSUME_INSTALLED_KEY,
                                          self.MAIN_SECTION, package))

    def _validate_section_sources_entry(self, section_name):
        try:
            sources_entry = self.parser.get(
                section_name, self.SOURCES_ENTRY_KEY)
            if not sources_entry:
                raise HwpackConfigError(
                    "The %s in the [%s] section is missing the URI"
                    % (self.SOURCES_ENTRY_KEY, section_name))
            if len(sources_entry.split(" ", 1)) < 2:
                raise HwpackConfigError(
                    "The %s in the [%s] section is missing the distribution"
                    % (self.SOURCES_ENTRY_KEY, section_name))
            if sources_entry.startswith("deb"):
                raise HwpackConfigError(
                    "The %s in the [%s] section shouldn't start with 'deb'"
                    % (self.SOURCES_ENTRY_KEY, section_name))
        except ConfigParser.NoOptionError:
            raise HwpackConfigError(
                "No %s in the [%s] section"
                % (self.SOURCES_ENTRY_KEY, section_name))

    def _validate_section(self, section_name):
        self._validate_section_sources_entry(section_name)

    def _validate_sections(self):
        sections = self.parser.sections()
        found = False
        for section_name in sections:
            if section_name == self.MAIN_SECTION:
                continue
            self._validate_section(section_name)
            found = True
        if not found:
            raise HwpackConfigError(
                "No sections other than [%s]" % self.MAIN_SECTION)<|MERGE_RESOLUTION|>--- conflicted
+++ resolved
@@ -75,15 +75,12 @@
     BOOT_SCRIPT_KEY = 'boot_script'
     UBOOT_IN_BOOT_PART_KEY = 'u_boot_in_boot_part'
     EXTRA_SERIAL_OPTS_KEY = 'extra_serial_options'
-<<<<<<< HEAD
     SNOWBALL_STARTUP_FILES_CONFIG_KEY = 'snowball_startup_files_config'
-=======
     SAMSUNG_BL1_START_KEY = 'samsung_bl1_start'
     SAMSUNG_BL1_LEN_KEY = 'samsung_bl1_len'
     SAMSUNG_ENV_LEN_KEY = 'samsung_env_len'
     SAMSUNG_BL2_LEN_KEY = 'samsung_bl2_len'
 
->>>>>>> 4c8c9c36
 
     DEFINED_PARTITION_LAYOUTS = [
         'bootfs16_rootfs',
@@ -140,14 +137,11 @@
             self._validate_boot_script()
             self._validate_uboot_in_boot_part()
             self._validate_extra_serial_opts()
-<<<<<<< HEAD
             self._validate_snowball_startup_files_config()
-=======
             self._validate_samsung_bl1_start()
             self._validate_samsung_bl1_len()
             self._validate_samsung_env_len()
             self._validate_samsung_bl2_len()
->>>>>>> 4c8c9c36
 
         self._validate_sections()
 
