--- conflicted
+++ resolved
@@ -202,8 +202,6 @@
             config)
 
     def test_validate_invalid_u_boot_file(self):
-<<<<<<< HEAD
-=======
         config = self.get_config(self.valid_start_v2 + 
                                  "u_boot_package = u-boot-linaro-s5pv310\n" \
                                      "u_boot_file = ~~\n")
@@ -264,7 +262,6 @@
         self.assertValidationError("Invalid path: ~~", config)
 
     def test_validate_invalid_dtb_file(self):
->>>>>>> bd342e88
         config = self.get_config(self.valid_start_v2 + 
                                  "u-boot-package = u-boot-linaro-s5pv310\n" \
                                      "u-boot-file = u-boot.bin\n" \
