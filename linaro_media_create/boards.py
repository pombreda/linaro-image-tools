# Copyright (C) 2010, 2011 Linaro
#
# Author: Guilherme Salgado <guilherme.salgado@linaro.org>
#
# This file is part of Linaro Image Tools.
#
# Linaro Image Tools is free software: you can redistribute it and/or modify
# it under the terms of the GNU General Public License as published by
# the Free Software Foundation, either version 3 of the License, or
# (at your option) any later version.
#
# Linaro Image Tools is distributed in the hope that it will be useful,
# but WITHOUT ANY WARRANTY; without even the implied warranty of
# MERCHANTABILITY or FITNESS FOR A PARTICULAR PURPOSE.  See the
# GNU General Public License for more details.
#
# You should have received a copy of the GNU General Public License
# along with Linaro Image Tools.  If not, see <http://www.gnu.org/licenses/>.

"""Configuration for boards supported by linaro-media-create.

To add support for a new board, you need to create a subclass of
BoardConfig, set appropriate values for its variables and add it to
board_configs at the bottom of this file.
"""

import atexit
import glob
import os
import re
import tempfile

from linaro_media_create import cmd_runner
from linaro_media_create.partitions import SECTOR_SIZE

# Notes:
# * geometry is currently always 255 heads and 63 sectors due to limitations of
#   older OMAP3 boot ROMs
# * apparently some OMAP3 ROMs don't tolerate vfat length of an odd number of
#   sectors (only sizes rounded to 1 KiB seem to boot)
# * we want partitions aligned on 4 MiB as to get the best performance and
#   limit wear-leveling
# * image_size is passed on the command-line and should preferably be a power
#   of 2; it should be used as a "don't go over this size" information for a
#   real device, and a "give me a file exactly this big" requirement for an
#   image file.  Having exactly a power of 2 helps with QEMU; there seem to be
#   some truncating issues otherwise. XXX to be researched

# align on 4 MiB
PART_ALIGN_S = 4 * 1024 * 1024 / SECTOR_SIZE

def align_up(value, align):
    """Round value to the next multiple of align."""
    return (value + align - 1) / align * align

# optional bootloader partition; at least 1 MiB; in theory, an i.MX5 bootloader
# partition could hold RedBoot, FIS table, RedBoot config, kernel, and initrd,
# but we typically use U-Boot which is about 167 KiB as of 2011/02/11 and
# currently doesn't even store its environment there, so this should be enough
LOADER_MIN_SIZE_S = align_up(1 * 1024 * 1024, SECTOR_SIZE) / SECTOR_SIZE
# boot partition; at least 50 MiB; XXX this shouldn't be hardcoded
BOOT_MIN_SIZE_S = align_up(50 * 1024 * 1024, SECTOR_SIZE) / SECTOR_SIZE
# root partition; at least 50 MiB; XXX this shouldn't be hardcoded
ROOT_MIN_SIZE_S = align_up(50 * 1024 * 1024, SECTOR_SIZE) / SECTOR_SIZE


def align_partition(min_start, min_length, start_alignment, end_alignment):
    """Compute partition start and end offsets based on specified constraints.

    :param min_start: Minimal start offset of partition
    :param min_lengh: Minimal length of partition
    :param start_alignment: Alignment of this partition
    :param end_alignment: Alignment of the data following this partition
    :return: start offset, end offset (inclusive), length
    """
    start = align_up(min_start, start_alignment)
    # end offset is inclusive, so substact one
    end = align_up(start + min_length, end_alignment) - 1
    # and add one to length
    length = end - start + 1
    return start, end, length


class BoardConfig(object):
    """The configuration used when building an image for a board."""
    # These attributes may not need to be redefined on some subclasses.
    uboot_flavor = None
    # whether to copy u-boot to the boot partition
    uboot_in_boot_part = False
    mmc_option = '0:1'
    mmc_part_offset = 0
    fat_size = 32
    extra_serial_opts = ''
    live_serial_opts = ''
    extra_boot_args_options = None

    # These attributes must be defined on all subclasses.
    kernel_addr = None
    initrd_addr = None
    load_addr = None
    kernel_suffix = None
    boot_script = None
    serial_tty = None

    @classmethod
    def get_sfdisk_cmd(cls, should_align_boot_part=False):
        """Return the sfdisk command to partition the media.

        :param should_align_boot_part: Whether to align the boot partition too.

        This default implementation returns a boot vfat partition of type FAT16
        or FAT32, followed by a root partition.
        """
        if cls.fat_size == 32:
            partition_type = '0x0C'
        else:
            partition_type = '0x0E'

        # align on sector 63 for compatibility with broken versions of x-loader
        # unless align_boot_part is set
        boot_align = 63
        if should_align_boot_part:
            boot_align = PART_ALIGN_S

        # can only start on sector 1 (sector 0 is MBR / partition table)
        boot_start, boot_end, boot_len = align_partition(
            1, BOOT_MIN_SIZE_S, boot_align, PART_ALIGN_S)
        # apparently OMAP3 ROMs require the vfat length to be an even number
        # of sectors (multiple of 1 KiB); decrease the length if it's odd,
        # there should still be enough room
        boot_len = boot_len - boot_len % 2
        boot_end = boot_start + boot_len - 1
        # we ignore _root_end / _root_len and return a sfdisk command to
        # instruct the use of all remaining space; XXX if we had some root size
        # config, we could do something more sensible
        root_start, _root_end, _root_len = align_partition(
            boot_end + 1, ROOT_MIN_SIZE_S, PART_ALIGN_S, PART_ALIGN_S)

        return '%s,%s,%s,*\n%s,,,-' % (
            boot_start, boot_len, partition_type, root_start)

    @classmethod
    def _get_boot_cmd(cls, is_live, is_lowmem, consoles, rootfs_uuid):
        """Get the boot command for this board.

        In general subclasses should not have to override this.
        """
        boot_args_options = 'rootwait ro'
        if cls.extra_boot_args_options is not None:
            boot_args_options += ' %s' % cls.extra_boot_args_options
        serial_opts = cls.extra_serial_opts
        for console in consoles:
            serial_opts += ' console=%s' % console

        lowmem_opt = ''
        boot_snippet = 'root=UUID=%s' % rootfs_uuid
        if is_live:
            serial_opts += ' %s' % cls.live_serial_opts
            boot_snippet = 'boot=casper'
            if is_lowmem:
                lowmem_opt = 'only-ubiquity'

        replacements = dict(
            mmc_option=cls.mmc_option, kernel_addr=cls.kernel_addr,
            initrd_addr=cls.initrd_addr, serial_opts=serial_opts,
            lowmem_opt=lowmem_opt, boot_snippet=boot_snippet,
            boot_args_options=boot_args_options)
        return (
            "setenv bootcmd 'fatload mmc %(mmc_option)s %(kernel_addr)s "
                "uImage; fatload mmc %(mmc_option)s %(initrd_addr)s uInitrd; "
                "bootm %(kernel_addr)s %(initrd_addr)s'\n"
            "setenv bootargs '%(serial_opts)s %(lowmem_opt)s "
                "%(boot_snippet)s %(boot_args_options)s'\n"
            "boot" % replacements)

    @classmethod
    def make_boot_files(cls, uboot_parts_dir, is_live, is_lowmem, consoles,
                        root_dir, rootfs_uuid, boot_dir, boot_script,
                        boot_device_or_file):
        boot_cmd = cls._get_boot_cmd(
            is_live, is_lowmem, consoles, rootfs_uuid)
        cls._make_boot_files(
            uboot_parts_dir, boot_cmd, root_dir, boot_dir, boot_script,
            boot_device_or_file)

    @classmethod
    def _make_boot_files(cls, uboot_parts_dir, boot_cmd, root_dir, boot_dir,
                         boot_script, boot_device_or_file):
        """Make the necessary boot files for this board.

        This is usually board-specific so ought to be defined in every
        subclass.
        """
        raise NotImplementedError()


class classproperty(object):
    """A descriptor that provides @property behavior on class methods."""
    def __init__(self, getter):
        self.getter = getter
    def __get__(self, instance, cls):
        return self.getter(cls)


class OmapConfig(BoardConfig):
    uboot_in_boot_part = True

    # XXX: Here we define these things as dynamic properties because our
    # temporary hack to fix bug 697824 relies on changing the board's
    # serial_tty at run time.
    _extra_serial_opts = None
    _live_serial_opts = None
    _serial_tty = None

    @classproperty
    def serial_tty(cls):
        # This is just to make sure no callsites use .serial_tty before
        # calling set_appropriate_serial_tty(). If we had this in the first
        # place we'd have uncovered bug 710971 before releasing.
        raise AttributeError(
            "You must not use this attribute before calling "
            "set_appropriate_serial_tty")

    @classproperty
    def live_serial_opts(cls):
        return cls._live_serial_opts % cls.serial_tty

    @classproperty
    def extra_serial_opts(cls):
        return cls._extra_serial_opts % cls.serial_tty

    @classmethod
    def set_appropriate_serial_tty(cls, chroot_dir):
        """Set the appropriate serial_tty depending on the kernel used.

        If the kernel found in the chroot dir is << 2.6.36 we use tyyS2, else
        we use the default value (_serial_tty).
        """
        # XXX: This is also part of our temporary hack to fix bug 697824.
        cls.serial_tty = classproperty(lambda cls: cls._serial_tty)
        vmlinuz = _get_file_matching(
            os.path.join(chroot_dir, 'boot', 'vmlinuz*'))
        basename = os.path.basename(vmlinuz)
        minor_version = re.match('.*2\.6\.([0-9]{2}).*', basename).group(1)
        if int(minor_version) < 36:
            cls.serial_tty = classproperty(lambda cls: 'ttyS2')

    @classmethod
    def make_boot_files(cls, uboot_parts_dir, is_live, is_lowmem, consoles,
                        root_dir, rootfs_uuid, boot_dir, boot_script,
                        boot_device_or_file):
        # XXX: This is also part of our temporary hack to fix bug 697824; we
        # need to call set_appropriate_serial_tty() before doing anything that
        # may use cls.serial_tty.
        cls.set_appropriate_serial_tty(root_dir)
        super(OmapConfig, cls).make_boot_files(
            uboot_parts_dir, is_live, is_lowmem, consoles, root_dir,
            rootfs_uuid, boot_dir, boot_script, boot_device_or_file)

    @classmethod
    def _make_boot_files(cls, uboot_parts_dir, boot_cmd, chroot_dir,
                         boot_dir, boot_script, boot_device_or_file):
        install_omap_boot_loader(chroot_dir, boot_dir)
        make_uImage(
            cls.load_addr, uboot_parts_dir, cls.kernel_suffix, boot_dir)
        make_uInitrd(uboot_parts_dir, cls.kernel_suffix, boot_dir)
        make_boot_script(boot_cmd, boot_script)
        make_boot_ini(boot_script, boot_dir)


class BeagleConfig(OmapConfig):
    uboot_flavor = 'omap3_beagle'
    _serial_tty = 'ttyO2'
    _extra_serial_opts = 'console=tty0 console=%s,115200n8'
    _live_serial_opts = 'serialtty=%s'
    kernel_addr = '0x80000000'
    initrd_addr = '0x81600000'
    load_addr = '0x80008000'
    kernel_suffix = 'linaro-omap'
    boot_script = 'boot.scr'
    extra_boot_args_options = (
        'earlyprintk fixrtc nocompcache vram=12M '
        'omapfb.mode=dvi:1280x720MR-16@60')


class OveroConfig(OmapConfig):
    uboot_flavor = 'omap3_overo'
    _serial_tty = 'ttyO2'
    _extra_serial_opts = 'console=tty0 console=%s,115200n8'
    kernel_addr = '0x80000000'
    initrd_addr = '0x81600000'
    load_addr = '0x80008000'
    kernel_suffix = 'linaro-omap'
    boot_script = 'boot.scr'
    extra_boot_args_options = (
        'earlyprintk mpurate=500 vram=12M '
        'omapfb.mode=dvi:1024x768MR-16@60 omapdss.def_disp=dvi')


class PandaConfig(OmapConfig):
    uboot_flavor = 'omap4_panda'
    _serial_tty = 'ttyO2'
    _extra_serial_opts = 'console=tty0 console=%s,115200n8'
    _live_serial_opts = 'serialtty=%s'
    kernel_addr = '0x80200000'
    initrd_addr = '0x81600000'
    load_addr = '0x80008000'
    kernel_suffix = 'linaro-omap'
    boot_script = 'boot.scr'
    extra_boot_args_options = (
        'earlyprintk fixrtc nocompcache vram=32M '
        'omapfb.vram=0:8M mem=463M ip=none')


class IgepConfig(BeagleConfig):
    uboot_in_boot_part = False
    uboot_flavor = None

    @classmethod
    def _make_boot_files(cls, uboot_parts_dir, boot_cmd, chroot_dir,
                         boot_dir, boot_script, boot_device_or_file):
        make_uImage(
            cls.load_addr, uboot_parts_dir, cls.kernel_suffix, boot_dir)
        make_uInitrd(uboot_parts_dir, cls.kernel_suffix, boot_dir)
        make_boot_script(boot_cmd, boot_script)
        make_boot_ini(boot_script, boot_dir)


class Ux500Config(BoardConfig):
    serial_tty = 'ttyAMA2'
    extra_serial_opts = 'console=tty0 console=%s,115200n8' % serial_tty
    live_serial_opts = 'serialtty=%s' % serial_tty
    kernel_addr = '0x00100000'
    initrd_addr = '0x08000000'
    load_addr = '0x00008000'
    kernel_suffix = 'ux500'
    boot_script = 'flash.scr'
    extra_boot_args_options = (
        'earlyprintk rootdelay=1 fixrtc nocompcache '
        'mem=96M@0 mem_modem=32M@96M mem=44M@128M pmem=22M@172M '
        'mem=30M@194M mem_mali=32M@224M pmem_hwb=54M@256M '
        'hwmem=48M@302M mem=152M@360M')
    mmc_option = '1:1'

    @classmethod
    def _make_boot_files(cls, uboot_parts_dir, boot_cmd, chroot_dir,
                         boot_dir, boot_script, boot_device_or_file):
        make_uImage(
            cls.load_addr, uboot_parts_dir, cls.kernel_suffix, boot_dir)
        make_uInitrd(uboot_parts_dir, cls.kernel_suffix, boot_dir)
        make_boot_script(boot_cmd, boot_script)


class Mx5Config(BoardConfig):
    serial_tty = 'ttymxc0'
    extra_serial_opts = 'console=tty0 console=%s,115200n8' % serial_tty
    live_serial_opts = 'serialtty=%s' % serial_tty
    kernel_addr = '0x90000000'
    initrd_addr = '0x90800000'
    load_addr = '0x90008000'
    kernel_suffix = 'linaro-mx51'
    boot_script = 'boot.scr'
    mmc_part_offset = 1
    mmc_option = '0:2'

    @classmethod
    def get_sfdisk_cmd(cls, should_align_boot_part=None):
        """Return the sfdisk command to partition the media.

        :param should_align_boot_part: Ignored.

        This i.MX5 implementation returns a non-FS data bootloader partition,
        followed by a FAT32 boot partition, followed by a root partition.
        """
        # boot ROM expects bootloader at 0x400 which is sector 2 with the usual
        # SECTOR_SIZE of 512; we could theoretically leave sector 1 unused, but
        # older bootloaders like RedBoot might store the environment from 0x0
        # onwards, so it's safer to just start at the first sector, sector 1
        # (sector 0 is MBR / partition table)
        loader_start, loader_end, loader_len = align_partition(
            1, LOADER_MIN_SIZE_S, 1, PART_ALIGN_S)

        boot_start, boot_end, boot_len = align_partition(
            loader_end + 1, BOOT_MIN_SIZE_S, PART_ALIGN_S, PART_ALIGN_S)
        # we ignore _root_end / _root_len and return a sfdisk command to
        # instruct the use of all remaining space; XXX if we had some root size
        # config, we could do something more sensible
        root_start, _root_end, _root_len = align_partition(
            boot_end + 1, ROOT_MIN_SIZE_S, PART_ALIGN_S, PART_ALIGN_S)

        return '%s,%s,0xDA\n%s,%s,0x0C,*\n%s,,,-' % (
            loader_start, loader_len, boot_start, boot_len, root_start)

    @classmethod
    def _make_boot_files(cls, uboot_parts_dir, boot_cmd, chroot_dir,
                         boot_dir, boot_script, boot_device_or_file):
        uboot_file = os.path.join(
            chroot_dir, 'usr', 'lib', 'u-boot', cls.uboot_flavor, 'u-boot.imx')
        install_mx5_boot_loader(uboot_file, boot_device_or_file)
        make_uImage(
            cls.load_addr, uboot_parts_dir, cls.kernel_suffix, boot_dir)
        make_uInitrd(uboot_parts_dir, cls.kernel_suffix, boot_dir)
        make_boot_script(boot_cmd, boot_script)


<<<<<<< HEAD
class Mx53LoCoConfig(BoardConfig):
    uboot_flavor = 'mx53_loco'
    serial_tty = 'ttymxc0'
    extra_serial_opts = 'console=tty0 console=%s,115200n8' % serial_tty
    live_serial_opts = 'serialtty=%s' % serial_tty
    kernel_addr = '0x70800000'
    initrd_addr = '0x71800000'
    load_addr = '0x70008000'
    kernel_suffix = 'linaro-imx5'
    boot_script = 'boot.scr'
    mmc_part_offset = 1
    mmc_option = '0:2'

    @classmethod
    def get_sfdisk_cmd(cls):
        # Create a one cylinder partition for fixed-offset bootloader data at
        # the beginning of the image (size is one cylinder, so 8224768 bytes
        # with the first sector for MBR).
 	sfdisk_cmd = super(Mx53LoCoConfig, cls).get_sfdisk_cmd()
	return ',1,0xDA\n%s' % sfdisk_cmd

    @classmethod
    def _make_boot_files(cls, uboot_parts_dir, boot_cmd, chroot_dir,
		    boot_dir, boot_script, boot_device_or_file):
        uboot_imx_file = os.path.join(chroot_dir, 'usr', 'lib', 'u-boot', 'mx53_loco', 'u-boot.imx')
	uboot_bin_file = os.path.join(chroot_dir, 'usr', 'lib', 'u-boot', 'mx53_loco', 'u-boot.bin')
	if os.path.exists(uboot_imx_file):
	    uboot_file = uboot_imx_file
	    uboot_padded = 0
        else:
	    uboot_file = uboot_bin_file
	    uboot_padded = 1
	install_mx5_uboot(uboot_file, uboot_padded, boot_device_or_file)
	make_uImage(cls.load_addr, uboot_parts_dir, cls.kernel_suffix, boot_dir)
	make_uInitrd(uboot_parts_dir, cls.kernel_suffix, boot_dir)
	make_boot_script(boot_cmd, boot_script)
=======
class EfikamxConfig(Mx5Config):
    uboot_flavor = 'efikamx'


class Mx51evkConfig(Mx5Config):
    uboot_flavor = 'mx51evk'
>>>>>>> e5d7a54e


class VexpressConfig(BoardConfig):
    uboot_flavor = 'ca9x4_ct_vxp'
    uboot_in_boot_part = True
    serial_tty = 'ttyAMA0'
    extra_serial_opts = 'console=tty0 console=%s,38400n8' % serial_tty
    live_serial_opts = 'serialtty=%s' % serial_tty
    kernel_addr = '0x60008000'
    initrd_addr = '0x81000000'
    load_addr = kernel_addr
    kernel_suffix = 'linaro-vexpress'
    boot_script = None
    # ARM Boot Monitor is used to load u-boot, uImage etc. into flash and
    # only allows for FAT16
    fat_size = 16

    @classmethod
    def _make_boot_files(cls, uboot_parts_dir, boot_cmd, chroot_dir,
                         boot_dir, boot_script, boot_device_or_file):
        make_uImage(
            cls.load_addr, uboot_parts_dir, cls.kernel_suffix, boot_dir)
        make_uInitrd(uboot_parts_dir, cls.kernel_suffix, boot_dir)


board_configs = {
    'beagle': BeagleConfig,
    'igep': IgepConfig,
    'panda': PandaConfig,
    'vexpress': VexpressConfig,
    'ux500': Ux500Config,
    'efikamx': EfikamxConfig,
    'mx51evk': Mx51evkConfig,
    'mx53loco' : Mx53LoCoConfig,
    'overo': OveroConfig,
    }


def _run_mkimage(img_type, load_addr, entry_point, name, img_data, img,
                 stdout=None, as_root=True):
    cmd = ['mkimage',
           '-A', 'arm',
           '-O', 'linux',
           '-T', img_type,
           '-C', 'none',
           '-a', load_addr,
           '-e', load_addr,
           '-n', name,
           '-d', img_data,
           img]
    proc = cmd_runner.run(cmd, as_root=as_root, stdout=stdout)
    proc.wait()
    return proc.returncode


def _get_file_matching(regex):
    """Return a file whose path matches the given regex.

    If zero or more than one files match, raise a ValueError.
    """
    files = glob.glob(regex)
    if len(files) == 1:
        return files[0]
    elif len(files) == 0:
        raise ValueError(
            "No files found matching '%s'; can't continue" % regex)
    else:
        # TODO: Could ask the user to chosse which file to use instead of
        # raising an exception.
        raise ValueError("Too many files matching '%s' found." % regex)


def make_uImage(load_addr, uboot_parts_dir, suffix, boot_disk):
    img_data = _get_file_matching(
        '%s/vmlinuz-*-%s' % (uboot_parts_dir, suffix))
    img = '%s/uImage' % boot_disk
    return _run_mkimage(
        'kernel', load_addr, load_addr, 'Linux', img_data, img)


def make_uInitrd(uboot_parts_dir, suffix, boot_disk):
    img_data = _get_file_matching(
        '%s/initrd.img-*-%s' % (uboot_parts_dir, suffix))
    img = '%s/uInitrd' % boot_disk
    return _run_mkimage('ramdisk', '0', '0', 'initramfs', img_data, img)


def make_boot_script(boot_script_data, boot_script):
    # Need to save the boot script data into a file that will be passed to
    # mkimage.
    _, tmpfile = tempfile.mkstemp()
    atexit.register(os.unlink, tmpfile)
    with open(tmpfile, 'w') as fd:
        fd.write(boot_script_data)
    return _run_mkimage(
        'script', '0', '0', 'boot script', tmpfile, boot_script)


def install_mx5_boot_loader(imx_file, boot_device_or_file):
    proc = cmd_runner.run([
        "dd",
        "if=%s" % imx_file,
        "of=%s" % boot_device_or_file,
        "bs=1024",
        "seek=1",
        "conv=notrunc"], as_root=True)
    proc.wait()


def install_mx5_uboot(uboot_file, padded, boot_device_or_file):
    proc = cmd_runner.run([
	"dd",
	"if=%s" % uboot_file,
	"of=%s" % boot_device_or_file,
	"bs=1024",
	"seek=1",
	"skip=%d" % padded,
	"conv=notrunc"], as_root=True)
    proc.wait()


def _get_mlo_file(chroot_dir):
    # XXX bug=702645: This is a temporary solution to make sure l-m-c works
    # with any version of x-loader-omap. The proper solution is to have
    # hwpacks specify the location of the MLO file or include just the MLO
    # file instead of an x-loader-omap package.
    # This pattern matches the path of MLO files installed by the latest
    # x-loader-omap package (e.g. /usr/lib/x-loader/<version>/MLO)
    files = glob.glob(
        os.path.join(chroot_dir, 'usr', 'lib', '*', '*', 'MLO'))
    if len(files) == 0:
        # This one matches the path of MLO files installed by older
        # x-loader-omap package (e.g. /usr/lib/x-loader-omap[34]/MLO)
        files = glob.glob(
            os.path.join(chroot_dir, 'usr', 'lib', '*', 'MLO'))
    if len(files) == 1:
        return files[0]
    elif len(files) > 1:
        raise AssertionError(
            "More than one MLO file found on %s" % chroot_dir)
    else:
        raise AssertionError("No MLO files found on %s" % chroot_dir)


def install_omap_boot_loader(chroot_dir, boot_disk):
    mlo_file = _get_mlo_file(chroot_dir)
    cmd_runner.run(["cp", "-v", mlo_file, boot_disk], as_root=True).wait()
    # XXX: Is this really needed?
    cmd_runner.run(["sync"]).wait()


def make_boot_ini(boot_script, boot_disk):
    proc = cmd_runner.run(
        ["cp", "-v", boot_script, "%s/boot.ini" % boot_disk], as_root=True)
    proc.wait()<|MERGE_RESOLUTION|>--- conflicted
+++ resolved
@@ -403,7 +403,14 @@
         make_boot_script(boot_cmd, boot_script)
 
 
-<<<<<<< HEAD
+class EfikamxConfig(Mx5Config):
+    uboot_flavor = 'efikamx'
+
+
+class Mx51evkConfig(Mx5Config):
+    uboot_flavor = 'mx51evk'
+
+
 class Mx53LoCoConfig(BoardConfig):
     uboot_flavor = 'mx53_loco'
     serial_tty = 'ttymxc0'
@@ -440,14 +447,6 @@
 	make_uImage(cls.load_addr, uboot_parts_dir, cls.kernel_suffix, boot_dir)
 	make_uInitrd(uboot_parts_dir, cls.kernel_suffix, boot_dir)
 	make_boot_script(boot_cmd, boot_script)
-=======
-class EfikamxConfig(Mx5Config):
-    uboot_flavor = 'efikamx'
-
-
-class Mx51evkConfig(Mx5Config):
-    uboot_flavor = 'mx51evk'
->>>>>>> e5d7a54e
 
 
 class VexpressConfig(BoardConfig):
