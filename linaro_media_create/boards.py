# Copyright (C) 2010, 2011 Linaro
#
# Author: Guilherme Salgado <guilherme.salgado@linaro.org>
#
# This file is part of Linaro Image Tools.
#
# Linaro Image Tools is free software: you can redistribute it and/or modify
# it under the terms of the GNU General Public License as published by
# the Free Software Foundation, either version 3 of the License, or
# (at your option) any later version.
#
# Linaro Image Tools is distributed in the hope that it will be useful,
# but WITHOUT ANY WARRANTY; without even the implied warranty of
# MERCHANTABILITY or FITNESS FOR A PARTICULAR PURPOSE.  See the
# GNU General Public License for more details.
#
# You should have received a copy of the GNU General Public License
# along with Linaro Image Tools.  If not, see <http://www.gnu.org/licenses/>.

"""Configuration for boards supported by linaro-media-create.

To add support for a new board, you need to create a subclass of
BoardConfig, set appropriate values for its variables and add it to
board_configs at the bottom of this file.
"""

import atexit
import glob
import os
import re
import tempfile
import struct

from linaro_media_create import cmd_runner
<<<<<<< HEAD
from binascii import crc32
=======
from linaro_media_create.partitions import SECTOR_SIZE

# Notes:
# * geometry is currently always 255 heads and 63 sectors due to limitations of
#   older OMAP3 boot ROMs
# * apparently some OMAP3 ROMs don't tolerate vfat length of an odd number of
#   sectors (only sizes rounded to 1 KiB seem to boot)
# * we want partitions aligned on 4 MiB as to get the best performance and
#   limit wear-leveling
# * image_size is passed on the command-line and should preferably be a power
#   of 2; it should be used as a "don't go over this size" information for a
#   real device, and a "give me a file exactly this big" requirement for an
#   image file.  Having exactly a power of 2 helps with QEMU; there seem to be
#   some truncating issues otherwise. XXX to be researched

# align on 4 MiB
PART_ALIGN_S = 4 * 1024 * 1024 / SECTOR_SIZE

def align_up(value, align):
    """Round value to the next multiple of align."""
    return (value + align - 1) / align * align

# optional bootloader partition; at least 1 MiB; in theory, an i.MX5 bootloader
# partition could hold RedBoot, FIS table, RedBoot config, kernel, and initrd,
# but we typically use U-Boot which is about 167 KiB as of 2011/02/11 and
# currently doesn't even store its environment there, so this should be enough
LOADER_MIN_SIZE_S = align_up(1 * 1024 * 1024, SECTOR_SIZE) / SECTOR_SIZE
# boot partition; at least 50 MiB; XXX this shouldn't be hardcoded
BOOT_MIN_SIZE_S = align_up(50 * 1024 * 1024, SECTOR_SIZE) / SECTOR_SIZE
# root partition; at least 50 MiB; XXX this shouldn't be hardcoded
ROOT_MIN_SIZE_S = align_up(50 * 1024 * 1024, SECTOR_SIZE) / SECTOR_SIZE


def align_partition(min_start, min_length, start_alignment, end_alignment):
    """Compute partition start and end offsets based on specified constraints.

    :param min_start: Minimal start offset of partition
    :param min_lengh: Minimal length of partition
    :param start_alignment: Alignment of this partition
    :param end_alignment: Alignment of the data following this partition
    :return: start offset, end offset (inclusive), length
    """
    start = align_up(min_start, start_alignment)
    # end offset is inclusive, so substact one
    end = align_up(start + min_length, end_alignment) - 1
    # and add one to length
    length = end - start + 1
    return start, end, length

>>>>>>> 38684973

class BoardConfig(object):
    """The configuration used when building an image for a board."""
    # These attributes may not need to be redefined on some subclasses.
    uboot_flavor = None
    mmc_option = '0:1'
    mmc_part_offset = 0
    fat_size = 32
    uses_fat_boot_partition = True
    extra_serial_opts = ''
    live_serial_opts = ''
    extra_boot_args_options = None

    # These attributes must be defined on all subclasses.
    kernel_addr = None
    initrd_addr = None
    load_addr = None
    kernel_suffix = None
    boot_script = None
    serial_tty = None

    @classmethod
    def get_sfdisk_cmd(cls, should_align_boot_part=False):
        """Return the sfdisk command to partition the media.

        :param should_align_boot_part: Whether to align the boot partition too.

        This default implementation returns a boot vfat partition of type FAT16
        or FAT32, followed by a root partition.
        """
        if cls.fat_size == 32:
            partition_type = '0x0C'
        else:
            partition_type = '0x0E'

        # align on sector 63 for compatibility with broken versions of x-loader
        # unless align_boot_part is set
        boot_align = 63
        if should_align_boot_part:
            boot_align = PART_ALIGN_S

        # can only start on sector 1 (sector 0 is MBR / partition table)
        boot_start, boot_end, boot_len = align_partition(
            1, BOOT_MIN_SIZE_S, boot_align, PART_ALIGN_S)
        # apparently OMAP3 ROMs require the vfat length to be an even number
        # of sectors (multiple of 1 KiB); decrease the length if it's odd,
        # there should still be enough room
        boot_len = boot_len - boot_len % 2
        boot_end = boot_start + boot_len - 1
        # we ignore _root_end / _root_len and return a sfdisk command to
        # instruct the use of all remaining space; XXX if we had some root size
        # config, we could do something more sensible
        root_start, _root_end, _root_len = align_partition(
            boot_end + 1, ROOT_MIN_SIZE_S, PART_ALIGN_S, PART_ALIGN_S)

        return '%s,%s,%s,*\n%s,,,-' % (
            boot_start, boot_len, partition_type, root_start)

    @classmethod
    def _get_boot_cmd(cls, is_live, is_lowmem, consoles, rootfs_uuid):
        """Get the boot command for this board.

        In general subclasses should not have to override this.
        """
        boot_args_options = 'rootwait ro'
        if cls.extra_boot_args_options is not None:
            boot_args_options += ' %s' % cls.extra_boot_args_options
        serial_opts = cls.extra_serial_opts
        for console in consoles:
            serial_opts += ' console=%s' % console

        lowmem_opt = ''
        boot_snippet = 'root=UUID=%s' % rootfs_uuid
        if is_live:
            serial_opts += ' %s' % cls.live_serial_opts
            boot_snippet = 'boot=casper'
            if is_lowmem:
                lowmem_opt = 'only-ubiquity'

        replacements = dict(
            mmc_option=cls.mmc_option, kernel_addr=cls.kernel_addr,
            initrd_addr=cls.initrd_addr, serial_opts=serial_opts,
            lowmem_opt=lowmem_opt, boot_snippet=boot_snippet,
            boot_args_options=boot_args_options)
        return (
            "setenv bootcmd 'fatload mmc %(mmc_option)s %(kernel_addr)s "
                "uImage; fatload mmc %(mmc_option)s %(initrd_addr)s uInitrd; "
                "bootm %(kernel_addr)s %(initrd_addr)s'\n"
            "setenv bootargs '%(serial_opts)s %(lowmem_opt)s "
                "%(boot_snippet)s %(boot_args_options)s'\n"
            "boot" % replacements)

    @classmethod
    def make_boot_files(cls, uboot_parts_dir, is_live, is_lowmem, consoles,
                        root_dir, rootfs_uuid, boot_dir, boot_script,
                        boot_device_or_file):
        boot_cmd = cls._get_boot_cmd(
            is_live, is_lowmem, consoles, rootfs_uuid)
        cls._make_boot_files(
            uboot_parts_dir, boot_cmd, root_dir, boot_dir, boot_script,
            boot_device_or_file)

    @classmethod
    def _make_boot_files(cls, uboot_parts_dir, boot_cmd, root_dir, boot_dir,
                         boot_script, boot_device_or_file):
        """Make the necessary boot files for this board.

        This is usually board-specific so ought to be defined in every
        subclass.
        """
        raise NotImplementedError()


class classproperty(object):
    """A descriptor that provides @property behavior on class methods."""
    def __init__(self, getter):
        self.getter = getter
    def __get__(self, instance, cls):
        return self.getter(cls)


class OmapConfig(BoardConfig):

    # XXX: Here we define these things as dynamic properties because our
    # temporary hack to fix bug 697824 relies on changing the board's
    # serial_tty at run time.
    _extra_serial_opts = None
    _live_serial_opts = None
    _serial_tty = None

    @classproperty
    def serial_tty(cls):
        # This is just to make sure no callsites use .serial_tty before
        # calling set_appropriate_serial_tty(). If we had this in the first
        # place we'd have uncovered bug 710971 before releasing.
        raise AttributeError(
            "You must not use this attribute before calling "
            "set_appropriate_serial_tty")

    @classproperty
    def live_serial_opts(cls):
        return cls._live_serial_opts % cls.serial_tty

    @classproperty
    def extra_serial_opts(cls):
        return cls._extra_serial_opts % cls.serial_tty

    @classmethod
    def set_appropriate_serial_tty(cls, chroot_dir):
        """Set the appropriate serial_tty depending on the kernel used.

        If the kernel found in the chroot dir is << 2.6.36 we use tyyS2, else
        we use the default value (_serial_tty).
        """
        # XXX: This is also part of our temporary hack to fix bug 697824.
        cls.serial_tty = classproperty(lambda cls: cls._serial_tty)
        vmlinuz = _get_file_matching(
            os.path.join(chroot_dir, 'boot', 'vmlinuz*'))
        basename = os.path.basename(vmlinuz)
        minor_version = re.match('.*2\.6\.([0-9]{2}).*', basename).group(1)
        if int(minor_version) < 36:
            cls.serial_tty = classproperty(lambda cls: 'ttyS2')

    @classmethod
    def make_boot_files(cls, uboot_parts_dir, is_live, is_lowmem, consoles,
                        root_dir, rootfs_uuid, boot_dir, boot_script,
                        boot_device_or_file):
        # XXX: This is also part of our temporary hack to fix bug 697824; we
        # need to call set_appropriate_serial_tty() before doing anything that
        # may use cls.serial_tty.
        cls.set_appropriate_serial_tty(root_dir)
        super(OmapConfig, cls).make_boot_files(
            uboot_parts_dir, is_live, is_lowmem, consoles, root_dir,
            rootfs_uuid, boot_dir, boot_script, boot_device_or_file)

    @classmethod
    def _make_boot_files(cls, uboot_parts_dir, boot_cmd, chroot_dir,
                         boot_dir, boot_script, boot_device_or_file):
        install_omap_boot_loader(chroot_dir, boot_dir)
        make_uImage(
            cls.load_addr, uboot_parts_dir, cls.kernel_suffix, boot_dir)
        make_uInitrd(uboot_parts_dir, cls.kernel_suffix, boot_dir)
        make_boot_script(boot_cmd, boot_script)
        make_boot_ini(boot_script, boot_dir)


class BeagleConfig(OmapConfig):
    uboot_flavor = 'omap3_beagle'
    _serial_tty = 'ttyO2'
    _extra_serial_opts = 'console=tty0 console=%s,115200n8'
    _live_serial_opts = 'serialtty=%s'
    kernel_addr = '0x80000000'
    initrd_addr = '0x81600000'
    load_addr = '0x80008000'
    kernel_suffix = 'linaro-omap'
    boot_script = 'boot.scr'
    extra_boot_args_options = (
        'earlyprintk fixrtc nocompcache vram=12M '
        'omapfb.mode=dvi:1280x720MR-16@60')


class OveroConfig(OmapConfig):
    uboot_flavor = 'omap3_overo'
    _serial_tty = 'ttyO2'
    _extra_serial_opts = 'console=tty0 console=%s,115200n8'
    kernel_addr = '0x80000000'
    initrd_addr = '0x81600000'
    load_addr = '0x80008000'
    kernel_suffix = 'linaro-omap'
    boot_script = 'boot.scr'
    extra_boot_args_options = (
        'earlyprintk')


class PandaConfig(OmapConfig):
    uboot_flavor = 'omap4_panda'
    _serial_tty = 'ttyO2'
    _extra_serial_opts = 'console=tty0 console=%s,115200n8'
    _live_serial_opts = 'serialtty=%s'
    kernel_addr = '0x80200000'
    initrd_addr = '0x81600000'
    load_addr = '0x80008000'
    kernel_suffix = 'linaro-omap'
    boot_script = 'boot.scr'
    extra_boot_args_options = (
        'earlyprintk fixrtc nocompcache vram=32M '
        'omapfb.vram=0:8M mem=463M ip=none')


class IgepConfig(BeagleConfig):
    uboot_flavor = None

    @classmethod
    def _make_boot_files(cls, uboot_parts_dir, boot_cmd, chroot_dir,
                         boot_dir, boot_script, boot_device_or_file):
        make_uImage(
            cls.load_addr, uboot_parts_dir, cls.kernel_suffix, boot_dir)
        make_uInitrd(uboot_parts_dir, cls.kernel_suffix, boot_dir)
        make_boot_script(boot_cmd, boot_script)
        make_boot_ini(boot_script, boot_dir)


class Ux500Config(BoardConfig):
    serial_tty = 'ttyAMA2'
    extra_serial_opts = 'console=tty0 console=%s,115200n8' % serial_tty
    live_serial_opts = 'serialtty=%s' % serial_tty
    kernel_addr = '0x00100000'
    initrd_addr = '0x08000000'
    load_addr = '0x00008000'
    kernel_suffix = 'ux500'
    boot_script = 'flash.scr'
    extra_boot_args_options = (
        'earlyprintk rootdelay=1 fixrtc nocompcache '
        'mem=96M@0 mem_modem=32M@96M mem=44M@128M pmem=22M@172M '
        'mem=30M@194M mem_mali=32M@224M pmem_hwb=54M@256M '
        'hwmem=48M@302M mem=152M@360M')
    mmc_option = '1:1'

    @classmethod
    def _make_boot_files(cls, uboot_parts_dir, boot_cmd, chroot_dir,
                         boot_dir, boot_script, boot_device_or_file):
        make_uImage(
            cls.load_addr, uboot_parts_dir, cls.kernel_suffix, boot_dir)
        make_uInitrd(uboot_parts_dir, cls.kernel_suffix, boot_dir)
        make_boot_script(boot_cmd, boot_script)


class Mx51evkConfig(BoardConfig):
    serial_tty = 'ttymxc0'
    extra_serial_opts = 'console=tty0 console=%s,115200n8' % serial_tty
    live_serial_opts = 'serialtty=%s' % serial_tty
    kernel_addr = '0x90000000'
    initrd_addr = '0x90800000'
    load_addr = '0x90008000'
    kernel_suffix = 'linaro-mx51'
    boot_script = 'boot.scr'
    mmc_part_offset = 1
    mmc_option = '0:2'

    @classmethod
    def get_sfdisk_cmd(cls, should_align_boot_part=None):
        """Return the sfdisk command to partition the media.

        :param should_align_boot_part: Ignored.

        This i.MX5 implementation returns a non-FS data bootloader partition,
        followed by a FAT32 boot partition, followed by a root partition.
        """
        # boot ROM expects bootloader at 0x400 which is sector 2 with the usual
        # SECTOR_SIZE of 512; we could theoretically leave sector 1 unused, but
        # older bootloaders like RedBoot might store the environment from 0x0
        # onwards, so it's safer to just start at the first sector, sector 1
        # (sector 0 is MBR / partition table)
        loader_start, loader_end, loader_len = align_partition(
            1, LOADER_MIN_SIZE_S, 1, PART_ALIGN_S)

        boot_start, boot_end, boot_len = align_partition(
            loader_end + 1, BOOT_MIN_SIZE_S, PART_ALIGN_S, PART_ALIGN_S)
        # we ignore _root_end / _root_len and return a sfdisk command to
        # instruct the use of all remaining space; XXX if we had some root size
        # config, we could do something more sensible
        root_start, _root_end, _root_len = align_partition(
            boot_end + 1, ROOT_MIN_SIZE_S, PART_ALIGN_S, PART_ALIGN_S)

        return '%s,%s,0xDA\n%s,%s,0x0C,*\n%s,,,-' % (
            loader_start, loader_len, boot_start, boot_len, root_start)

    @classmethod
    def _make_boot_files(cls, uboot_parts_dir, boot_cmd, chroot_dir,
                         boot_dir, boot_script, boot_device_or_file):
        uboot_file = os.path.join(
            chroot_dir, 'usr', 'lib', 'u-boot', 'mx51evk', 'u-boot.imx')
        install_mx51evk_boot_loader(uboot_file, boot_device_or_file)
        make_uImage(
            cls.load_addr, uboot_parts_dir, cls.kernel_suffix, boot_dir)
        make_uInitrd(uboot_parts_dir, cls.kernel_suffix, boot_dir)
        make_boot_script(boot_cmd, boot_script)


class VexpressConfig(BoardConfig):
    uboot_flavor = 'ca9x4_ct_vxp'
    serial_tty = 'ttyAMA0'
    extra_serial_opts = 'console=tty0 console=%s,38400n8' % serial_tty
    live_serial_opts = 'serialtty=%s' % serial_tty
    kernel_addr = '0x60008000'
    initrd_addr = '0x81000000'
    load_addr = kernel_addr
    kernel_suffix = 'linaro-vexpress'
    boot_script = None
    # ARM Boot Monitor is used to load u-boot, uImage etc. into flash and
    # only allows for FAT16
    fat_size = 16

    @classmethod
    def _make_boot_files(cls, uboot_parts_dir, boot_cmd, chroot_dir,
                         boot_dir, boot_script, boot_device_or_file):
        make_uImage(
            cls.load_addr, uboot_parts_dir, cls.kernel_suffix, boot_dir)
        make_uInitrd(uboot_parts_dir, cls.kernel_suffix, boot_dir)

class SamsungConfig(BoardConfig):
    boot_env = [
        'baudrate=115200',
        'bootargs=root=/dev/mmcblk0p2 rootwait rw init=/bin/bash console=ttySAC1,115200',
        'bootcmd=movi read kernel 40007000; movi read rootfs 41000000 600000;'
        'bootm 40007000 41000000',
        'bootdelay=3',
        'ethact=smc911x-0',
        'ethaddr=00:40:5c:26:0a:5b',
        ]

    @classmethod
    def get_sfdisk_cmd(cls):
        # Create a 14 cylinder partition for fixed-offset bootloader data at
        # the beginning of the image (size is 14 cylinder, so 115,146,752 bytes
        # with the first sector for MBR). And create a linux partition for 
        # the remainder of the disk
        return ',14,0xDA\n,,,-'

    @classmethod
    def _make_boot_files(cls, uboot_parts_dir, boot_cmd, chroot_dir,
                         boot_dir, boot_script, boot_device_or_file):
        uboot_file = os.path.join(
            chroot_dir, 'usr', 'lib', 'u-boot', 'smdkv310', 'u-boot.v310')
        install_smdkv310_boot_loader(uboot_file, boot_device_or_file)

        env_file = os.path.join(boot_dir, 'boot_env.flash')
        # SMDK v310 uses a 16K environment
        make_flashable_env(cls.boot_env, 16384, env_file)
        install_smdkv310_boot_env(env_file, boot_device_or_file)

        uImage_file = make_uImage(
            cls.load_addr, uboot_parts_dir, cls.kernel_suffix, boot_dir)
        install_smdkv310_uImage(uImage_file, boot_device_or_file)

        uInitrd_file = make_uInitrd(
            uboot_parts_dir, cls.kernel_suffix, boot_dir)
        install_smdkv310_initrd(uInitrd_file, boot_device_or_file)


class SMDKV310Config(SamsungConfig):
    extra_serial_opts = 'console=ttySAC1,115200'
    live_serial_opts = 'serialtty=ttyO2'
    kernel_addr = '0x40008000'
    initrd_addr = '0x40800000'
    load_addr = '0x40008000'
    kernel_suffix = 's5pv310'
    boot_script = 'boot.scr'
    extra_boot_args_options = (
        'root=/dev/mmcblk0p2 rootwait rw init=/bin/bash')
    uses_fat_boot_partition = False

board_configs = {
    'beagle': BeagleConfig,
    'igep': IgepConfig,
    'panda': PandaConfig,
    'vexpress': VexpressConfig,
    'ux500': Ux500Config,
    'mx51evk': Mx51evkConfig,
    'overo': OveroConfig,
    'smdkv310': SMDKV310Config,
    }


def _run_mkimage(img_type, load_addr, entry_point, name, img_data, img,
                 stdout=None, as_root=True):
    cmd = ['mkimage',
           '-A', 'arm',
           '-O', 'linux',
           '-T', img_type,
           '-C', 'none',
           '-a', load_addr,
           '-e', load_addr,
           '-n', name,
           '-d', img_data,
           img]
    proc = cmd_runner.run(cmd, as_root=as_root, stdout=stdout)
    proc.wait()
    return proc.returncode


def _get_file_matching(regex):
    """Return a file whose path matches the given regex.

    If zero or more than one files match, raise a ValueError.
    """
    files = glob.glob(regex)
    if len(files) == 1:
        return files[0]
    elif len(files) == 0:
        raise ValueError(
            "No files found matching '%s'; can't continue" % regex)
    else:
        # TODO: Could ask the user to chosse which file to use instead of
        # raising an exception.
        raise ValueError("Too many files matching '%s' found." % regex)


def make_uImage(load_addr, uboot_parts_dir, suffix, boot_disk):
    img_data = _get_file_matching(
        '%s/vmlinuz-*-%s' % (uboot_parts_dir, suffix))
    img = '%s/uImage' % boot_disk
    _run_mkimage(
        'kernel', load_addr, load_addr, 'Linux', img_data, img)
    return img

def make_uInitrd(uboot_parts_dir, suffix, boot_disk):
    img_data = _get_file_matching(
        '%s/initrd.img-*-%s' % (uboot_parts_dir, suffix))
    img = '%s/uInitrd' % boot_disk
    _run_mkimage('ramdisk', '0', '0', 'initramfs', img_data, img)
    return img


def make_boot_script(boot_script_data, boot_script):
    # Need to save the boot script data into a file that will be passed to
    # mkimage.
    _, tmpfile = tempfile.mkstemp()
    atexit.register(os.unlink, tmpfile)
    with open(tmpfile, 'w') as fd:
        fd.write(boot_script_data)
    return _run_mkimage(
        'script', '0', '0', 'boot script', tmpfile, boot_script)


def make_flashable_env(boot_env, env_size, env_file):
    env = ''

    env = struct.pack('B', 0 ).join(boot_env)

    # pad the rest of the env for the CRC calc
    while len(env) < (env_size - 4):
        env += struct.pack('B', 0)

    crc = crc32(env)
    env = struct.pack('<i', crc) + env
    
    with open(env_file, 'w') as fd:
        fd.write(env)


def install_mx51evk_boot_loader(imx_file, boot_device_or_file):
    proc = cmd_runner.run([
        "dd",
        "if=%s" % imx_file,
        "of=%s" % boot_device_or_file,
        "bs=1024",
        "seek=1",
        "conv=notrunc"], as_root=True)
    proc.wait()


def _get_mlo_file(chroot_dir):
    # XXX bug=702645: This is a temporary solution to make sure l-m-c works
    # with any version of x-loader-omap. The proper solution is to have
    # hwpacks specify the location of the MLO file or include just the MLO
    # file instead of an x-loader-omap package.
    # This pattern matches the path of MLO files installed by the latest
    # x-loader-omap package (e.g. /usr/lib/x-loader/<version>/MLO)
    files = glob.glob(
        os.path.join(chroot_dir, 'usr', 'lib', '*', '*', 'MLO'))
    if len(files) == 0:
        # This one matches the path of MLO files installed by older
        # x-loader-omap package (e.g. /usr/lib/x-loader-omap[34]/MLO)
        files = glob.glob(
            os.path.join(chroot_dir, 'usr', 'lib', '*', 'MLO'))
    if len(files) == 1:
        return files[0]
    elif len(files) > 1:
        raise AssertionError(
            "More than one MLO file found on %s" % chroot_dir)
    else:
        raise AssertionError("No MLO files found on %s" % chroot_dir)


def install_omap_boot_loader(chroot_dir, boot_disk):
    mlo_file = _get_mlo_file(chroot_dir)
    cmd_runner.run(["cp", "-v", mlo_file, boot_disk], as_root=True).wait()
    # XXX: Is this really needed?
    cmd_runner.run(["sync"]).wait()


def make_boot_ini(boot_script, boot_disk):
    proc = cmd_runner.run(
        ["cp", "-v", boot_script, "%s/boot.ini" % boot_disk], as_root=True)
    proc.wait()

    return "%s/boot.ini" % boot_disk

def install_smdkv310_uImage(uImage_file, boot_device_or_file):
    cmd = [
        "dd",
        "if=%s" % uImage_file,
        "of=%s" % boot_device_or_file,
        "bs=512",
        "seek=1089",
        "conv=notrunc"]

    proc = cmd_runner.run( cmd, as_root=True)

    proc.wait()

def install_smdkv310_initrd(initrd_file, boot_device_or_file):
    proc = cmd_runner.run([
        "dd",
        "if=%s" % initrd_file,
        "of=%s" % boot_device_or_file,
        "bs=512",
        "seek=9281",
        "conv=notrunc"], as_root=True)
    proc.wait()

def install_smdkv310_boot_env(env_file, boot_device_or_file):
    proc = cmd_runner.run([
        "dd",
        "if=%s" % env_file,
        "of=%s" % boot_device_or_file,
        "bs=512",
        "seek=33",
        "count=32",
        "conv=notrunc"], as_root=True)
    proc.wait()

def install_smdkv310_boot_loader(v310_file, boot_device_or_file):
    proc = cmd_runner.run([
        "dd",
        "if=%s" % v310_file,
        "of=%s" % boot_device_or_file,
        "bs=512",
        "seek=1",
        "count=32",
        "conv=notrunc"], as_root=True)
    proc.wait()
    proc = cmd_runner.run([
        "dd",
        "if=%s" % v310_file,
        "of=%s" % boot_device_or_file,
        "bs=512",
        "seek=65",
        "skip=64",
        "conv=notrunc"], as_root=True)
    proc.wait()

<|MERGE_RESOLUTION|>--- conflicted
+++ resolved
@@ -32,10 +32,8 @@
 import struct
 
 from linaro_media_create import cmd_runner
-<<<<<<< HEAD
+from linaro_media_create.partitions import SECTOR_SIZE
 from binascii import crc32
-=======
-from linaro_media_create.partitions import SECTOR_SIZE
 
 # Notes:
 # * geometry is currently always 255 heads and 63 sectors due to limitations of
@@ -84,7 +82,6 @@
     length = end - start + 1
     return start, end, length
 
->>>>>>> 38684973
 
 class BoardConfig(object):
     """The configuration used when building an image for a board."""
