# Copyright (C) 2010, 2011 Linaro
#
# Author: Guilherme Salgado <guilherme.salgado@linaro.org>
#
# This file is part of Linaro Image Tools.
#
# Linaro Image Tools is free software: you can redistribute it and/or modify
# it under the terms of the GNU General Public License as published by
# the Free Software Foundation, either version 3 of the License, or
# (at your option) any later version.
#
# Linaro Image Tools is distributed in the hope that it will be useful,
# but WITHOUT ANY WARRANTY; without even the implied warranty of
# MERCHANTABILITY or FITNESS FOR A PARTICULAR PURPOSE.  See the
# GNU General Public License for more details.
#
# You should have received a copy of the GNU General Public License
# along with Linaro Image Tools.  If not, see <http://www.gnu.org/licenses/>.

"""Configuration for boards supported by linaro-media-create.

To add support for a new board, you need to create a subclass of
BoardConfig, set appropriate values for its variables and add it to
board_configs at the bottom of this file.
"""

import atexit
import glob
import os
import re
import tempfile
import struct

from linaro_media_create import cmd_runner
from linaro_media_create.partitions import SECTOR_SIZE
from binascii import crc32

# Notes:
# * geometry is currently always 255 heads and 63 sectors due to limitations of
#   older OMAP3 boot ROMs
# * apparently some OMAP3 ROMs don't tolerate vfat length of an odd number of
#   sectors (only sizes rounded to 1 KiB seem to boot)
# * we want partitions aligned on 4 MiB as to get the best performance and
#   limit wear-leveling
# * image_size is passed on the command-line and should preferably be a power
#   of 2; it should be used as a "don't go over this size" information for a
#   real device, and a "give me a file exactly this big" requirement for an
#   image file.  Having exactly a power of 2 helps with QEMU; there seem to be
#   some truncating issues otherwise. XXX to be researched

# align on 4 MiB
PART_ALIGN_S = 4 * 1024 * 1024 / SECTOR_SIZE

def align_up(value, align):
    """Round value to the next multiple of align."""
    return (value + align - 1) / align * align

# optional bootloader partition; at least 1 MiB; in theory, an i.MX5 bootloader
# partition could hold RedBoot, FIS table, RedBoot config, kernel, and initrd,
# but we typically use U-Boot which is about 167 KiB as of 2011/02/11 and
# currently doesn't even store its environment there, so this should be enough
LOADER_MIN_SIZE_S = align_up(1 * 1024 * 1024, SECTOR_SIZE) / SECTOR_SIZE
# boot partition; at least 50 MiB; XXX this shouldn't be hardcoded
BOOT_MIN_SIZE_S = align_up(50 * 1024 * 1024, SECTOR_SIZE) / SECTOR_SIZE
# root partition; at least 50 MiB; XXX this shouldn't be hardcoded
ROOT_MIN_SIZE_S = align_up(50 * 1024 * 1024, SECTOR_SIZE) / SECTOR_SIZE

# Samsung v310 implementation notes
# * BL1 (SPL) is expected at offset +1s and is 32s long
# * BL2 (u-boot) is loaded at a raw MMC offset of +65s by BL1 which currently
# doesn't support FAT
# * the u-boot environment is at +33s and is 32s long (16 KiB)
# * currently, some hardware issues on certain boards causes u-boot to not be
# able to use FAT to load uImage and uInitrd (or boot.scr); as a temporary
# workaround, these are loaded from +1089s and +9281s respectively
# * hence we hardcode all offsets, make sure that the files aren't larger than
# their reserved spot, and create a bootloader partition from the first
# sector after MBR up to end of initrd
SAMSUNG_V310_BL1_START = 1
SAMSUNG_V310_BL1_LEN = 32
SAMSUNG_V310_ENV_START = SAMSUNG_V310_BL1_START + SAMSUNG_V310_BL1_LEN
SAMSUNG_V310_ENV_LEN = 32
assert SAMSUNG_V310_ENV_START == 33, "BL1 expects u-boot environment at +33s"
assert SAMSUNG_V310_ENV_LEN * SECTOR_SIZE == 16 * 1024, (
    "BL1 expects u-boot environment to be 16 KiB")
SAMSUNG_V310_BL2_START = SAMSUNG_V310_ENV_START + SAMSUNG_V310_ENV_LEN
SAMSUNG_V310_BL2_LEN = 1024
assert SAMSUNG_V310_BL2_LEN * SECTOR_SIZE == 512 * 1024, (
    "BL1 expects BL2 (u-boot) to be 512 KiB")
SAMSUNG_V310_UIMAGE_START = SAMSUNG_V310_BL2_START + SAMSUNG_V310_BL2_LEN
SAMSUNG_V310_UIMAGE_LEN = 8192
assert SAMSUNG_V310_UIMAGE_START == 1089, (
    "BL2 (u-boot) expects uImage at +1089s")
assert SAMSUNG_V310_UIMAGE_LEN * SECTOR_SIZE == 4 * 1024 * 1024, (
    "BL2 (u-boot) expects uImage to be 4 MiB")
SAMSUNG_V310_UINITRD_START = (
    SAMSUNG_V310_UIMAGE_START + SAMSUNG_V310_UIMAGE_LEN)
SAMSUNG_V310_UINITRD_LEN = 12288
assert SAMSUNG_V310_UINITRD_START == 9281, (
    "BL2 (u-boot) expects uInitrd at +9281s")
assert SAMSUNG_V310_UINITRD_LEN * SECTOR_SIZE == 6 * 1024 * 1024, (
    "BL2 (u-boot) expects uInitrd to be 6 MiB")

def align_partition(min_start, min_length, start_alignment, end_alignment):
    """Compute partition start and end offsets based on specified constraints.

    :param min_start: Minimal start offset of partition
    :param min_lengh: Minimal length of partition
    :param start_alignment: Alignment of this partition
    :param end_alignment: Alignment of the data following this partition
    :return: start offset, end offset (inclusive), length
    """
    start = align_up(min_start, start_alignment)
    # end offset is inclusive, so substact one
    end = align_up(start + min_length, end_alignment) - 1
    # and add one to length
    length = end - start + 1
    return start, end, length


class BoardConfig(object):
    """The configuration used when building an image for a board."""
    # These attributes may not need to be redefined on some subclasses.
    uboot_flavor = None
    # whether to copy u-boot to the boot partition
    uboot_in_boot_part = False
    mmc_option = '0:1'
    mmc_part_offset = 0
    fat_size = 32
    extra_serial_opts = ''
    live_serial_opts = ''
    extra_boot_args_options = None

    # These attributes must be defined on all subclasses.
    kernel_addr = None
    initrd_addr = None
    load_addr = None
    kernel_suffix = None
    boot_script = None
    serial_tty = None

    @classmethod
    def get_sfdisk_cmd(cls, should_align_boot_part=False):
        """Return the sfdisk command to partition the media.

        :param should_align_boot_part: Whether to align the boot partition too.

        This default implementation returns a boot vfat partition of type FAT16
        or FAT32, followed by a root partition.
        """
        if cls.fat_size == 32:
            partition_type = '0x0C'
        else:
            partition_type = '0x0E'

        # align on sector 63 for compatibility with broken versions of x-loader
        # unless align_boot_part is set
        boot_align = 63
        if should_align_boot_part:
            boot_align = PART_ALIGN_S

        # can only start on sector 1 (sector 0 is MBR / partition table)
        boot_start, boot_end, boot_len = align_partition(
            1, BOOT_MIN_SIZE_S, boot_align, PART_ALIGN_S)
        # apparently OMAP3 ROMs require the vfat length to be an even number
        # of sectors (multiple of 1 KiB); decrease the length if it's odd,
        # there should still be enough room
        boot_len = boot_len - boot_len % 2
        boot_end = boot_start + boot_len - 1
        # we ignore _root_end / _root_len and return a sfdisk command to
        # instruct the use of all remaining space; XXX if we had some root size
        # config, we could do something more sensible
        root_start, _root_end, _root_len = align_partition(
            boot_end + 1, ROOT_MIN_SIZE_S, PART_ALIGN_S, PART_ALIGN_S)

        return '%s,%s,%s,*\n%s,,,-' % (
            boot_start, boot_len, partition_type, root_start)

    @classmethod
    def _get_bootcmd(cls):
        """Get the bootcmd for this board.

        In general subclasses should not have to override this.
        """
        replacements = dict(
            mmc_option=cls.mmc_option, kernel_addr=cls.kernel_addr,
            initrd_addr=cls.initrd_addr)
        return (
            "fatload mmc %(mmc_option)s %(kernel_addr)s "
                "uImage; fatload mmc %(mmc_option)s %(initrd_addr)s uInitrd; "
                "bootm %(kernel_addr)s %(initrd_addr)s"
                % replacements)

    @classmethod
    def _get_bootargs(cls, is_live, is_lowmem, consoles, rootfs_uuid):
        """Get the bootargs for this board.

        In general subclasses should not have to override this.
        """
        boot_args_options = 'rootwait ro'
        if cls.extra_boot_args_options is not None:
            boot_args_options += ' %s' % cls.extra_boot_args_options
        serial_opts = cls.extra_serial_opts
        for console in consoles:
            serial_opts += ' console=%s' % console

        lowmem_opt = ''
        boot_snippet = 'root=UUID=%s' % rootfs_uuid
        if is_live:
            serial_opts += ' %s' % cls.live_serial_opts
            boot_snippet = 'boot=casper'
            if is_lowmem:
                lowmem_opt = 'only-ubiquity'

        replacements = dict(
            serial_opts=serial_opts,
            lowmem_opt=lowmem_opt, boot_snippet=boot_snippet,
            boot_args_options=boot_args_options)
        return (
            "%(serial_opts)s %(lowmem_opt)s "
                "%(boot_snippet)s %(boot_args_options)s"
             % replacements)

    @classmethod
    def _get_boot_env(cls, is_live, is_lowmem, consoles, rootfs_uuid):
        """Get the boot environment for this board.

        In general subclasses should not have to override this.
        """
        boot_env = {}
        boot_env["bootargs"] = cls._get_bootargs(
            is_live, is_lowmem, consoles, rootfs_uuid)
        boot_env["bootcmd"] = cls._get_bootcmd()
        return boot_env

    @classmethod
    def make_boot_files(cls, uboot_parts_dir, is_live, is_lowmem, consoles,
                        chroot_dir, rootfs_uuid, boot_dir, boot_script,
                        boot_device_or_file):
        boot_env = cls._get_boot_env(is_live, is_lowmem, consoles, rootfs_uuid)
        cls._make_boot_files(
            uboot_parts_dir, boot_env, chroot_dir, boot_dir, boot_script,
            boot_device_or_file)

    @classmethod
    def _make_boot_files(cls, uboot_parts_dir, boot_env, chroot_dir, boot_dir,
                         boot_script, boot_device_or_file):
        """Make the necessary boot files for this board.

        This is usually board-specific so ought to be defined in every
        subclass.
        """
        raise NotImplementedError()


class classproperty(object):
    """A descriptor that provides @property behavior on class methods."""
    def __init__(self, getter):
        self.getter = getter
    def __get__(self, instance, cls):
        return self.getter(cls)


class OmapConfig(BoardConfig):
    uboot_in_boot_part = True

    # XXX: Here we define these things as dynamic properties because our
    # temporary hack to fix bug 697824 relies on changing the board's
    # serial_tty at run time.
    _extra_serial_opts = None
    _live_serial_opts = None
    _serial_tty = None

    @classproperty
    def serial_tty(cls):
        # This is just to make sure no callsites use .serial_tty before
        # calling set_appropriate_serial_tty(). If we had this in the first
        # place we'd have uncovered bug 710971 before releasing.
        raise AttributeError(
            "You must not use this attribute before calling "
            "set_appropriate_serial_tty")

    @classproperty
    def live_serial_opts(cls):
        return cls._live_serial_opts % cls.serial_tty

    @classproperty
    def extra_serial_opts(cls):
        return cls._extra_serial_opts % cls.serial_tty

    @classmethod
    def set_appropriate_serial_tty(cls, chroot_dir):
        """Set the appropriate serial_tty depending on the kernel used.

        If the kernel found in the chroot dir is << 2.6.36 we use tyyS2, else
        we use the default value (_serial_tty).
        """
        # XXX: This is also part of our temporary hack to fix bug 697824.
        cls.serial_tty = classproperty(lambda cls: cls._serial_tty)
        vmlinuz = _get_file_matching(
            os.path.join(chroot_dir, 'boot', 'vmlinuz*'))
        basename = os.path.basename(vmlinuz)
        minor_version = re.match('.*2\.6\.([0-9]{2}).*', basename).group(1)
        if int(minor_version) < 36:
            cls.serial_tty = classproperty(lambda cls: 'ttyS2')

    @classmethod
    def make_boot_files(cls, uboot_parts_dir, is_live, is_lowmem, consoles,
                        chroot_dir, rootfs_uuid, boot_dir, boot_script,
                        boot_device_or_file):
        # XXX: This is also part of our temporary hack to fix bug 697824; we
        # need to call set_appropriate_serial_tty() before doing anything that
        # may use cls.serial_tty.
        cls.set_appropriate_serial_tty(chroot_dir)
        super(OmapConfig, cls).make_boot_files(
            uboot_parts_dir, is_live, is_lowmem, consoles, chroot_dir,
            rootfs_uuid, boot_dir, boot_script, boot_device_or_file)

    @classmethod
    def _make_boot_files(cls, uboot_parts_dir, boot_env, chroot_dir, boot_dir,
                         boot_script, boot_device_or_file):
        install_omap_boot_loader(chroot_dir, boot_dir)
        make_uImage(
            cls.load_addr, uboot_parts_dir, cls.kernel_suffix, boot_dir)
        make_uInitrd(uboot_parts_dir, cls.kernel_suffix, boot_dir)
        make_boot_script(boot_env, boot_script)
        make_boot_ini(boot_script, boot_dir)


class BeagleConfig(OmapConfig):
    uboot_flavor = 'omap3_beagle'
    _serial_tty = 'ttyO2'
    _extra_serial_opts = 'console=tty0 console=%s,115200n8'
    _live_serial_opts = 'serialtty=%s'
    kernel_addr = '0x80000000'
    initrd_addr = '0x81600000'
    load_addr = '0x80008000'
    kernel_suffix = 'linaro-omap'
    boot_script = 'boot.scr'
    extra_boot_args_options = (
        'earlyprintk fixrtc nocompcache vram=12M '
        'omapfb.mode=dvi:1280x720MR-16@60')


class OveroConfig(OmapConfig):
    uboot_flavor = 'omap3_overo'
    _serial_tty = 'ttyO2'
    _extra_serial_opts = 'console=tty0 console=%s,115200n8'
    kernel_addr = '0x80000000'
    initrd_addr = '0x81600000'
    load_addr = '0x80008000'
    kernel_suffix = 'linaro-omap'
    boot_script = 'boot.scr'
    extra_boot_args_options = (
        'earlyprintk mpurate=500 vram=12M '
        'omapfb.mode=dvi:1024x768MR-16@60 omapdss.def_disp=dvi')


class PandaConfig(OmapConfig):
    uboot_flavor = 'omap4_panda'
    _serial_tty = 'ttyO2'
    _extra_serial_opts = 'console=tty0 console=%s,115200n8'
    _live_serial_opts = 'serialtty=%s'
    kernel_addr = '0x80200000'
    initrd_addr = '0x81600000'
    load_addr = '0x80008000'
    kernel_suffix = 'linaro-omap'
    boot_script = 'boot.scr'
    extra_boot_args_options = (
        'earlyprintk fixrtc nocompcache vram=32M '
        'omapfb.vram=0:8M mem=463M ip=none')


class IgepConfig(BeagleConfig):
    uboot_in_boot_part = False
    uboot_flavor = None

    @classmethod
    def _make_boot_files(cls, uboot_parts_dir, boot_env, chroot_dir, boot_dir,
                         boot_script, boot_device_or_file):
        make_uImage(
            cls.load_addr, uboot_parts_dir, cls.kernel_suffix, boot_dir)
        make_uInitrd(uboot_parts_dir, cls.kernel_suffix, boot_dir)
        make_boot_script(boot_env, boot_script)
        make_boot_ini(boot_script, boot_dir)


class Ux500Config(BoardConfig):
    serial_tty = 'ttyAMA2'
    extra_serial_opts = 'console=tty0 console=%s,115200n8' % serial_tty
    live_serial_opts = 'serialtty=%s' % serial_tty
    kernel_addr = '0x00100000'
    initrd_addr = '0x08000000'
    load_addr = '0x00008000'
    kernel_suffix = 'ux500'
    boot_script = 'flash.scr'
    extra_boot_args_options = (
        'earlyprintk rootdelay=1 fixrtc nocompcache '
        'mem=96M@0 mem_modem=32M@96M mem=44M@128M pmem=22M@172M '
        'mem=30M@194M mem_mali=32M@224M pmem_hwb=54M@256M '
        'hwmem=48M@302M mem=152M@360M')
    mmc_option = '1:1'

    @classmethod
    def _make_boot_files(cls, uboot_parts_dir, boot_env, chroot_dir, boot_dir,
                         boot_script, boot_device_or_file):
        make_uImage(
            cls.load_addr, uboot_parts_dir, cls.kernel_suffix, boot_dir)
        make_uInitrd(uboot_parts_dir, cls.kernel_suffix, boot_dir)
        make_boot_script(boot_env, boot_script)


class Mx5Config(BoardConfig):
    serial_tty = 'ttymxc0'
    extra_serial_opts = 'console=tty0 console=%s,115200n8' % serial_tty
    live_serial_opts = 'serialtty=%s' % serial_tty
    kernel_addr = '0x90000000'
    initrd_addr = '0x90800000'
    load_addr = '0x90008000'
    kernel_suffix = 'linaro-mx51'
    boot_script = 'boot.scr'
    mmc_part_offset = 1
    mmc_option = '0:2'

    @classmethod
    def get_sfdisk_cmd(cls, should_align_boot_part=None):
        """Return the sfdisk command to partition the media.

        :param should_align_boot_part: Ignored.

        This i.MX5 implementation returns a non-FS data bootloader partition,
        followed by a FAT32 boot partition, followed by a root partition.
        """
        # boot ROM expects bootloader at 0x400 which is sector 2 with the usual
        # SECTOR_SIZE of 512; we could theoretically leave sector 1 unused, but
        # older bootloaders like RedBoot might store the environment from 0x0
        # onwards, so it's safer to just start at the first sector, sector 1
        # (sector 0 is MBR / partition table)
        loader_start, loader_end, loader_len = align_partition(
            1, LOADER_MIN_SIZE_S, 1, PART_ALIGN_S)

        boot_start, boot_end, boot_len = align_partition(
            loader_end + 1, BOOT_MIN_SIZE_S, PART_ALIGN_S, PART_ALIGN_S)
        # we ignore _root_end / _root_len and return a sfdisk command to
        # instruct the use of all remaining space; XXX if we had some root size
        # config, we could do something more sensible
        root_start, _root_end, _root_len = align_partition(
            boot_end + 1, ROOT_MIN_SIZE_S, PART_ALIGN_S, PART_ALIGN_S)

        return '%s,%s,0xDA\n%s,%s,0x0C,*\n%s,,,-' % (
            loader_start, loader_len, boot_start, boot_len, root_start)

    @classmethod
    def _make_boot_files(cls, uboot_parts_dir, boot_env, chroot_dir, boot_dir,
                         boot_script, boot_device_or_file):
        uboot_file = os.path.join(
            chroot_dir, 'usr', 'lib', 'u-boot', cls.uboot_flavor, 'u-boot.imx')
        install_mx5_boot_loader(uboot_file, boot_device_or_file)
        make_uImage(
            cls.load_addr, uboot_parts_dir, cls.kernel_suffix, boot_dir)
        make_uInitrd(uboot_parts_dir, cls.kernel_suffix, boot_dir)
        make_boot_script(boot_env, boot_script)


class EfikamxConfig(Mx5Config):
    uboot_flavor = 'efikamx'


class Mx51evkConfig(Mx5Config):
    uboot_flavor = 'mx51evk'


class EfikamxConfig(Mx5Config):
    uboot_flavor = 'efikamx'


class Mx51evkConfig(Mx5Config):
    uboot_flavor = 'mx51evk'


class VexpressConfig(BoardConfig):
    uboot_flavor = 'ca9x4_ct_vxp'
    uboot_in_boot_part = True
    serial_tty = 'ttyAMA0'
    extra_serial_opts = 'console=tty0 console=%s,38400n8' % serial_tty
    live_serial_opts = 'serialtty=%s' % serial_tty
    kernel_addr = '0x60008000'
    initrd_addr = '0x81000000'
    load_addr = kernel_addr
    kernel_suffix = 'linaro-vexpress'
    boot_script = None
    # ARM Boot Monitor is used to load u-boot, uImage etc. into flash and
    # only allows for FAT16
    fat_size = 16

    @classmethod
    def _make_boot_files(cls, uboot_parts_dir, boot_env, chroot_dir, boot_dir,
                         boot_script, boot_device_or_file):
        make_uImage(
            cls.load_addr, uboot_parts_dir, cls.kernel_suffix, boot_dir)
        make_uInitrd(uboot_parts_dir, cls.kernel_suffix, boot_dir)


class SMDKV310Config(BoardConfig):
    serial_tty = 'ttySAC1'
    extra_serial_opts = 'console=%s,115200n8' % serial_tty
    kernel_addr = '0x40007000'
    initrd_addr = '0x41000000'
    load_addr = '0x40008000'
    kernel_suffix = 's5pv310'
    boot_script = 'boot.scr'
    mmc_part_offset = 1
    mmc_option = '0:2'

    @classmethod
    def get_sfdisk_cmd(cls, should_align_boot_part=False):
        # bootloader partition needs to hold everything from BL1 to uInitrd
        # inclusive
        min_len = (
            SAMSUNG_V310_UINITRD_START + SAMSUNG_V310_UINITRD_LEN -
            SAMSUNG_V310_BL1_START)

        # bootloader partition
        loader_start, loader_end, loader_len = align_partition(
            1, min_len, 1, PART_ALIGN_S)

        # FAT boot partition
        boot_start, boot_end, boot_len = align_partition(
            loader_end + 1, BOOT_MIN_SIZE_S, PART_ALIGN_S, PART_ALIGN_S)

        # root partition
        # we ignore _root_end / _root_len and return a sfdisk command to
        # instruct the use of all remaining space; XXX if we had some root size
        # config, we could do something more sensible
        root_start, _root_end, _root_len = align_partition(
            boot_end + 1, ROOT_MIN_SIZE_S, PART_ALIGN_S, PART_ALIGN_S)

        return '%s,%s,0xDA\n%s,%s,0x0C,*\n%s,,,-' % (
            loader_start, loader_len, boot_start, boot_len, root_start)

    @classmethod
    def _get_boot_env(cls, is_live, is_lowmem, consoles, rootfs_uuid):
        boot_env = super(SMDKV310Config, cls)._get_boot_env(
            is_live, is_lowmem, consoles, rootfs_uuid)

        boot_env["ethact"] = "smc911x-0"
        boot_env["ethaddr"] = "00:40:5c:26:0a:5b"
        # XXX remove me once FAT support is fixed in u-boot
        boot_env["bootcmd"] = (
            "movi read kernel %(kernel_addr)s; "
            "movi read rootfs %(initrd_addr)s %(rootfs_size)s; "
            "bootm %(kernel_addr)s %(initrd_addr)s" % {
                'kernel_addr': cls.kernel_addr,
                'initrd_addr': cls.initrd_addr,
                'rootfs_size': hex(SAMSUNG_V310_UINITRD_LEN * SECTOR_SIZE)})

        return boot_env

    @classmethod
    def _make_boot_files(cls, uboot_parts_dir, boot_env, chroot_dir, boot_dir,
                         boot_script, boot_device_or_file):
        uboot_file = os.path.join(
            chroot_dir, 'usr', 'lib', 'u-boot', 'smdkv310', 'u-boot.v310')
        install_smdkv310_boot_loader(uboot_file, boot_device_or_file)

        env_size = SAMSUNG_V310_ENV_LEN * SECTOR_SIZE
        env_file = make_flashable_env(boot_env, env_size)
        install_smdkv310_boot_env(env_file, boot_device_or_file)

        uImage_file = make_uImage(
            cls.load_addr, uboot_parts_dir, cls.kernel_suffix, boot_dir)
        install_smdkv310_uImage(uImage_file, boot_device_or_file)

        uInitrd_file = make_uInitrd(
            uboot_parts_dir, cls.kernel_suffix, boot_dir)
        install_smdkv310_initrd(uInitrd_file, boot_device_or_file)

        # unused at the moment
        #make_boot_script(boot_env, boot_script)


board_configs = {
    'beagle': BeagleConfig,
    'igep': IgepConfig,
    'panda': PandaConfig,
    'vexpress': VexpressConfig,
    'ux500': Ux500Config,
    'efikamx': EfikamxConfig,
    'mx51evk': Mx51evkConfig,
    'overo': OveroConfig,
    'smdkv310': SMDKV310Config,
    }


def _dd(input_file, output_file, block_size=SECTOR_SIZE, count=None, seek=None,
        skip=None):
    cmd = [
        "dd", "if=%s" % input_file, "of=%s" % output_file,
        "bs=%s" % block_size, "conv=notrunc"]
    if count is not None:
        cmd.append("count=%s" % count)
    if seek is not None:
        cmd.append("seek=%s" % seek)
    if skip is not None:
        cmd.append("skip=%s" % skip)
    proc = cmd_runner.run(cmd, as_root=True)
    proc.wait()


def _run_mkimage(img_type, load_addr, entry_point, name, img_data, img,
                 stdout=None, as_root=True):
    cmd = ['mkimage',
           '-A', 'arm',
           '-O', 'linux',
           '-T', img_type,
           '-C', 'none',
           '-a', load_addr,
           '-e', load_addr,
           '-n', name,
           '-d', img_data,
           img]
    proc = cmd_runner.run(cmd, as_root=as_root, stdout=stdout)
    proc.wait()
    return proc.returncode


def _get_file_matching(regex):
    """Return a file whose path matches the given regex.

    If zero or more than one files match, raise a ValueError.
    """
    files = glob.glob(regex)
    if len(files) == 1:
        return files[0]
    elif len(files) == 0:
        raise ValueError(
            "No files found matching '%s'; can't continue" % regex)
    else:
        # TODO: Could ask the user to chosse which file to use instead of
        # raising an exception.
        raise ValueError("Too many files matching '%s' found." % regex)


def make_uImage(load_addr, uboot_parts_dir, suffix, boot_disk):
    img_data = _get_file_matching(
        '%s/vmlinuz-*-%s' % (uboot_parts_dir, suffix))
    img = '%s/uImage' % boot_disk
    _run_mkimage(
        'kernel', load_addr, load_addr, 'Linux', img_data, img)
    return img


def make_uInitrd(uboot_parts_dir, suffix, boot_disk):
    img_data = _get_file_matching(
        '%s/initrd.img-*-%s' % (uboot_parts_dir, suffix))
    img = '%s/uInitrd' % boot_disk
    _run_mkimage('ramdisk', '0', '0', 'initramfs', img_data, img)
    return img


def make_boot_script(boot_env, boot_script):
    boot_script_data = (
            "setenv bootcmd '%(bootcmd)s'\n"
            "setenv bootargs '%(bootargs)s'\n"
            "boot"
            % boot_env)

    # Need to save the boot script data into a file that will be passed to
    # mkimage.
    _, tmpfile = tempfile.mkstemp()
    atexit.register(os.unlink, tmpfile)
    with open(tmpfile, 'w') as fd:
        fd.write(boot_script_data)
    return _run_mkimage(
        'script', '0', '0', 'boot script', tmpfile, boot_script)


def make_flashable_env(boot_env, env_size):
    env_strings = ["%s=%s" % (k, v) for k, v in boot_env.items()]
    env = struct.pack('B', 0).join(env_strings)

    # pad the rest of the env for the CRC calc
    while len(env) < (env_size - 4):
        env += struct.pack('B', 0)

    crc = crc32(env)
    env = struct.pack('<i', crc) + env

    _, tmpfile = tempfile.mkstemp()

    with open(tmpfile, 'w') as fd:
        fd.write(env)

    return tmpfile


<<<<<<< HEAD
def install_mx51evk_boot_loader(imx_file, boot_device_or_file):
=======
def install_mx5_boot_loader(imx_file, boot_device_or_file):
>>>>>>> d8e67ad0
    # XXX need to check that the length of imx_file is smaller than
    # LOADER_MIN_SIZE_S
    _dd(imx_file, boot_device_or_file, seek=2)

<<<<<<< HEAD
    
=======

>>>>>>> d8e67ad0
def _get_mlo_file(chroot_dir):
    # XXX bug=702645: This is a temporary solution to make sure l-m-c works
    # with any version of x-loader-omap. The proper solution is to have
    # hwpacks specify the location of the MLO file or include just the MLO
    # file instead of an x-loader-omap package.
    # This pattern matches the path of MLO files installed by the latest
    # x-loader-omap package (e.g. /usr/lib/x-loader/<version>/MLO)
    files = glob.glob(
        os.path.join(chroot_dir, 'usr', 'lib', '*', '*', 'MLO'))
    if len(files) == 0:
        # This one matches the path of MLO files installed by older
        # x-loader-omap package (e.g. /usr/lib/x-loader-omap[34]/MLO)
        files = glob.glob(
            os.path.join(chroot_dir, 'usr', 'lib', '*', 'MLO'))
    if len(files) == 1:
        return files[0]
    elif len(files) > 1:
        raise AssertionError(
            "More than one MLO file found on %s" % chroot_dir)
    else:
        raise AssertionError("No MLO files found on %s" % chroot_dir)


def install_omap_boot_loader(chroot_dir, boot_disk):
    mlo_file = _get_mlo_file(chroot_dir)
    cmd_runner.run(["cp", "-v", mlo_file, boot_disk], as_root=True).wait()
    # XXX: Is this really needed?
    cmd_runner.run(["sync"]).wait()


def make_boot_ini(boot_script, boot_disk):
    proc = cmd_runner.run(
        ["cp", "-v", boot_script, "%s/boot.ini" % boot_disk], as_root=True)
    proc.wait()


def install_smdkv310_uImage(uImage_file, boot_device_or_file):
    # XXX need to check that the length of uImage_file is smaller than
    # SAMSUNG_V310_UIMAGE_LEN
    _dd(uImage_file, boot_device_or_file, count=SAMSUNG_V310_UIMAGE_LEN,
        seek=SAMSUNG_V310_UIMAGE_START)


def install_smdkv310_initrd(initrd_file, boot_device_or_file):
    # XXX need to check that the length of initrd_file is smaller than
    # SAMSUNG_V310_UINITRD_LEN
    _dd(initrd_file, boot_device_or_file, count=SAMSUNG_V310_UINITRD_LEN,
        seek=SAMSUNG_V310_UINITRD_START)


def install_smdkv310_boot_env(env_file, boot_device_or_file):
    # XXX need to check that the length of env_file is smaller than
    # SAMSUNG_V310_ENV_LEN
    _dd(env_file, boot_device_or_file, count=SAMSUNG_V310_ENV_LEN,
        seek=SAMSUNG_V310_ENV_START)


def install_smdkv310_boot_loader(v310_file, boot_device_or_file):
    # v310_file is a binary with the same layout as BL1 + u-boot environment +
    # BL2; write BL1 (SPL) piece first (SAMSUNG_V310_BL1_LEN sectors at +0s in
    # the file and +SAMSUNG_V310_BL1_START on disk), then write BL2 (u-boot)
    # piece (rest of the file starting at +(SAMSUNG_V310_BL1_LEN +
    # SAMSUNG_V310_ENV_LEN)s in the file which is the same as
    # +(SAMSUNG_V310_BL2_START - SAMSUNG_V310_BL1_START)s)
    _dd(v310_file, boot_device_or_file, count=SAMSUNG_V310_BL1_LEN,
        seek=SAMSUNG_V310_BL1_START)
    # XXX need to check that the length of v310_file - 64s is smaller than
    # SAMSUNG_V310_BL2_LEN
    _dd(v310_file, boot_device_or_file, seek=SAMSUNG_V310_BL2_START,
        skip=(SAMSUNG_V310_BL2_START - SAMSUNG_V310_BL1_START))<|MERGE_RESOLUTION|>--- conflicted
+++ resolved
@@ -95,11 +95,11 @@
     "BL2 (u-boot) expects uImage to be 4 MiB")
 SAMSUNG_V310_UINITRD_START = (
     SAMSUNG_V310_UIMAGE_START + SAMSUNG_V310_UIMAGE_LEN)
-SAMSUNG_V310_UINITRD_LEN = 12288
+SAMSUNG_V310_UINITRD_LEN = 204800
 assert SAMSUNG_V310_UINITRD_START == 9281, (
     "BL2 (u-boot) expects uInitrd at +9281s")
-assert SAMSUNG_V310_UINITRD_LEN * SECTOR_SIZE == 6 * 1024 * 1024, (
-    "BL2 (u-boot) expects uInitrd to be 6 MiB")
+assert SAMSUNG_V310_UINITRD_LEN * SECTOR_SIZE == 100 * 1024 * 1024, (
+    "BL2 (u-boot) expects uInitrd to be 100 MiB")
 
 def align_partition(min_start, min_length, start_alignment, end_alignment):
     """Compute partition start and end offsets based on specified constraints.
@@ -500,6 +500,87 @@
             cls.load_addr, uboot_parts_dir, cls.kernel_suffix, boot_dir)
         make_uInitrd(uboot_parts_dir, cls.kernel_suffix, boot_dir)
 
+class SamsungConfig(BoardConfig):
+
+    @classmethod
+    def get_sfdisk_cmd(cls, should_align_boot_part=False):
+        # bootloader partition needs to hold everything from BL1 to uInitrd
+        # inclusive
+        min_len = (
+            SAMSUNG_V310_UINITRD_START + SAMSUNG_V310_UINITRD_LEN -
+            SAMSUNG_V310_BL1_START)
+
+        # bootloader partition
+        loader_start, loader_end, loader_len = align_partition(
+            1, min_len, 1, PART_ALIGN_S)
+
+        # FAT boot partition
+        boot_start, boot_end, boot_len = align_partition(
+            loader_end + 1, BOOT_MIN_SIZE_S, PART_ALIGN_S, PART_ALIGN_S)
+
+	# root partition
+        # we ignore _root_end / _root_len and return a sfdisk command to
+        # instruct the use of all remaining space; XXX if we had some root size
+        # config, we could do something more sensible
+        root_start, _root_end, _root_len = align_partition(
+            boot_end + 1, ROOT_MIN_SIZE_S, PART_ALIGN_S, PART_ALIGN_S)
+
+        return '%s,%s,0xDA\n%s,%s,0x0C,*\n%s,,,-' % (
+            loader_start, loader_len, boot_start, boot_len, root_start)
+
+    @classmethod
+    def make_boot_files(cls, uboot_parts_dir, is_live, is_lowmem, consoles,
+                        root_dir, rootfs_uuid, boot_dir, boot_script,
+                        boot_device_or_file):
+
+        cls.boot_env = [
+            'bootargs=%s' 
+            % cls._get_bootargs(is_live, is_lowmem, consoles, rootfs_uuid),
+            # Once FAT support is fixed in u-boot this is the correct bootcmd
+            #'bootcmd %s' % cls._get_bootcmd(), 
+            'bootcmd=movi read kernel 40007000; movi read rootfs 41000000 600000;'
+            'bootm 40007000 41000000',
+            'ethact=smc911x-0',
+            'ethaddr=00:40:5c:26:0a:5b',
+        ]
+
+        super(SamsungConfig, cls).make_boot_files(
+            uboot_parts_dir, is_live, is_lowmem, consoles, root_dir,
+            rootfs_uuid, boot_dir, boot_script, boot_device_or_file)
+
+    @classmethod
+    def _make_boot_files(cls, uboot_parts_dir, boot_cmd, chroot_dir,
+                         boot_dir, boot_script, boot_device_or_file):
+        uboot_file = os.path.join(
+            chroot_dir, 'usr', 'lib', 'u-boot', 'smdkv310', 'u-boot.v310')
+        install_smdkv310_boot_loader(uboot_file, boot_device_or_file)
+
+        env_file = make_flashable_env(cls.boot_env, cls.env_size)
+        install_smdkv310_boot_env(env_file, boot_device_or_file)
+
+        uImage_file = make_uImage(
+            cls.load_addr, uboot_parts_dir, cls.kernel_suffix, boot_dir)
+        install_smdkv310_uImage(uImage_file, boot_device_or_file)
+
+        uInitrd_file = make_uInitrd(
+            uboot_parts_dir, cls.kernel_suffix, boot_dir)
+        install_smdkv310_initrd(uInitrd_file, boot_device_or_file)
+
+        make_boot_script(boot_cmd, boot_script)
+
+
+class SMDKV310Config(SamsungConfig):
+    serial_tty = 'ttySAC1'
+    extra_serial_opts = 'console=%s,115200n8' % serial_tty
+    kernel_addr = '0x40007000'
+    initrd_addr = '0x41000000'
+    load_addr = '0x40008000'
+    kernel_suffix = 's5pv310'
+    boot_script = 'boot.scr'
+    mmc_part_offset = 1
+    mmc_option = '0:2'
+    env_size = SAMSUNG_V310_ENV_LEN * SECTOR_SIZE
+    boot_env = []
 
 class SMDKV310Config(BoardConfig):
     serial_tty = 'ttySAC1'
@@ -694,20 +775,12 @@
     return tmpfile
 
 
-<<<<<<< HEAD
-def install_mx51evk_boot_loader(imx_file, boot_device_or_file):
-=======
 def install_mx5_boot_loader(imx_file, boot_device_or_file):
->>>>>>> d8e67ad0
     # XXX need to check that the length of imx_file is smaller than
     # LOADER_MIN_SIZE_S
     _dd(imx_file, boot_device_or_file, seek=2)
 
-<<<<<<< HEAD
-    
-=======
-
->>>>>>> d8e67ad0
+
 def _get_mlo_file(chroot_dir):
     # XXX bug=702645: This is a temporary solution to make sure l-m-c works
     # with any version of x-loader-omap. The proper solution is to have
@@ -743,6 +816,7 @@
         ["cp", "-v", boot_script, "%s/boot.ini" % boot_disk], as_root=True)
     proc.wait()
 
+    return "%s/boot.ini" % boot_disk
 
 def install_smdkv310_uImage(uImage_file, boot_device_or_file):
     # XXX need to check that the length of uImage_file is smaller than
