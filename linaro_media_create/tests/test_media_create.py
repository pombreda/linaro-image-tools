--- conflicted
+++ resolved
@@ -644,18 +644,12 @@
         tempdir = self.useFixture(CreateTempDirFixture()).tempdir
         self._mock_get_file_matching()
         fixture = self._mock_Popen()
-<<<<<<< HEAD
         boot_env = {'bootargs': 'mybootargs', 'bootcmd': 'mybootcmd'}
         make_boot_script(boot_env, 'boot_script')
-=======
-        boot_script_path = os.path.join(tempdir, 'boot.scr')
-        plain_boot_script_path = os.path.join(tempdir, 'boot.txt')
-        make_boot_script('boot script data', boot_script_path)
->>>>>>> e38cf95e
         expected = [
             'sudo', 'mkimage', '-A', 'arm', '-O', 'linux', '-T', 'script',
             '-C', 'none', '-a', '0', '-e', '0', '-n', 'boot script',
-            '-d', plain_boot_script_path, boot_script_path]
+            '-d', 'boot.txt', 'boot_script']
         self.assertEqual([expected], fixture.mock.calls)
 
     def test_get_file_matching(self):
