--- conflicted
+++ resolved
@@ -220,6 +220,7 @@
         self.assertRaises(
             AssertionError, _get_mlo_file, tempdir)
 
+
 class TestBootSteps(TestCaseWithFixtures):
 
     def setUp(self):
@@ -270,7 +271,7 @@
             'install_smdkv310_boot_loader', 'make_flashable_env',
             'install_smdkv310_boot_env', 'make_uImage',
             'install_smdkv310_uImage', 'make_uInitrd',
-            'install_smdkv310_initrd',]
+            'install_smdkv310_initrd']
         self.assertEqual(expected, self.funcs_calls)
 
     def test_ux500_steps(self):
@@ -400,8 +401,8 @@
             is_live=False, is_lowmem=False, consoles=['ttyXXX'],
             rootfs_uuid="deadbeef")
         expected = {
-            'bootargs': 'console=tty0 console=ttyAMA0,38400n8 console=ttyXXX  '
-                        'root=UUID=deadbeef rootwait ro',
+            'bootargs': 'console=tty0 console=ttyAMA0,38400n8 '
+                        'console=ttyXXX  root=UUID=deadbeef rootwait ro',
             'bootcmd': 'fatload mmc 0:1 0x60008000 uImage; '
                        'fatload mmc 0:1 0x81000000 uInitrd; '
                        'bootm 0x60008000 0x81000000'}
@@ -480,7 +481,8 @@
         expected = {
             'bootargs': 'console=tty0 console=ttyO2,115200n8  '
                         'root=UUID=deadbeef rootwait ro earlyprintk fixrtc '
-                        'nocompcache vram=12M omapfb.mode=dvi:1280x720MR-16@60',
+                        'nocompcache vram=12M '
+                        'omapfb.mode=dvi:1280x720MR-16@60',
             'bootcmd': 'fatload mmc 0:1 0x80000000 uImage; '
                        'fatload mmc 0:1 0x81600000 uInitrd; '
                        'bootm 0x80000000 0x81600000'}
@@ -644,15 +646,9 @@
         imx_file = self.createTempFileAsFixture()
         install_mx5_boot_loader(imx_file, "boot_device_or_file")
         expected = [
-<<<<<<< HEAD
-            '%s dd if=imx_file of=boot_device_or_file bs=1024 '
-            'seek=1 conv=notrunc' % sudo_args]
+            '%s dd if=%s of=boot_device_or_file bs=512 '
+            'conv=notrunc seek=2' % (sudo_args, imx_file)]
         self.assertEqual(expected, fixture.mock.commands_executed)
-=======
-            'sudo', 'dd', 'if=%s' % imx_file, 'of=boot_device_or_file',
-            'bs=512', 'conv=notrunc', 'seek=2']
-        self.assertEqual([expected], fixture.mock.calls)
->>>>>>> 98724fed
 
     def test_install_mx5_boot_loader_too_large(self):
         self.useFixture(MockSomethingFixture(
@@ -757,7 +753,8 @@
         # every time we run sfdisk it actually repartitions the device,
         # erasing any partitions created previously.
         self.assertEqual(
-            [('1,8191,0xDA\n8192,106496,0x0C,*\n114688,,,-', 255, 63, '', self.media.path)],
+            [('1,8191,0xDA\n8192,106496,0x0C,*\n114688,,,-', 255, 63, '',
+              self.media.path)],
             sfdisk_fixture.mock.calls)
 
     def test_create_partitions_for_smdkv310(self):
@@ -769,9 +766,9 @@
             board_configs['smdkv310'], self.media, 255, 63, '')
 
         self.assertEqual(
-            [['sudo', 'parted', '-s', self.media.path, 'mklabel', 'msdos'],
-             ['sync']],
-            popen_fixture.mock.calls)
+            ['%s parted -s %s mklabel msdos' % (sudo_args, self.media.path),
+             'sync'],
+            popen_fixture.mock.commands_executed)
         # Notice that we create all partitions in a single sfdisk run because
         # every time we run sfdisk it actually repartitions the device,
         # erasing any partitions created previously.
@@ -938,19 +935,11 @@
         # it calls losetup correctly.
         get_boot_and_root_loopback_devices(tmpfile)
         self.assertEqual(
-<<<<<<< HEAD
             ['%s losetup -f --show %s --offset 8388608 --sizelimit 8061952'
-                % (sudo_args, tempfile),
+                % (sudo_args, tmpfile),
              '%s losetup -f --show %s --offset 16777216 --sizelimit 14680064'
-                % (sudo_args, tempfile)],
+                % (sudo_args, tmpfile)],
             popen_fixture.mock.commands_executed)
-=======
-            [['sudo', 'losetup', '-f', '--show', tmpfile, '--offset',
-              '8388608', '--sizelimit', '8061952'],
-             ['sudo', 'losetup', '-f', '--show', tmpfile, '--offset',
-              '16777216', '--sizelimit', '14680064']],
-            popen_fixture.mock.calls)
->>>>>>> 98724fed
 
         # get_boot_and_root_loopback_devices will also setup two exit handlers
         # to de-register the loopback devices set up above.
@@ -991,17 +980,10 @@
             'root', 'ext3', True, True, True)
         self.assertEqual(
              # This is the call that would create a 2 GiB image file.
-<<<<<<< HEAD
-            ['qemu-img create -f raw %s 2147483648' % tempfile,
+            ['qemu-img create -f raw %s 2147483648' % tmpfile,
              # This call would partition the image file.
              '%s sfdisk --force -D -uS -H 255 -S 63 -C 261 %s' % (
-                 sudo_args, tempfile),
-=======
-            [['qemu-img', 'create', '-f', 'raw', tmpfile, '2147483648'],
-             # This call would partition the image file.
-             ['sudo', 'sfdisk', '--force', '-D', '-uS', '-H', '255', '-S',
-              '63', '-C', '261', tmpfile],
->>>>>>> 98724fed
+                 sudo_args, tmpfile),
              # Make sure changes are written to disk.
              'sync',
              '%s mkfs.vfat -F 32 %s -n boot' % (sudo_args, bootfs_dev),
@@ -1026,17 +1008,10 @@
             board_configs['beagle'], media, '2G', 'boot', 'root', 'ext3',
             True, True, True)
         self.assertEqual(
-<<<<<<< HEAD
-            ['%s parted -s %s mklabel msdos' % (sudo_args, tempfile),
+            ['%s parted -s %s mklabel msdos' % (sudo_args, tmpfile),
              '%s sfdisk --force -D -uS -H 255 -S 63 %s' % (
-                 sudo_args, tempfile),
+                 sudo_args, tmpfile),
              'sync',
-=======
-            [['sudo', 'parted', '-s', tmpfile, 'mklabel', 'msdos'],
-             ['sudo', 'sfdisk', '--force', '-D', '-uS', '-H', '255', '-S',
-              '63', tmpfile],
-             ['sync'],
->>>>>>> 98724fed
              # Since the partitions are mounted, setup_partitions will umount
              # them before running mkfs.
              '%s umount %s' % (sudo_args, bootfs_dev),
@@ -1075,8 +1050,8 @@
 
     def call_populate_boot(self, config, is_live=False):
         populate_boot(
-            config, 'chroot_dir', 'rootfs_uuid', 'boot_partition', 'boot_disk',
-            'boot_device_or_file', is_live, False, [])
+            config, 'chroot_dir', 'rootfs_uuid', 'boot_partition',
+            'boot_disk', 'boot_device_or_file', is_live, False, [])
 
     def test_populate_boot_live(self):
         self.prepare_config(boards.BoardConfig)
@@ -1106,7 +1081,7 @@
         self.config.uboot_in_boot_part = True
         self.call_populate_boot(self.config)
         expected_calls = self.expected_calls[:]
-        expected_calls.insert(2, 
+        expected_calls.insert(2,
             '%s cp -v chroot_dir/usr/lib/u-boot/uboot_flavor/u-boot.bin '
             'boot_disk' % sudo_args)
         self.assertEquals(
@@ -1116,7 +1091,8 @@
     def test_populate_boot_no_uboot_flavor(self):
         self.prepare_config(boards.BoardConfig)
         self.config.uboot_in_boot_part = True
-        self.assertRaises(AssertionError, self.call_populate_boot, self.config)
+        self.assertRaises(
+            AssertionError, self.call_populate_boot, self.config)
 
 
 class TestPopulateRootFS(TestCaseWithFixtures):
@@ -1444,7 +1420,8 @@
             sys, 'stdout', open('/dev/null', 'w')))
         self.useFixture(MockCmdRunnerPopenFixture())
         self.useFixture(MockSomethingFixture(
-            linaro_media_create.hwpack, 'install_hwpack', mock_install_hwpack))
+            linaro_media_create.hwpack, 'install_hwpack',
+            mock_install_hwpack))
         self.useFixture(MockSomethingFixture(
             linaro_media_create.hwpack, 'run_local_atexit_funcs',
             mock_run_local_atexit_functions))
@@ -1466,4 +1443,4 @@
         # don't interfere with one another.
         def clear_atexits():
             linaro_media_create.hwpack.local_atexit = []
-        self.addCleanup(clear_atexits)
+        self.addCleanup(clear_atexits)