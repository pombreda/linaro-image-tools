# Copyright (C) 2010, 2011 Linaro
#
# Author: Guilherme Salgado <guilherme.salgado@linaro.org>
#
# This file is part of Linaro Image Tools.
# 
# Linaro Image Tools is free software: you can redistribute it and/or modify
# it under the terms of the GNU General Public License as published by
# the Free Software Foundation, either version 3 of the License, or
# (at your option) any later version.
#
# Linaro Image Tools is distributed in the hope that it will be useful,
# but WITHOUT ANY WARRANTY; without even the implied warranty of
# MERCHANTABILITY or FITNESS FOR A PARTICULAR PURPOSE.  See the
# GNU General Public License for more details.
#
# You should have received a copy of the GNU General Public License
# along with Linaro Image Tools.  If not, see <http://www.gnu.org/licenses/>.

import os

from linaro_media_create import cmd_runner


def populate_boot(board_config, chroot_dir, rootfs_uuid, boot_partition,
                  boot_disk, boot_device_or_file, is_live, is_lowmem,
                  consoles):

    parts_dir = 'boot'
    if is_live:
        parts_dir = 'casper'
    uboot_parts_dir = os.path.join(chroot_dir, parts_dir)

<<<<<<< HEAD
    try:
        os.makedirs(boot_disk)
    except OSError, exc:
        if exc.errno == errno.EEXIST:
            pass
        else:
            raise

=======
    cmd_runner.run(['mkdir', '-p', boot_disk]).wait()
>>>>>>> e5d7a54e
    cmd_runner.run(['mount', boot_partition, boot_disk], as_root=True).wait()

    if board_config.uboot_in_boot_part:
        uboot_flavor = board_config.uboot_flavor
        assert uboot_flavor is not None, (
            "uboot_in_boot_part is set but not uboot_flavor")
        uboot_bin = os.path.join(
            chroot_dir, 'usr', 'lib', 'u-boot', uboot_flavor, 'u-boot.bin')
        cmd_runner.run(
            ['cp', '-v', uboot_bin, boot_disk], as_root=True).wait()

    boot_script = "%(boot_disk)s/%(boot_script_name)s" % (
        dict(boot_disk=boot_disk,
             boot_script_name=board_config.boot_script))

    board_config.make_boot_files(
        uboot_parts_dir, is_live, is_lowmem, consoles, chroot_dir, rootfs_uuid,
        boot_disk, boot_script, boot_device_or_file)

    cmd_runner.run(['sync']).wait()
    try:
        cmd_runner.run(['umount', boot_disk], as_root=True).wait()
    except cmd_runner.SubcommandNonZeroReturnValue:
        pass<|MERGE_RESOLUTION|>--- conflicted
+++ resolved
@@ -31,18 +31,7 @@
         parts_dir = 'casper'
     uboot_parts_dir = os.path.join(chroot_dir, parts_dir)
 
-<<<<<<< HEAD
-    try:
-        os.makedirs(boot_disk)
-    except OSError, exc:
-        if exc.errno == errno.EEXIST:
-            pass
-        else:
-            raise
-
-=======
     cmd_runner.run(['mkdir', '-p', boot_disk]).wait()
->>>>>>> e5d7a54e
     cmd_runner.run(['mount', boot_partition, boot_disk], as_root=True).wait()
 
     if board_config.uboot_in_boot_part:
