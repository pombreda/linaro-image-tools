--- conflicted
+++ resolved
@@ -27,30 +27,26 @@
 import bz2
 import linaro_image_tools.fetch_image
 
-RELEASES_WWW_DOCUMENT_ROOT = "/home/mabac/linaro/linaro-image-tools/indexer_update/srv/releases.linaro.org/www"
-RELEASE_URL = "http://releases.linaro.org/11.10/"
-OLD_RELEASES_WWW_DOCUMENT_ROOT = "/srv/releases.linaro.org/www/platform"
+RELEASES_WWW_DOCUMENT_ROOT = "/home/dooferlad/dev/fetch_image/layout/srv/releases.linaro.org/www/"
+RELEASE_URL = "http://releases.linaro.org/"
+OLD_RELEASES_WWW_DOCUMENT_ROOT = "/home/dooferlad/dev/fetch_image/layout/srv/releases.linaro.org/www/platform"
 OLD_RELEASE_URL = "http://releases.linaro.org/platform/"
-SNAPSHOTS_WWW_DOCUMENT_ROOT = "/srv/snapshots.linaro.org/www/"
+SNAPSHOTS_WWW_DOCUMENT_ROOT = "/home/dooferlad/dev/fetch_image/layout/srv/snapshots.linaro.org/www/"
 SNAPSHOTS_URL = "http://snapshots.linaro.org/"
-
-# Log everything, and send it to stderr.
-logging.basicConfig(level=logging.DEBUG)
 
 class ServerIndexer():
     """Create a database of files on the linaro image servers for use by image
        creation tools."""
     def reset(self):
-        self.url_parse = {}
+        self.url_parse = []
 
     def __init__(self):
         self.reset()
         self.db_file_name = "server_index"
         self.db = linaro_image_tools.fetch_image.DB(self.db_file_name)
 
-    def regexp_list_matches(self, to_search, list):
-        if len(list) == 0:
-            return True
+    def regexp_list_matches_some(self, to_search, list):
+        assert len(list), "empty list passed"
 
         for item in list:
             if re.search(item, to_search):
@@ -58,27 +54,33 @@
 
         return False
 
+    def regexp_list_matches_all(self, to_search, list):
+        assert len(list), "empty list passed"
+
+        for item in list:
+            if not re.search(item, to_search):
+                return False
+
+        return True
+
     def crawl(self):
         self.db.set_url_parse_info(self.url_parse)
-        logging.getLogger("linaro_image_tools").info(self.url_parse.items())
-
-        for table, info in self.url_parse.items():
-<<<<<<< HEAD
-            logging.info("------------------------------------------")
-            logging.info("{0}: {1}".format(table, info['db_columns']))
-            logging.info("{0} {1} {2} {3}".format(
-                          info["base_dir"], info["base_url"],
-                          info["url_validator"], info["url_chunks"]))
-            self.go(info, table)
-=======
+        logging.getLogger("linaro_image_tools").info(self.url_parse)
+
+        for index in range(len(self.url_parse)):
+            info = self.url_parse[index]
+            table = info["table"]
+            
             logging.getLogger("linaro_image_tools").info("%s %s %s %s %s" % \
                 (info["base_dir"], info["base_url"], table,
                 info["url_validator"], info["url_chunks"]))
-            self.go(info, table)
+
+            self.go(info, table, index)
+
             logging.getLogger("linaro_image_tools").info("")
->>>>>>> 5dc414f6
-
-    def go(self, info, table):
+
+
+    def go(self, info, table, index):
         root_url = info["base_url"]
         root_dir = info["base_dir"]
 
@@ -91,21 +93,28 @@
                 to_match = info["url_validator"][0]
                 not_match = info["url_validator"][1]
 
-                if(not (self.regexp_list_matches(relative_location, to_match)
-                        and not self.regexp_list_matches(relative_location,
-                                                         not_match))
+                url = urlparse.urljoin(root_url, relative_location)
+                url = urlparse.urljoin(url, file)
+
+                to_match_ok = False
+                if len(to_match) == 0:
+                    to_match_ok = True
+                if len(to_match) and self.regexp_list_matches_all(
+                                            relative_location, to_match):
+                    to_match_ok = True
+
+                not_match_ok = True
+                if len(not_match) and self.regexp_list_matches_some(
+                                        relative_location, not_match):
+                    not_match_ok = False
+
+                if( not (to_match_ok and not_match_ok)
                    or not re.search("\.gz$", file)):
                     continue  # URL doesn't match the validator. Ignore.
 
-                url = urlparse.urljoin(root_url, relative_location)
-                url = urlparse.urljoin(url, file)
-
-<<<<<<< HEAD
                 logging.info("{0}: {1}".format(table, url))
-=======
                 logging.getLogger("linaro_image_tools").info(url)
->>>>>>> 5dc414f6
-                self.db.record_url(url, table)
+                self.db.record_url(url, index)
                     
         self.dump() 
 
@@ -126,16 +135,17 @@
                                  base_url,
                                  url_validator,
                                  db_columns,
-                                 id,
+                                 table,
                                  url_chunks):
         
         if not id in self.url_parse:
-            self.url_parse[id] = {"base_dir": base_dir,
+            self.url_parse.append({"base_dir": base_dir,
                                    "base_url": base_url,
                                    "url_validator": url_validator,
                                    "db_columns": db_columns,
-                                   "url_chunks": url_chunks}
-            logging.getLogger("linaro_image_tools").info(self.url_parse[id]["base_dir"])
+                                   "url_chunks": url_chunks,
+                                   "table": table})
+            logging.getLogger("linaro_image_tools").info(base_dir)
 
             # Construct data needed to create the table
             items = []
@@ -148,7 +158,7 @@
                     else:
                         items.append(item)
 
-            self.db.create_table_with_name_columns(id, db_columns)
+            self.db.create_table_with_name_columns(table, db_columns)
 
     def clean_removed_urls_from_db(self):
         self.db.clean_removed_urls_from_db()
@@ -156,88 +166,72 @@
 if __name__ == '__main__':
     crawler = ServerIndexer()
 
-<<<<<<< HEAD
-    old = False
-
-    if old:
-        #releases.linaro.org/platform/linaro-m/plasma/final/
-        crawler.add_directory_parse_list(RELEASES_WWW_DOCUMENT_ROOT,
-                                         RELEASE_URL,
-                                         ([], ["/platform/", "/old/", "hwpack"]),
-                                         ["platform", "image", "build"],
-                                         "release_binaries",
-                                         ["platform", "image", "build"])
-    else:
-        # 11.06/ubuntu/panda
-        crawler.add_directory_parse_list(
-                    RELEASES_WWW_DOCUMENT_ROOT,
-                    RELEASE_URL,
-                    ([], ["/latest/", "/platform/", "/old/", "hwpack"]),
-                    ["platform", "image", "build"],
-                    "release_binaries",
-                    ["platform", "image", ""])
-
-    if old:
-        #releases.linaro.org/platform/linaro-m/hwpacks/final/
-        # hwpack_linaro-bsp-omap4_20101109-1_armel_unsupported.tar.gz
-        crawler.add_directory_parse_list(RELEASES_WWW_DOCUMENT_ROOT,
-                                         RELEASE_URL,
-                                         (["/hwpacks/"], ["/platform/"]),
-                                         "release_hwpacks",
-                                         ["plaform", "build", "hardware"],
-                                         ["platform", "", "build",
-                                          ("hardware", r"hwpack_linaro-(.*?)_")])
-    else:
-        # 11.06/ubuntu/panda
-        crawler.add_directory_parse_list(
-                  RELEASES_WWW_DOCUMENT_ROOT,
-                  RELEASE_URL,
-                  (["hwpack"], ["/platform/"]),
-                  ["platform", "build", "hardware"],
-                  "release_hwpacks",
-                  ["platform", "", "", ("hardware", r"hwpack_linaro-(.*?)_")])
-#
-#    #http://snapshots.linaro.org/11.05-daily/linaro-alip/20110420/0/images/tar/
-=======
     ch = logging.StreamHandler()
-    ch.setLevel(logging.INFO)
+    ch.setLevel(logging.CRITICAL)
     formatter = logging.Formatter("%(message)s")
     ch.setFormatter(formatter)
     logger = logging.getLogger("linaro_image_tools")
-    logger.setLevel(logging.INFO)
+    logger.setLevel(logging.CRITICAL)
     logger.addHandler(ch)
 
-    #releases.linaro.org/platform/linaro-m/plasma/final/
+    #linaro-n/ubuntu-desktop/11.09
     crawler.add_directory_parse_list(OLD_RELEASES_WWW_DOCUMENT_ROOT,
                                      OLD_RELEASE_URL,
-                                     ([], ["/platform/", "/old/", "hwpack"]),
-                                     ["platform", "image", "build"],
+                                     ([], ["platform/", "old/", "hwpack",
+                                           "alpha", "beta", "final", "leb",
+                                           "leb", "release-candidate"]),
+                                     ["platform", "image", "build=final"],
                                      "release_binaries",
-                                     ["platform", "image", "build"])
-    # 11.06/ubuntu/panda
+                                     ["", "image", "platform"])
+
+    #linaro-n/hwpacks/11.09
+    crawler.add_directory_parse_list(OLD_RELEASES_WWW_DOCUMENT_ROOT,
+                                     OLD_RELEASE_URL,
+                                     (["/hwpacks/"],
+                                      ["alpha", "beta", "final", "leb",
+                                       "release-candidate"]),
+                                     ["platform", "hardware", "build=final"],
+                                     "release_hwpacks",
+                                     ["", "", "platform",
+                                      ("hardware", r"hwpack_linaro-(.*?)_")])
+
+    # 11.10/ubuntu/oneiric-images/ubuntu-desktop/
+    # NOT images/...
     crawler.add_directory_parse_list(RELEASES_WWW_DOCUMENT_ROOT,
                                      RELEASE_URL,
-                                     ([], ["/latest/", "/platform/", "/old/",
-                                           "hwpack"]),
-                                     ["platform", "image", "build"],
+                                     (["\d+\.\d+", "ubuntu", "oneiric-images"],
+                                      ["latest/", "platform/", "old/",
+                                       "hwpack", "^images/"]),
+                                     ["platform", "image", "build=final"],
                                      "release_binaries",
-                                     ["platform", "image", ""])
-
-    #http://snapshots.linaro.org/11.05-daily/linaro-alip/20110420/0/images/tar/
->>>>>>> 5dc414f6
-#    crawler.add_directory_parse_list(SNAPSHOTS_WWW_DOCUMENT_ROOT,
-#                                     SNAPSHOTS_URL,
-#                                     r"^((?!hwpack).)*$",
-#                                     "snapshot_binaries",
-#                                     ["platform", "image", "date", "build"])
-
-    #http://snapshots.linaro.org/11.05-daily/linaro-hwpacks/omap3/20110420/0/images/hwpack/
-#    crawler.add_directory_parse_list(SNAPSHOTS_WWW_DOCUMENT_ROOT,
-#                                     SNAPSHOTS_URL,
-#                                     r"/hwpack/",
-#                                     "snapshot_hwpacks",
-#                                     ["platform", "", "hardware", "date",
-#                                      "build"])
+                                     ["platform", "", "", "image"])
+
+    # 11.10/ubuntu/oneiric-hwpacks/
+    crawler.add_directory_parse_list(RELEASES_WWW_DOCUMENT_ROOT,
+                                     RELEASE_URL,
+                                     (["\d+\.\d+", "ubuntu", "oneiric-hwpacks"],
+                                      ["latest/", "platform/", "old/",
+                                       "^images/"]),
+                                     ["platform", "hardware", "build=final"],
+                                     "release_hwpacks",
+                                     ["platform", "", "",
+                                      ("hardware", r"hwpack_linaro-(.*?)_")])
+
+    #oneiric/linaro-o-alip/20111026/0/images/tar/
+    crawler.add_directory_parse_list(SNAPSHOTS_WWW_DOCUMENT_ROOT,
+                                     SNAPSHOTS_URL,
+                                     (["^oneiric/"], ["/hwpack"]),
+                                     ["platform", "image", "date", "build"],
+                                     "snapshot_binaries",
+                                     ["platform", "image", "date", "build"])
+
+    #oneiric/lt-panda-oneiric/20111026/0/images/hwpack/
+    crawler.add_directory_parse_list(SNAPSHOTS_WWW_DOCUMENT_ROOT,
+                                     SNAPSHOTS_URL,
+                                     (["^oneiric/", "/hwpack"], []),
+                                     ["platform", "hardware", "date", "build"],
+                                     "snapshot_hwpacks",
+                                     ["platform", "hardware", "date", "build"])
 
     crawler.crawl()
     crawler.clean_removed_urls_from_db()
